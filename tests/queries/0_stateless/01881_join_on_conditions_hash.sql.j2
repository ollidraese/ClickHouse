DROP TABLE IF EXISTS t1;
DROP TABLE IF EXISTS t2;
DROP TABLE IF EXISTS t2_nullable;
DROP TABLE IF EXISTS t2_lc;
DROP TABLE IF EXISTS t22;

CREATE TABLE t1 (`id` Int32, key String, key2 String) ENGINE = TinyLog;
CREATE TABLE t2 (`id` Int32, key String, key2 String) ENGINE = TinyLog;
CREATE TABLE t2_nullable (`id` Int32, key String, key2 Nullable(String)) ENGINE = TinyLog;
CREATE TABLE t2_lc (`id` Int32, key String, key2 LowCardinality(String)) ENGINE = TinyLog;
CREATE TABLE t22 (`id` Int32, `idd` Int32, `key` String, `key2` String) ENGINE = TinyLog;
INSERT INTO t1 VALUES (1, '111', '111'),(2, '222', '2'),(2, '222', '222'),(3, '333', '333');
INSERT INTO t2 VALUES (2, 'AAA', 'AAA'),(2, 'AAA', 'a'),(3, 'BBB', 'BBB'),(4, 'CCC', 'CCC');
INSERT INTO t2_nullable VALUES (2, 'AAA', 'AAA'),(2, 'AAA', 'a'),(3, 'BBB', NULL),(4, 'CCC', 'CCC');
INSERT INTO t2_lc VALUES (2, 'AAA', 'AAA'),(2, 'AAA', 'a'),(3, 'BBB', 'BBB'),(4, 'CCC', 'CCC');
INSERT INTO t22 VALUES (2, 1, 'AAA', 'AAA'),(2, 3, 'AAA', 'a'),(3, 100, 'BBB', 'BBB'),(4, 101, 'CCC', 'CCC');

{% for join_use_nulls in [0, 1] -%}

SET join_use_nulls = {{ join_use_nulls }};

SET join_algorithm = 'hash';

SELECT '-- hash_join --';

SELECT '--';
SELECT t1.key, t1.key2 FROM t1 INNER ALL JOIN t2 ON t1.id == t2.id AND t2.key == t2.key2;
SELECT '--';
SELECT t1.key, t1.key2 FROM t1 INNER ALL JOIN t2 ON t1.id == t2.id AND t2.key == t2.key2 AND t1.key == t1.key2;

SELECT '--';
SELECT t1.key FROM t1 INNER ANY JOIN t2 ON t1.id == t2.id AND t2.key == t2.key2 AND t1.key == t1.key2;
SELECT t1.key FROM t1 INNER ANY JOIN t2 ON t1.id == t2.id AND t2.key == t2.key2 AND t1.key == t1.key2 AND 0; -- { serverError INVALID_JOIN_ON_EXPRESSION,NOT_FOUND_COLUMN_IN_BLOCK }

SELECT '--';
SELECT '333' = t1.key FROM t1 INNER ANY JOIN t2 ON t1.id == t2.id AND t2.key == t2.key2 AND t1.key == t1.key2 AND t2.id > 2;
SELECT '333' = t1.key FROM t1 INNER ANY JOIN t2 ON t1.id == t2.id AND t2.key == t2.key2 AND t1.key == t1.key2 AND t2.id == 3;
SELECT '333' = t1.key FROM t1 INNER ANY JOIN t2 ON t1.id == t2.id AND t2.key == t2.key2 AND t1.key == t1.key2 AND t2.key2 == 'BBB';
SELECT '333' = t1.key FROM t1 INNER ANY JOIN t2 ON t1.id == t2.id AND t2.key == t2.key2 AND t1.key == t1.key2 AND t1.key2 == '333';
SELECT '333' = t1.key FROM t1 INNER ANY JOIN t2_nullable as t2 ON t1.id == t2.id AND (t2.key == t2.key2 OR isNull(t2.key2)) AND t1.key == t1.key2 AND t1.key2 == '333';
SELECT '333' = t1.key FROM t1 INNER ANY JOIN t2_lc as t2 ON t1.id == t2.id AND t2.key == t2.key2 AND t1.key == t1.key2 AND t1.key2 == '333';
SELECT '333' = t1.key FROM t1 INNER ANY JOIN t2_nullable as t2 ON t1.id == t2.id AND isNull(t2.key2);
SELECT '333' = t1.key FROM t1 INNER ANY JOIN t2_nullable as t2 ON t1.id == t2.id AND t1.key2 like '33%';
SELECT '333' = t1.key FROM t1 INNER ANY JOIN t2 ON t1.id == t2.id AND t2.key == t2.key2 AND t1.key == t1.key2 AND t1.id >= length(t1.key);

-- DISTINCT is used to remove the difference between 'hash' and 'merge' join: 'merge' doesn't support `any_join_distinct_right_table_keys`

SELECT '--';
SELECT DISTINCT t1.id FROM t1 INNER ANY JOIN t2_nullable as t2 ON t1.id == t2.id AND t2.key2 != '';
SELECT DISTINCT t1.id FROM t1 INNER ANY JOIN t2 ON t1.id == t2.id AND toNullable(t2.key2 != '');
SELECT DISTINCT t1.id FROM t1 INNER ANY JOIN t2 ON t1.id == t2.id AND toLowCardinality(t2.key2 != '');
SELECT DISTINCT t1.id FROM t1 INNER ANY JOIN t2 ON t1.id == t2.id AND toLowCardinality(toNullable(t2.key2 != ''));
SELECT DISTINCT t1.id FROM t1 INNER ANY JOIN t2 ON t1.id == t2.id AND toNullable(toLowCardinality(t2.key2 != ''));
SELECT DISTINCT t1.id FROM t1 INNER ANY JOIN t2 ON t1.id == t2.id AND toNullable(t1.key2 != '');
SELECT DISTINCT t1.id FROM t1 INNER ANY JOIN t2 ON t1.id == t2.id AND toLowCardinality(t1.key2 != '');
SELECT DISTINCT t1.id FROM t1 INNER ANY JOIN t2 ON t1.id == t2.id AND toLowCardinality(toNullable(t1.key2 != ''));
SELECT DISTINCT t1.id FROM t1 INNER ANY JOIN t2 ON t1.id == t2.id AND toNullable(toLowCardinality(t1.key2 != ''));

SELECT '--';
SELECT DISTINCT t1.key, toUInt8(t1.id) as e FROM t1 INNER ANY JOIN t2 ON t1.id == t2.id AND e;
-- `e + 1` is UInt16
SELECT DISTINCT t1.key, toUInt8(t1.id) as e FROM t1 INNER ANY JOIN t2 ON t1.id == t2.id AND e + 1; -- { serverError 403 }
SELECT DISTINCT t1.key, toUInt8(t1.id) as e FROM t1 INNER ANY JOIN t2 ON t1.id == t2.id AND toUInt8(e + 1);

SELECT '--';
SELECT t1.id, t1.key, t1.key2, t2.id, t2.key, t2.key2  FROM t1 FULL JOIN t2 ON t1.id == t2.id AND t2.key == t2.key2 AND t1.key == t1.key2 ORDER BY t1.id NULLS FIRST, t2.id NULLS FIRST;
SELECT t1.id, t1.key, t1.key2, t22.id, t22.idd, t22.key, t22.key2  FROM t1 FULL JOIN t22 ON t1.id == t22.id AND t22.key == t22.key2 AND t1.key == t1.key2 OR t1.id = t22.idd AND t1.key = t1.key2 ORDER BY t1.id NULLS FIRST, t22.id NULLS FIRST;

SELECT * FROM t1 INNER ALL JOIN t2 ON t1.id == t2.id AND t1.id; -- { serverError 403 }
SELECT * FROM t1 INNER ALL JOIN t2 ON t1.id == t2.id AND t2.id; -- { serverError 403 }
SELECT * FROM t1 INNER ALL JOIN t2 ON t1.id == t2.id AND t1.id + 2; -- { serverError 403 }
SELECT * FROM t1 INNER ALL JOIN t2 ON t1.id == t2.id AND t2.id + 2; -- { serverError 403 }
SELECT * FROM t1 INNER ALL JOIN t2 ON t1.id == t2.id AND t1.key; -- { serverError 43, 403 }
SELECT * FROM t1 INNER ALL JOIN t2 ON t1.id == t2.id AND t2.key; -- { serverError 43, 403 }
SELECT * FROM t1 JOIN t2 ON t2.key == t2.key2 OR t1.id == t2.id; -- { serverError 403 }
<<<<<<< HEAD
SELECT * FROM t1 JOIN t2 ON t2.key == t2.key2 AND t1.key == t1.key2 AND t1.key != 'XXX' AND t1.id == t2.id OR t2.key == t2.key2 AND t1.id == t2.id AND t1.id == t2.id;
SELECT * FROM t1 JOIN t2_nullable as t2 ON t2.key == t2.key2 AND (t1.id == t2.id OR isNull(t2.key2)) ORDER BY ALL SETTINGS enable_analyzer = 1;
SELECT * FROM t1 JOIN t2 ON (t2.key == t2.key2 AND (t1.key == t1.key2 AND t1.key != 'XXX' OR t1.id == t2.id)) AND t1.id == t2.id ORDER BY ALL SETTINGS enable_analyzer = 1;
SELECT * FROM t1 INNER ALL JOIN t2 ON t1.id == t2.id AND t1.id >= t2.id ORDER BY ALL SETTINGS enable_analyzer = 1;
=======
SELECT * FROM t1 JOIN t2 ON (t2.key == t2.key2 AND (t1.key == t1.key2 AND t1.key != 'XXX' OR t1.id == t2.id)) AND t1.id == t2.id; -- { serverError 403 }
SELECT * FROM t1 JOIN t2 ON t2.key == t2.key2 AND t1.key == t1.key2 AND t1.key != 'XXX' AND t1.id == t2.id OR t2.key == t2.key2 AND t1.id == t2.id AND t1.id == t2.id ORDER BY ALL;
-- non-equi condition containing columns from different tables doesn't supported yet
SELECT * FROM t1 INNER ALL JOIN t2 ON t1.id == t2.id AND t1.id >= t2.id; -- { serverError 403 }
SELECT * FROM t1 INNER ANY JOIN t2 ON t1.id == t2.id AND t2.key == t2.key2 AND t1.key == t1.key2 AND t1.id >= length(t2.key); -- { serverError 403 }
>>>>>>> 1de0d2f4

SELECT '--';
SELECT t1.*, t2.* FROM t1 INNER ANY JOIN t2 ON t1.id == t2.id AND length(t1.key2) == length(t2.key2) AND t1.key != '333';

<<<<<<< HEAD
SELECT 't22', * FROM t1 JOIN t22 ON t1.id == t22.idd and t22.key == t22.key2 OR t1.id == t22.idd and t1.id == t22.id;
SELECT 't22', * FROM t1 JOIN t22 ON t1.id == t22.idd and t1.id == t22.id OR t1.id == t22.idd and t22.key == t22.key2;
SELECT 't22', * FROM t1 JOIN t22 ON t22.key == t22.key2 and t1.id == t22.idd OR t1.id == t22.id and t1.id == t22.idd;
SELECT 't22', * FROM t1 JOIN t22 ON t1.id == t22.id and t1.id == t22.idd OR t22.key == t22.key2 and t1.id == t22.idd;
SELECT 't22', * FROM t1 JOIN t22 ON t1.id == t22.idd and (t22.key == t22.key2 OR t1.id == t22.id) ORDER BY ALL SETTINGS enable_analyzer = 1;
SELECT 't22', * FROM t1 JOIN t22 ON t1.id == t22.idd and (t1.id == t22.id OR t22.key == t22.key2) ORDER BY ALL SETTINGS enable_analyzer = 1;
SELECT 't22', * FROM t1 JOIN t22 ON (t22.key == t22.key2 OR t1.id == t22.id) and t1.id == t22.idd ORDER BY ALL SETTINGS enable_analyzer = 1;
SELECT 't22', * FROM t1 JOIN t22 ON (t1.id == t22.id OR t22.key == t22.key2) and t1.id == t22.idd ORDER BY ALL SETTINGS enable_analyzer = 1;
SELECT 't22', * FROM t1 JOIN t22 ON (t1.id == t22.id OR t22.key == t22.key2) and (t1.id == t22.idd AND (t1.key2 = 'a1' OR t1.key2 = 'a2' OR t1.key2 = 'a3' OR t1.key2 = 'a4' OR t1.key2 = 'a5' OR t1.key2 = 'a6' OR t1.key2 = 'a7' OR t1.key2 = 'a8' OR t1.key2 = 'a9' OR t1.key2 = 'a10' OR t1.key2 = 'a11' OR t1.key2 = 'a12' OR t1.key2 = 'a13' OR t1.key2 = 'a14' OR t1.key2 = 'a15' OR t1.key2 = 'a16' OR t1.key2 = 'a17' OR t1.key2 = 'a18' OR t1.key2 = 'a19' OR t1.key2 = '111')) ORDER BY ALL SETTINGS enable_analyzer = 1;
=======
SELECT 't22', * FROM t1 JOIN t22 ON t1.id == t22.idd and (t22.key == t22.key2 OR t1.id == t22.id); -- { serverError 403 }
SELECT 't22', * FROM t1 JOIN t22 ON t1.id == t22.idd and (t1.id == t22.id OR t22.key == t22.key2); -- { serverError 403 }
SELECT 't22', * FROM t1 JOIN t22 ON (t22.key == t22.key2 OR t1.id == t22.id) and t1.id == t22.idd; -- { serverError 403 }
SELECT 't22', * FROM t1 JOIN t22 ON (t1.id == t22.id OR t22.key == t22.key2) and t1.id == t22.idd; -- { serverError 403 }
SELECT 't22', * FROM t1 JOIN t22 ON (t1.id == t22.id OR t22.key == t22.key2) and (t1.id == t22.idd AND (t1.key2 = 'a1' OR t1.key2 = 'a2' OR t1.key2 = 'a3' OR t1.key2 = 'a4' OR t1.key2 = 'a5' OR t1.key2 = 'a6' OR t1.key2 = 'a7' OR t1.key2 = 'a8' OR t1.key2 = 'a9' OR t1.key2 = 'a10' OR t1.key2 = 'a11' OR t1.key2 = 'a12' OR t1.key2 = 'a13' OR t1.key2 = 'a14' OR t1.key2 = 'a15' OR t1.key2 = 'a16' OR t1.key2 = 'a17' OR t1.key2 = 'a18' OR t1.key2 = 'a19' OR t1.key2 = '111')); -- { serverError 403 }
SELECT 't22', * FROM t1 JOIN t22 ON t1.id == t22.idd and t22.key == t22.key2 OR t1.id == t22.idd and t1.id == t22.id ORDER BY ALL;
SELECT 't22', * FROM t1 JOIN t22 ON t1.id == t22.idd and t1.id == t22.id OR t1.id == t22.idd and t22.key == t22.key2 ORDER BY ALL;
SELECT 't22', * FROM t1 JOIN t22 ON t22.key == t22.key2 and t1.id == t22.idd OR t1.id == t22.id and t1.id == t22.idd ORDER BY ALL;
SELECT 't22', * FROM t1 JOIN t22 ON t1.id == t22.id and t1.id == t22.idd OR t22.key == t22.key2 and t1.id == t22.idd ORDER BY ALL;
>>>>>>> 1de0d2f4

{% endfor -%}

DROP TABLE IF EXISTS t1;
DROP TABLE IF EXISTS t2;
DROP TABLE IF EXISTS t2_nullable;
DROP TABLE IF EXISTS t2_lc;
DROP TABLE IF EXISTS t22;<|MERGE_RESOLUTION|>--- conflicted
+++ resolved
@@ -73,43 +73,26 @@
 SELECT * FROM t1 INNER ALL JOIN t2 ON t1.id == t2.id AND t1.key; -- { serverError 43, 403 }
 SELECT * FROM t1 INNER ALL JOIN t2 ON t1.id == t2.id AND t2.key; -- { serverError 43, 403 }
 SELECT * FROM t1 JOIN t2 ON t2.key == t2.key2 OR t1.id == t2.id; -- { serverError 403 }
-<<<<<<< HEAD
-SELECT * FROM t1 JOIN t2 ON t2.key == t2.key2 AND t1.key == t1.key2 AND t1.key != 'XXX' AND t1.id == t2.id OR t2.key == t2.key2 AND t1.id == t2.id AND t1.id == t2.id;
+
 SELECT * FROM t1 JOIN t2_nullable as t2 ON t2.key == t2.key2 AND (t1.id == t2.id OR isNull(t2.key2)) ORDER BY ALL SETTINGS enable_analyzer = 1;
 SELECT * FROM t1 JOIN t2 ON (t2.key == t2.key2 AND (t1.key == t1.key2 AND t1.key != 'XXX' OR t1.id == t2.id)) AND t1.id == t2.id ORDER BY ALL SETTINGS enable_analyzer = 1;
 SELECT * FROM t1 INNER ALL JOIN t2 ON t1.id == t2.id AND t1.id >= t2.id ORDER BY ALL SETTINGS enable_analyzer = 1;
-=======
-SELECT * FROM t1 JOIN t2 ON (t2.key == t2.key2 AND (t1.key == t1.key2 AND t1.key != 'XXX' OR t1.id == t2.id)) AND t1.id == t2.id; -- { serverError 403 }
 SELECT * FROM t1 JOIN t2 ON t2.key == t2.key2 AND t1.key == t1.key2 AND t1.key != 'XXX' AND t1.id == t2.id OR t2.key == t2.key2 AND t1.id == t2.id AND t1.id == t2.id ORDER BY ALL;
 -- non-equi condition containing columns from different tables doesn't supported yet
-SELECT * FROM t1 INNER ALL JOIN t2 ON t1.id == t2.id AND t1.id >= t2.id; -- { serverError 403 }
 SELECT * FROM t1 INNER ANY JOIN t2 ON t1.id == t2.id AND t2.key == t2.key2 AND t1.key == t1.key2 AND t1.id >= length(t2.key); -- { serverError 403 }
->>>>>>> 1de0d2f4
 
 SELECT '--';
 SELECT t1.*, t2.* FROM t1 INNER ANY JOIN t2 ON t1.id == t2.id AND length(t1.key2) == length(t2.key2) AND t1.key != '333';
 
-<<<<<<< HEAD
-SELECT 't22', * FROM t1 JOIN t22 ON t1.id == t22.idd and t22.key == t22.key2 OR t1.id == t22.idd and t1.id == t22.id;
-SELECT 't22', * FROM t1 JOIN t22 ON t1.id == t22.idd and t1.id == t22.id OR t1.id == t22.idd and t22.key == t22.key2;
-SELECT 't22', * FROM t1 JOIN t22 ON t22.key == t22.key2 and t1.id == t22.idd OR t1.id == t22.id and t1.id == t22.idd;
-SELECT 't22', * FROM t1 JOIN t22 ON t1.id == t22.id and t1.id == t22.idd OR t22.key == t22.key2 and t1.id == t22.idd;
 SELECT 't22', * FROM t1 JOIN t22 ON t1.id == t22.idd and (t22.key == t22.key2 OR t1.id == t22.id) ORDER BY ALL SETTINGS enable_analyzer = 1;
 SELECT 't22', * FROM t1 JOIN t22 ON t1.id == t22.idd and (t1.id == t22.id OR t22.key == t22.key2) ORDER BY ALL SETTINGS enable_analyzer = 1;
 SELECT 't22', * FROM t1 JOIN t22 ON (t22.key == t22.key2 OR t1.id == t22.id) and t1.id == t22.idd ORDER BY ALL SETTINGS enable_analyzer = 1;
 SELECT 't22', * FROM t1 JOIN t22 ON (t1.id == t22.id OR t22.key == t22.key2) and t1.id == t22.idd ORDER BY ALL SETTINGS enable_analyzer = 1;
 SELECT 't22', * FROM t1 JOIN t22 ON (t1.id == t22.id OR t22.key == t22.key2) and (t1.id == t22.idd AND (t1.key2 = 'a1' OR t1.key2 = 'a2' OR t1.key2 = 'a3' OR t1.key2 = 'a4' OR t1.key2 = 'a5' OR t1.key2 = 'a6' OR t1.key2 = 'a7' OR t1.key2 = 'a8' OR t1.key2 = 'a9' OR t1.key2 = 'a10' OR t1.key2 = 'a11' OR t1.key2 = 'a12' OR t1.key2 = 'a13' OR t1.key2 = 'a14' OR t1.key2 = 'a15' OR t1.key2 = 'a16' OR t1.key2 = 'a17' OR t1.key2 = 'a18' OR t1.key2 = 'a19' OR t1.key2 = '111')) ORDER BY ALL SETTINGS enable_analyzer = 1;
-=======
-SELECT 't22', * FROM t1 JOIN t22 ON t1.id == t22.idd and (t22.key == t22.key2 OR t1.id == t22.id); -- { serverError 403 }
-SELECT 't22', * FROM t1 JOIN t22 ON t1.id == t22.idd and (t1.id == t22.id OR t22.key == t22.key2); -- { serverError 403 }
-SELECT 't22', * FROM t1 JOIN t22 ON (t22.key == t22.key2 OR t1.id == t22.id) and t1.id == t22.idd; -- { serverError 403 }
-SELECT 't22', * FROM t1 JOIN t22 ON (t1.id == t22.id OR t22.key == t22.key2) and t1.id == t22.idd; -- { serverError 403 }
-SELECT 't22', * FROM t1 JOIN t22 ON (t1.id == t22.id OR t22.key == t22.key2) and (t1.id == t22.idd AND (t1.key2 = 'a1' OR t1.key2 = 'a2' OR t1.key2 = 'a3' OR t1.key2 = 'a4' OR t1.key2 = 'a5' OR t1.key2 = 'a6' OR t1.key2 = 'a7' OR t1.key2 = 'a8' OR t1.key2 = 'a9' OR t1.key2 = 'a10' OR t1.key2 = 'a11' OR t1.key2 = 'a12' OR t1.key2 = 'a13' OR t1.key2 = 'a14' OR t1.key2 = 'a15' OR t1.key2 = 'a16' OR t1.key2 = 'a17' OR t1.key2 = 'a18' OR t1.key2 = 'a19' OR t1.key2 = '111')); -- { serverError 403 }
 SELECT 't22', * FROM t1 JOIN t22 ON t1.id == t22.idd and t22.key == t22.key2 OR t1.id == t22.idd and t1.id == t22.id ORDER BY ALL;
 SELECT 't22', * FROM t1 JOIN t22 ON t1.id == t22.idd and t1.id == t22.id OR t1.id == t22.idd and t22.key == t22.key2 ORDER BY ALL;
 SELECT 't22', * FROM t1 JOIN t22 ON t22.key == t22.key2 and t1.id == t22.idd OR t1.id == t22.id and t1.id == t22.idd ORDER BY ALL;
 SELECT 't22', * FROM t1 JOIN t22 ON t1.id == t22.id and t1.id == t22.idd OR t22.key == t22.key2 and t1.id == t22.idd ORDER BY ALL;
->>>>>>> 1de0d2f4
 
 {% endfor -%}
 
