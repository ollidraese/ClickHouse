--- conflicted
+++ resolved
@@ -130,24 +130,12 @@
             )
             == "1\n"
         )
-<<<<<<< HEAD
-        == "1\n"
-    )
-    bytes = int(
-        node1.query(
-            "SELECT value FROM system.metrics WHERE metric = 'StorageBufferBytes'"
-        )
-    )
-    assert 24 <= bytes <= 25
-=======
-        # By the way, this metric does not count the LowCardinality's dictionary size.
-        assert (
+        bytes = int(
             node1.query(
                 "SELECT value FROM system.metrics WHERE metric = 'StorageBufferBytes'"
             )
-            == "1\n"
-        )
->>>>>>> 0cebc29c
+        )
+        assert 24 <= bytes <= 25
 
         node1.query("INSERT INTO test.buffer_table VALUES('hello');")
         assert (
@@ -156,23 +144,12 @@
             )
             == "2\n"
         )
-<<<<<<< HEAD
-        == "2\n"
-    )
-    bytes = int(
-        node1.query(
-            "SELECT value FROM system.metrics WHERE metric = 'StorageBufferBytes'"
-        )
-    )
-    assert 24 <= bytes <= 25
-=======
-        assert (
+        bytes = int(
             node1.query(
                 "SELECT value FROM system.metrics WHERE metric = 'StorageBufferBytes'"
             )
-            == "2\n"
-        )
->>>>>>> 0cebc29c
+        )
+        assert 24 <= bytes <= 25
 
         # flush
         node1.query("OPTIMIZE TABLE test.buffer_table")
@@ -206,31 +183,18 @@
         == "0\n"
     )
 
-<<<<<<< HEAD
-    tbl_uuid = node1.query("SELECT generateUUIDv4()").strip()
-    node1.query(
-        f"ATTACH TABLE test.test_no_zk UUID '{tbl_uuid}' (i Int8, d Date) ENGINE = ReplicatedMergeTree('no_zk_{tbl_uuid}', 'replica') ORDER BY tuple()"
-    )
-    assert_eq_with_retry(
-        node1,
-        "SELECT value FROM system.metrics WHERE metric = 'ReadonlyReplica'",
-        "1\n",
-        retry_count=300,
-        sleep_time=1,
-    )
-=======
-    try:
-        node1.query(
-            "ATTACH TABLE test.test_no_zk UUID 'a50b7933-59b2-49ce-8db6-59da3c9b4413' (i Int8, d Date) ENGINE = ReplicatedMergeTree('no_zk', 'replica') ORDER BY tuple()"
-        )
-        assert_eq_with_retry(
-            node1,
-            "SELECT value FROM system.metrics WHERE metric = 'ReadonlyReplica'",
-            "1\n",
-            retry_count=300,
-            sleep_time=1,
-        )
->>>>>>> 0cebc29c
+    try:
+        tbl_uuid = node1.query("SELECT generateUUIDv4()").strip()
+        node1.query(
+            f"ATTACH TABLE test.test_no_zk UUID '{tbl_uuid}' (i Int8, d Date) ENGINE = ReplicatedMergeTree('no_zk_{tbl_uuid}', 'replica') ORDER BY tuple()"
+        )
+        assert_eq_with_retry(
+            node1,
+            "SELECT value FROM system.metrics WHERE metric = 'ReadonlyReplica'",
+            "1\n",
+            retry_count=300,
+            sleep_time=1,
+        )
 
         node1.query("DETACH TABLE test.test_no_zk")
         assert_eq_with_retry(
@@ -280,31 +244,18 @@
 
 
 def test_broken_tables_readonly_metric(start_cluster):
-<<<<<<< HEAD
-    tbl_uuid = node1.query("SELECT generateUUIDv4()").strip()
-    node1.query(
-        f"CREATE TABLE test.broken_table_readonly(initial_name Int8) ENGINE = ReplicatedMergeTree('/clickhouse/broken_table_readonly_{tbl_uuid}', 'replica') ORDER BY tuple()"
-    )
-    assert_eq_with_retry(
-        node1,
-        "SELECT value FROM system.metrics WHERE metric = 'ReadonlyReplica'",
-        "0\n",
-        retry_count=300,
-        sleep_time=1,
-    )
-=======
-    try:
-        node1.query(
-            "CREATE TABLE test.broken_table_readonly(initial_name Int8) ENGINE = ReplicatedMergeTree('/clickhouse/broken_table_readonly', 'replica') ORDER BY tuple()"
-        )
-        assert_eq_with_retry(
-            node1,
-            "SELECT value FROM system.metrics WHERE metric = 'ReadonlyReplica'",
-            "0\n",
-            retry_count=300,
-            sleep_time=1,
-        )
->>>>>>> 0cebc29c
+    try:
+        tbl_uuid = node1.query("SELECT generateUUIDv4()").strip()
+        node1.query(
+            f"CREATE TABLE test.broken_table_readonly(initial_name Int8) ENGINE = ReplicatedMergeTree('/clickhouse/broken_table_readonly_{tbl_uuid}', 'replica') ORDER BY tuple()"
+        )
+        assert_eq_with_retry(
+            node1,
+            "SELECT value FROM system.metrics WHERE metric = 'ReadonlyReplica'",
+            "0\n",
+            retry_count=300,
+            sleep_time=1,
+        )
 
         zk_path = node1.query(
             "SELECT replica_path FROM system.replicas WHERE table = 'broken_table_readonly'"
@@ -321,15 +272,6 @@
 
         node1.start_clickhouse()
 
-<<<<<<< HEAD
-    assert node1.contains_in_log("Initialization failed, table will remain readonly")
-    assert (
-        node1.query("SELECT value FROM system.metrics WHERE metric = 'ReadonlyReplica'")
-        == "1\n"
-    )
-
-    node1.query("DROP TABLE test.broken_table_readonly")
-=======
         assert node1.contains_in_log(
             "Initialization failed, table will remain readonly"
         )
@@ -340,5 +282,4 @@
             == "1\n"
         )
     finally:
-        node1.query("DROP TABLE IF EXISTS test.broken_table_readonly SYNC")
->>>>>>> 0cebc29c
+        node1.query("DROP TABLE IF EXISTS test.broken_table_readonly SYNC")