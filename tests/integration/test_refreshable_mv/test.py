--- conflicted
+++ resolved
@@ -275,8 +275,6 @@
     node1.query("drop database re sync")
     node2.query("drop database re sync")
 
-<<<<<<< HEAD
-
 def test_adding_replica(started_cluster):
     node1.query(
         "create database re engine = Replicated('/test/re', 'shard1', 'r1');"
@@ -299,7 +297,8 @@
     assert r == "2\n"
 
     node1.query("drop database re sync")
-=======
+    node2.query("drop database re sync")
+
 def test_replicated_db_startup_race(started_cluster):
     for node in nodes:
         node.query(
@@ -321,5 +320,4 @@
     _, err = drop_query_handle.get_answer_and_error()
     assert err == ""
 
->>>>>>> 3b2a3253
     node2.query("drop database re sync")