import os
import re
import shutil
import threading
import time

import pytest

from helpers.cluster import ClickHouseCluster
from helpers.network import PartitionManager
from helpers.test_tools import assert_eq_with_retry, assert_logs_contain
from helpers.database_disk import get_database_disk_name, replace_text_in_metadata

test_recover_staled_replica_run = 1

cluster = ClickHouseCluster(__file__)

main_node = cluster.add_instance(
    "main_node",
    main_configs=["configs/config.xml"],
    user_configs=["configs/settings.xml"],
    with_zookeeper=True,
    stay_alive=True,
    macros={"shard": 1, "replica": 1},
)
dummy_node = cluster.add_instance(
    "dummy_node",
    main_configs=["configs/config.xml"],
    user_configs=["configs/settings2.xml"],
    with_zookeeper=True,
    stay_alive=True,
    macros={"shard": 1, "replica": 2},
)
competing_node = cluster.add_instance(
    "competing_node",
    main_configs=["configs/config.xml"],
    user_configs=["configs/settings.xml"],
    with_zookeeper=True,
    stay_alive=True,
    macros={"shard": 1, "replica": 3},
)
snapshotting_node = cluster.add_instance(
    "snapshotting_node",
    main_configs=["configs/config.xml"],
    user_configs=["configs/settings.xml"],
    with_zookeeper=True,
    macros={"shard": 2, "replica": 1},
)
snapshot_recovering_node = cluster.add_instance(
    "snapshot_recovering_node",
    main_configs=["configs/config.xml"],
    user_configs=["configs/settings.xml"],
    with_zookeeper=True,
)

all_nodes = [
    main_node,
    dummy_node,
    competing_node,
    snapshotting_node,
    snapshot_recovering_node,
]

bad_settings_node = cluster.add_instance(
    "bad_settings_node",
    main_configs=["configs/config2.xml"],
    user_configs=["configs/inconsistent_settings.xml"],
    with_zookeeper=True,
    macros={"shard": 1, "replica": 4},
)

uuid_regex = re.compile("[0-9a-f]{8}-[0-9a-f]{4}-[0-9a-f]{4}-[0-9a-f]{4}-[0-9a-f]{12}")


def assert_create_query(nodes, table_name, expected):
    replace_uuid = lambda x: re.sub(uuid_regex, "uuid", x)
    query = "show create table {}".format(table_name)
    for node in nodes:
        assert_eq_with_retry(node, query, expected, get_result=replace_uuid)


@pytest.fixture(scope="module")
def started_cluster():
    try:
        cluster.start()
        yield cluster

    finally:
        cluster.shutdown()


def test_flatten_nested(started_cluster):
    main_node.query(
        "CREATE DATABASE create_replicated_table ENGINE = Replicated('/test/create_replicated_table', 'shard1', 'replica' || '1');"
    )
    dummy_node.query(
        "CREATE DATABASE create_replicated_table ENGINE = Replicated('/test/create_replicated_table', 'shard1', 'replica2');"
    )

    main_node.query(
        "CREATE TABLE create_replicated_table.replicated_table (d Date, k UInt64, i32 Int32) ENGINE=ReplicatedMergeTree ORDER BY k PARTITION BY toYYYYMM(d);"
    )

    main_node.query(
        "CREATE MATERIALIZED VIEW create_replicated_table.mv ENGINE=ReplicatedMergeTree ORDER BY tuple() AS select d, cast([(k, toString(i32))] as Nested(a UInt64, b String)) from create_replicated_table.replicated_table"
    )

    main_node.query(
        "CREATE TABLE create_replicated_table.no_flatten (n Nested(a UInt64, b String)) ENGINE=ReplicatedMergeTree ORDER BY tuple();",
        settings={"flatten_nested": 0},
    )

    snapshot_recovering_node.query(
        "CREATE DATABASE create_replicated_table ENGINE = Replicated('/test/create_replicated_table', 'shard1', 'replica3');"
    )
    snapshot_recovering_node.query(
        "SYSTEM SYNC DATABASE REPLICA create_replicated_table"
    )

    for node in [dummy_node, snapshot_recovering_node]:
        for table in ["replicated_table", "mv", "no_flatten"]:
            assert main_node.query(
                f"show create create_replicated_table.{table}"
            ) == node.query(f"show create create_replicated_table.{table}")

    main_node.query("DROP DATABASE create_replicated_table SYNC")
    dummy_node.query("DROP DATABASE create_replicated_table SYNC")
    snapshot_recovering_node.query("DROP DATABASE create_replicated_table SYNC")


def test_create_replicated_table(started_cluster):
    main_node.query(
        "CREATE DATABASE create_replicated_table ENGINE = Replicated('/test/create_replicated_table', 'shard1', 'replica' || '1');"
    )
    dummy_node.query(
        "CREATE DATABASE create_replicated_table ENGINE = Replicated('/test/create_replicated_table', 'shard1', 'replica2');"
    )
    assert (
        "Explicit zookeeper_path and replica_name are specified"
        in main_node.query_and_get_error(
            "CREATE TABLE create_replicated_table.replicated_table (d Date, k UInt64, i32 Int32) "
            "ENGINE=ReplicatedMergeTree('/test/tmp', 'r') ORDER BY k PARTITION BY toYYYYMM(d);"
        )
    )

    assert (
        "Explicit zookeeper_path and replica_name are specified"
        in main_node.query_and_get_error(
            "CREATE TABLE create_replicated_table.replicated_table (d Date, k UInt64, i32 Int32) "
            "ENGINE=ReplicatedMergeTree('/test/tmp', 'r') ORDER BY k PARTITION BY toYYYYMM(d);"
        )
    )

    assert (
        "This syntax for *MergeTree engine is deprecated"
        in main_node.query_and_get_error(
            "CREATE TABLE create_replicated_table.replicated_table (d Date, k UInt64, i32 Int32) "
            "ENGINE=ReplicatedMergeTree('/test/tmp/{shard}', '{replica}', d, k, 8192);"
        )
    )

    main_node.query(
        "CREATE TABLE create_replicated_table.replicated_table (d Date, k UInt64, i32 Int32) ENGINE=ReplicatedMergeTree ORDER BY k PARTITION BY toYYYYMM(d);"
    )

    expected = (
        "CREATE TABLE create_replicated_table.replicated_table\\n(\\n    `d` Date,\\n    `k` UInt64,\\n    `i32` Int32\\n)\\n"
        "ENGINE = ReplicatedMergeTree(\\'/clickhouse/tables/{uuid}/{shard}\\', \\'{replica}\\')\\n"
        "PARTITION BY toYYYYMM(d)\\nORDER BY k\\nSETTINGS index_granularity = 8192"
    )
    assert_create_query(
        [main_node, dummy_node], "create_replicated_table.replicated_table", expected
    )
    # assert without replacing uuid
    assert main_node.query(
        "show create create_replicated_table.replicated_table"
    ) == dummy_node.query("show create create_replicated_table.replicated_table")
    main_node.query("DROP DATABASE create_replicated_table SYNC")
    dummy_node.query("DROP DATABASE create_replicated_table SYNC")


@pytest.mark.parametrize("engine", ["MergeTree", "ReplicatedMergeTree"])
def test_simple_alter_table(started_cluster, engine):
    database = f"test_simple_alter_table_{engine}"
    main_node.query(
        f"CREATE DATABASE {database} ENGINE = Replicated('/test/{database}', 'shard1', 'replica1');"
    )
    dummy_node.query(
        f"CREATE DATABASE {database} ENGINE = Replicated('/test/{database}', 'shard1', 'replica2');"
    )
    # test_simple_alter_table
    name = f"{database}.alter_test"
    main_node.query(
        "CREATE TABLE {} "
        "(CounterID UInt32, StartDate Date, UserID UInt32, VisitID UInt32, NestedColumn Nested(A UInt8, S String), ToDrop UInt32) "
        "ENGINE = {} PARTITION BY StartDate ORDER BY (CounterID, StartDate, intHash32(UserID), VisitID);".format(
            name, engine
        )
    )
    main_node.query("ALTER TABLE {} ADD COLUMN Added0 UInt32;".format(name))
    main_node.query("ALTER TABLE {} ADD COLUMN Added2 UInt32;".format(name))
    main_node.query(
        "ALTER TABLE {} ADD COLUMN Added1 UInt32 AFTER Added0;".format(name)
    )
    main_node.query(
        "ALTER TABLE {} ADD COLUMN AddedNested1 Nested(A UInt32, B UInt64) AFTER Added2;".format(
            name
        )
    )
    main_node.query(
        "ALTER TABLE {} ADD COLUMN AddedNested1.C Array(String) AFTER AddedNested1.B;".format(
            name
        )
    )
    main_node.query(
        "ALTER TABLE {} ADD COLUMN AddedNested2 Nested(A UInt32, B UInt64) AFTER AddedNested1;".format(
            name
        )
    )

    full_engine = (
        engine
        if not "Replicated" in engine
        else engine + "(\\'/clickhouse/tables/{uuid}/{shard}\\', \\'{replica}\\')"
    )
    expected = (
        "CREATE TABLE {}\\n(\\n    `CounterID` UInt32,\\n    `StartDate` Date,\\n    `UserID` UInt32,\\n"
        "    `VisitID` UInt32,\\n    `NestedColumn.A` Array(UInt8),\\n    `NestedColumn.S` Array(String),\\n"
        "    `ToDrop` UInt32,\\n    `Added0` UInt32,\\n    `Added1` UInt32,\\n    `Added2` UInt32,\\n"
        "    `AddedNested1.A` Array(UInt32),\\n    `AddedNested1.B` Array(UInt64),\\n    `AddedNested1.C` Array(String),\\n"
        "    `AddedNested2.A` Array(UInt32),\\n    `AddedNested2.B` Array(UInt64)\\n)\\n"
        "ENGINE = {}\\nPARTITION BY StartDate\\nORDER BY (CounterID, StartDate, intHash32(UserID), VisitID)\\n"
        "SETTINGS index_granularity = 8192".format(name, full_engine)
    )

    assert_create_query([main_node, dummy_node], name, expected)

    # test_create_replica_after_delay
    competing_node.query(
        f"CREATE DATABASE IF NOT EXISTS {database} ENGINE = Replicated('/test/{database}', 'shard1', 'replica3');"
    )

    main_node.query("ALTER TABLE {} ADD COLUMN Added3 UInt32;".format(name))
    main_node.query("ALTER TABLE {} DROP COLUMN AddedNested1;".format(name))
    main_node.query("ALTER TABLE {} RENAME COLUMN Added1 TO AddedNested1;".format(name))

    full_engine = (
        engine
        if not "Replicated" in engine
        else engine + "(\\'/clickhouse/tables/{uuid}/{shard}\\', \\'{replica}\\')"
    )
    expected = (
        "CREATE TABLE {}\\n(\\n    `CounterID` UInt32,\\n    `StartDate` Date,\\n    `UserID` UInt32,\\n"
        "    `VisitID` UInt32,\\n    `NestedColumn.A` Array(UInt8),\\n    `NestedColumn.S` Array(String),\\n"
        "    `ToDrop` UInt32,\\n    `Added0` UInt32,\\n    `AddedNested1` UInt32,\\n    `Added2` UInt32,\\n"
        "    `AddedNested2.A` Array(UInt32),\\n    `AddedNested2.B` Array(UInt64),\\n    `Added3` UInt32\\n)\\n"
        "ENGINE = {}\\nPARTITION BY StartDate\\nORDER BY (CounterID, StartDate, intHash32(UserID), VisitID)\\n"
        "SETTINGS index_granularity = 8192".format(name, full_engine)
    )

    assert_create_query([main_node, dummy_node, competing_node], name, expected)
    main_node.query(f"DROP DATABASE {database} SYNC")
    dummy_node.query(f"DROP DATABASE {database} SYNC")
    competing_node.query(f"DROP DATABASE {database} SYNC")


@pytest.mark.parametrize("engine", ["MergeTree", "ReplicatedMergeTree"])
def test_delete_from_table(started_cluster, engine):
    database = f"delete_from_table_{engine}"

    main_node.query(
        f"CREATE DATABASE {database} ENGINE = Replicated('/test/{database}', 'shard1', 'replica1');"
    )
    dummy_node.query(
        f"CREATE DATABASE {database} ENGINE = Replicated('/test/{database}', 'shard2', 'replica1');"
    )

    name = f"{database}.delete_test"
    main_node.query(
        "CREATE TABLE {} "
        "(id UInt64, value String) "
        "ENGINE = {} PARTITION BY id%2 ORDER BY (id);".format(name, engine)
    )
    main_node.query("INSERT INTO TABLE {} VALUES(1, 'aaaa');".format(name))
    main_node.query("INSERT INTO TABLE {} VALUES(2, 'aaaa');".format(name))
    dummy_node.query("INSERT INTO TABLE {} VALUES(1, 'bbbb');".format(name))
    dummy_node.query("INSERT INTO TABLE {} VALUES(2, 'bbbb');".format(name))

    main_node.query("DELETE FROM {} WHERE id=2;".format(name))

    expected = "1\taaaa\n1\tbbbb"

    table_for_select = name
    if not "Replicated" in engine:
        table_for_select = f"cluster('{database}', {name})"
    for node in [main_node, dummy_node]:
        assert_eq_with_retry(
            node,
            "SELECT * FROM {} ORDER BY id, value;".format(table_for_select),
            expected,
        )

    main_node.query(f"DROP DATABASE {database} SYNC")
    dummy_node.query(f"DROP DATABASE {database} SYNC")


def get_table_uuid(database, name):
    return main_node.query(
        f"SELECT uuid FROM system.tables WHERE database = '{database}' and name = '{name}'"
    ).strip()


@pytest.fixture(scope="module", name="attachable_part")
def fixture_attachable_part(started_cluster):
    main_node.query(f"CREATE DATABASE testdb_attach_atomic ENGINE = Atomic")
    main_node.query(
        f"CREATE TABLE testdb_attach_atomic.test (CounterID UInt32) ENGINE = MergeTree ORDER BY (CounterID)"
    )
    main_node.query(f"INSERT INTO testdb_attach_atomic.test VALUES (123)")
    main_node.query(
        f"ALTER TABLE testdb_attach_atomic.test FREEZE WITH NAME 'test_attach'"
    )
    table_uuid = get_table_uuid("testdb_attach_atomic", "test")
    return os.path.join(
        main_node.path,
        f"database/shadow/test_attach/store/{table_uuid[:3]}/{table_uuid}/all_1_1_0",
    )


@pytest.mark.parametrize("engine", ["MergeTree", "ReplicatedMergeTree"])
def test_alter_attach(started_cluster, attachable_part, engine):
    database = f"alter_attach_{engine}"
    main_node.query(
        f"CREATE DATABASE {database} ENGINE = Replicated('/test/{database}', 'shard1', 'replica1');"
    )
    dummy_node.query(
        f"CREATE DATABASE {database} ENGINE = Replicated('/test/{database}', 'shard1', 'replica2');"
    )

    main_node.query(
        f"CREATE TABLE {database}.alter_attach_test (CounterID UInt32) ENGINE = {engine} ORDER BY (CounterID)"
    )
    table_uuid = get_table_uuid(database, "alter_attach_test")
    # Provide and attach a part to the main node
    shutil.copytree(
        attachable_part,
        os.path.join(
            main_node.path,
            f"database/store/{table_uuid[:3]}/{table_uuid}/detached/all_1_1_0",
        ),
    )
    main_node.query(f"ALTER TABLE {database}.alter_attach_test ATTACH PART 'all_1_1_0'")
    # On the main node, data is attached
    assert (
        main_node.query(f"SELECT CounterID FROM {database}.alter_attach_test")
        == "123\n"
    )

    # On the other node, data is replicated only if using a Replicated table engine
    if engine == "ReplicatedMergeTree":
        dummy_node.query(
            f"SYSTEM SYNC REPLICA {database}.alter_attach_test LIGHTWEIGHT"
        )
        assert (
            dummy_node.query(f"SELECT CounterID FROM {database}.alter_attach_test")
            == "123\n"
        )
    else:
        assert (
            dummy_node.query(f"SELECT CounterID FROM {database}.alter_attach_test")
            == ""
        )
    main_node.query(f"DROP DATABASE {database} SYNC")
    dummy_node.query(f"DROP DATABASE {database} SYNC")


@pytest.mark.parametrize("engine", ["MergeTree", "ReplicatedMergeTree"])
def test_alter_drop_part(started_cluster, engine):
    database = f"alter_drop_part_{engine}"
    main_node.query(
        f"CREATE DATABASE {database} ENGINE = Replicated('/test/{database}', 'shard1', 'replica1');"
    )
    dummy_node.query(
        f"CREATE DATABASE {database} ENGINE = Replicated('/test/{database}', 'shard1', 'replica2');"
    )

    part_name = "all_0_0_0" if engine == "ReplicatedMergeTree" else "all_1_1_0"
    main_node.query(
        f"CREATE TABLE {database}.alter_drop_part (CounterID UInt32) ENGINE = {engine} ORDER BY (CounterID)"
    )
    main_node.query(f"INSERT INTO {database}.alter_drop_part VALUES (123)")
    if engine == "MergeTree":
        dummy_node.query(f"INSERT INTO {database}.alter_drop_part VALUES (456)")
    else:
        main_node.query(f"SYSTEM SYNC REPLICA {database}.alter_drop_part PULL")
    main_node.query(f"ALTER TABLE {database}.alter_drop_part DROP PART '{part_name}'")
    assert main_node.query(f"SELECT CounterID FROM {database}.alter_drop_part") == ""
    if engine == "ReplicatedMergeTree":
        # The DROP operation is still replicated at the table engine level
        assert (
            dummy_node.query(f"SELECT CounterID FROM {database}.alter_drop_part") == ""
        )
    else:
        assert (
            dummy_node.query(f"SELECT CounterID FROM {database}.alter_drop_part")
            == "456\n"
        )
    main_node.query(f"DROP DATABASE {database} SYNC")
    dummy_node.query(f"DROP DATABASE {database} SYNC")


@pytest.mark.parametrize("engine", ["MergeTree", "ReplicatedMergeTree"])
def test_alter_detach_part(started_cluster, engine):
    database = f"alter_detach_part_{engine}"
    main_node.query(
        f"CREATE DATABASE {database} ENGINE = Replicated('/test/{database}', 'shard1', 'replica1');"
    )
    dummy_node.query(
        f"CREATE DATABASE {database} ENGINE = Replicated('/test/{database}', 'shard1', 'replica2');"
    )

    part_name = "all_0_0_0" if engine == "ReplicatedMergeTree" else "all_1_1_0"
    main_node.query(
        f"CREATE TABLE {database}.alter_detach (CounterID UInt32) ENGINE = {engine} ORDER BY (CounterID)"
    )
    main_node.query(f"INSERT INTO {database}.alter_detach VALUES (123)")
    if engine == "MergeTree":
        dummy_node.query(f"INSERT INTO {database}.alter_detach VALUES (456)")
    else:
        main_node.query(f"SYSTEM SYNC REPLICA {database}.alter_detach PULL")
    main_node.query(f"ALTER TABLE {database}.alter_detach DETACH PART '{part_name}'")
    detached_parts_query = f"SELECT name FROM system.detached_parts WHERE database='{database}' AND table='alter_detach'"
    assert main_node.query(detached_parts_query) == f"{part_name}\n"
    if engine == "ReplicatedMergeTree":
        # The detach operation is still replicated at the table engine level
        assert dummy_node.query(detached_parts_query) == f"{part_name}\n"
    else:
        assert dummy_node.query(detached_parts_query) == ""
    main_node.query(f"DROP DATABASE {database} SYNC")
    dummy_node.query(f"DROP DATABASE {database} SYNC")


@pytest.mark.parametrize("engine", ["MergeTree", "ReplicatedMergeTree"])
def test_alter_drop_detached_part(started_cluster, engine):
    database = f"alter_drop_detached_part_{engine}"
    main_node.query(
        f"CREATE DATABASE {database} ENGINE = Replicated('/test/{database}', 'shard1', 'replica1');"
    )
    dummy_node.query(
        f"CREATE DATABASE {database} ENGINE = Replicated('/test/{database}', 'shard1', 'replica2');"
    )

    part_name = "all_0_0_0" if engine == "ReplicatedMergeTree" else "all_1_1_0"
    main_node.query(
        f"CREATE TABLE {database}.alter_drop_detached (CounterID UInt32) ENGINE = {engine} ORDER BY (CounterID)"
    )
    main_node.query(f"INSERT INTO {database}.alter_drop_detached VALUES (123)")
    main_node.query(
        f"ALTER TABLE {database}.alter_drop_detached DETACH PART '{part_name}'"
    )
    if engine == "MergeTree":
        dummy_node.query(f"INSERT INTO {database}.alter_drop_detached VALUES (456)")
        dummy_node.query(
            f"ALTER TABLE {database}.alter_drop_detached DETACH PART '{part_name}'"
        )
    main_node.query(
        f"ALTER TABLE {database}.alter_drop_detached DROP DETACHED PART '{part_name}'"
    )
    detached_parts_query = f"SELECT name FROM system.detached_parts WHERE database='{database}' AND table='alter_drop_detached'"
    assert main_node.query(detached_parts_query) == ""
    assert dummy_node.query(detached_parts_query) == f"{part_name}\n"

    main_node.query(f"DROP DATABASE {database} SYNC")
    dummy_node.query(f"DROP DATABASE {database} SYNC")


@pytest.mark.parametrize("engine", ["MergeTree", "ReplicatedMergeTree"])
def test_alter_drop_partition(started_cluster, engine):
    database = f"alter_drop_partition_{engine}"
    main_node.query(
        f"CREATE DATABASE {database} ENGINE = Replicated('/test/{database}', 'shard1', 'replica1');"
    )
    dummy_node.query(
        f"CREATE DATABASE {database} ENGINE = Replicated('/test/{database}', 'shard1', 'replica2');"
    )
    snapshotting_node.query(
        f"CREATE DATABASE {database} ENGINE = Replicated('/test/{database}', 'shard2', 'replica1');"
    )

    main_node.query(
        f"CREATE TABLE {database}.alter_drop (CounterID UInt32) ENGINE = {engine} ORDER BY (CounterID)"
    )
    main_node.query(f"INSERT INTO {database}.alter_drop VALUES (123)")
    if engine == "MergeTree":
        dummy_node.query(f"INSERT INTO {database}.alter_drop VALUES (456)")
    snapshotting_node.query(f"INSERT INTO {database}.alter_drop VALUES (789)")
    main_node.query(
        f"ALTER TABLE {database}.alter_drop ON CLUSTER {database} DROP PARTITION ID 'all'",
        settings={"replication_alter_partitions_sync": 2},
    )
    assert (
        main_node.query(
            f"SELECT CounterID FROM clusterAllReplicas('{database}', {database}.alter_drop)"
        )
        == ""
    )
    assert dummy_node.query(f"SELECT CounterID FROM {database}.alter_drop") == ""
    main_node.query(f"DROP DATABASE {database}")
    dummy_node.query(f"DROP DATABASE {database}")
    snapshotting_node.query(f"DROP DATABASE {database}")


def test_alter_fetch(started_cluster):
    main_node.query(
        "CREATE DATABASE alter_fetch ENGINE = Replicated('/test/alter_fetch', 'shard1', 'replica1');"
    )
    dummy_node.query(
        "CREATE DATABASE alter_fetch ENGINE = Replicated('/test/alter_fetch', 'shard1', 'replica2');"
    )

    main_node.query(
        "CREATE TABLE alter_fetch.fetch_source (CounterID UInt32) ENGINE = ReplicatedMergeTree ORDER BY (CounterID)"
    )
    main_node.query(
        "CREATE TABLE alter_fetch.fetch_target (CounterID UInt32) ENGINE = ReplicatedMergeTree ORDER BY (CounterID)"
    )
    main_node.query("INSERT INTO alter_fetch.fetch_source VALUES (123)")
    table_uuid = get_table_uuid("alter_fetch", "fetch_source")
    main_node.query(
        f"ALTER TABLE alter_fetch.fetch_target FETCH PART 'all_0_0_0' FROM '/clickhouse/tables/{table_uuid}/{{shard}}' "
    )
    detached_parts_query = "SELECT name FROM system.detached_parts WHERE database='alter_fetch' AND table='fetch_target'"
    assert main_node.query(detached_parts_query) == "all_0_0_0\n"
    assert dummy_node.query(detached_parts_query) == ""

    main_node.query("DROP DATABASE alter_fetch SYNC")
    dummy_node.query("DROP DATABASE alter_fetch SYNC")


def test_alters_from_different_replicas(started_cluster):
    main_node.query(
        "CREATE DATABASE alters_from_different_replicas ENGINE = Replicated('/test/alters_from_different_replicas', 'shard1', 'replica1');"
    )
    dummy_node.query(
        "CREATE DATABASE alters_from_different_replicas ENGINE = Replicated('/test/alters_from_different_replicas', 'shard1', 'replica2');"
    )

    # test_alters_from_different_replicas
    competing_node.query(
        "CREATE DATABASE alters_from_different_replicas ENGINE = Replicated('/test/alters_from_different_replicas', 'shard1', 'replica3');"
    )

    main_node.query(
        "CREATE TABLE alters_from_different_replicas.concurrent_test "
        "(CounterID UInt32, StartDate Date, UserID UInt32, VisitID UInt32, NestedColumn Nested(A UInt8, S String), ToDrop UInt32) "
        "ENGINE = MergeTree PARTITION BY toYYYYMM(StartDate) ORDER BY (CounterID, StartDate, intHash32(UserID), VisitID);"
    )

    main_node.query(
        "CREATE TABLE alters_from_different_replicas.dist AS alters_from_different_replicas.concurrent_test ENGINE = Distributed(alters_from_different_replicas, alters_from_different_replicas, concurrent_test, CounterID)"
    )

    dummy_node.stop_clickhouse(kill=True)

    settings = {"distributed_ddl_task_timeout": 5}
    assert "is not finished on 1 of 3 hosts" in competing_node.query_and_get_error(
        "ALTER TABLE alters_from_different_replicas.concurrent_test ADD COLUMN Added0 UInt32;",
        settings=settings,
    )
    settings = {
        "distributed_ddl_task_timeout": 5,
        "distributed_ddl_output_mode": "null_status_on_timeout",
    }
    assert "shard1\treplica2\tQUEUED\t" in main_node.query(
        "ALTER TABLE alters_from_different_replicas.concurrent_test ADD COLUMN Added2 UInt32;",
        settings=settings,
    )
    settings = {
        "distributed_ddl_task_timeout": 5,
        "distributed_ddl_output_mode": "never_throw",
    }
    assert "shard1\treplica2\tQUEUED\t" in competing_node.query(
        "ALTER TABLE alters_from_different_replicas.concurrent_test ADD COLUMN Added1 UInt32 AFTER Added0;",
        settings=settings,
    )
    dummy_node.start_clickhouse()
    main_node.query(
        "ALTER TABLE alters_from_different_replicas.concurrent_test ADD COLUMN AddedNested1 Nested(A UInt32, B UInt64) AFTER Added2;"
    )
    competing_node.query(
        "ALTER TABLE alters_from_different_replicas.concurrent_test ADD COLUMN AddedNested1.C Array(String) AFTER AddedNested1.B;"
    )
    main_node.query(
        "ALTER TABLE alters_from_different_replicas.concurrent_test ADD COLUMN AddedNested2 Nested(A UInt32, B UInt64) AFTER AddedNested1;"
    )

    expected = (
        "CREATE TABLE alters_from_different_replicas.concurrent_test\\n(\\n    `CounterID` UInt32,\\n    `StartDate` Date,\\n    `UserID` UInt32,\\n"
        "    `VisitID` UInt32,\\n    `NestedColumn.A` Array(UInt8),\\n    `NestedColumn.S` Array(String),\\n    `ToDrop` UInt32,\\n"
        "    `Added0` UInt32,\\n    `Added1` UInt32,\\n    `Added2` UInt32,\\n    `AddedNested1.A` Array(UInt32),\\n"
        "    `AddedNested1.B` Array(UInt64),\\n    `AddedNested1.C` Array(String),\\n    `AddedNested2.A` Array(UInt32),\\n"
        "    `AddedNested2.B` Array(UInt64)\\n)\\n"
        "ENGINE = MergeTree\\nPARTITION BY toYYYYMM(StartDate)\\nORDER BY (CounterID, StartDate, intHash32(UserID), VisitID)\\nSETTINGS index_granularity = 8192"
    )

    assert_create_query(
        [main_node, competing_node],
        "alters_from_different_replicas.concurrent_test",
        expected,
    )

    # test_create_replica_after_delay
    main_node.query("DROP TABLE alters_from_different_replicas.concurrent_test SYNC")
    main_node.query(
        "CREATE TABLE alters_from_different_replicas.concurrent_test "
        "(CounterID UInt32, StartDate Date, UserID UInt32, VisitID UInt32, NestedColumn Nested(A UInt8, S String), ToDrop UInt32) "
        "ENGINE = ReplicatedMergeTree ORDER BY CounterID;"
    )

    expected = (
        "CREATE TABLE alters_from_different_replicas.concurrent_test\\n(\\n    `CounterID` UInt32,\\n    `StartDate` Date,\\n    `UserID` UInt32,\\n"
        "    `VisitID` UInt32,\\n    `NestedColumn.A` Array(UInt8),\\n    `NestedColumn.S` Array(String),\\n    `ToDrop` UInt32\\n)\\n"
        "ENGINE = ReplicatedMergeTree(\\'/clickhouse/tables/{uuid}/{shard}\\', \\'{replica}\\')\\nORDER BY CounterID\\nSETTINGS index_granularity = 8192"
    )

    assert_create_query(
        [main_node, competing_node],
        "alters_from_different_replicas.concurrent_test",
        expected,
    )

    main_node.query(
        "INSERT INTO alters_from_different_replicas.dist (CounterID, StartDate, UserID) SELECT number, addDays(toDate('2020-02-02'), number), intHash32(number) FROM numbers(10)"
    )

    # test_replica_restart
    main_node.restart_clickhouse()

    expected = (
        "CREATE TABLE alters_from_different_replicas.concurrent_test\\n(\\n    `CounterID` UInt32,\\n    `StartDate` Date,\\n    `UserID` UInt32,\\n"
        "    `VisitID` UInt32,\\n    `NestedColumn.A` Array(UInt8),\\n    `NestedColumn.S` Array(String),\\n    `ToDrop` UInt32\\n)\\n"
        "ENGINE = ReplicatedMergeTree(\\'/clickhouse/tables/{uuid}/{shard}\\', \\'{replica}\\')\\nORDER BY CounterID\\nSETTINGS index_granularity = 8192"
    )

    # test_snapshot_and_snapshot_recover
    snapshotting_node.query(
        "CREATE DATABASE alters_from_different_replicas ENGINE = Replicated('/test/alters_from_different_replicas', 'shard2', 'replica1');"
    )
    snapshot_recovering_node.query(
        "CREATE DATABASE alters_from_different_replicas ENGINE = Replicated('/test/alters_from_different_replicas', 'shard2', 'replica2');"
    )
    assert_create_query(
        all_nodes, "alters_from_different_replicas.concurrent_test", expected
    )

    main_node.query("SYSTEM FLUSH DISTRIBUTED alters_from_different_replicas.dist")
    main_node.query(
        "ALTER TABLE alters_from_different_replicas.concurrent_test UPDATE StartDate = addYears(StartDate, 1) WHERE 1"
    )
    res = main_node.query(
        "ALTER TABLE alters_from_different_replicas.concurrent_test DELETE WHERE UserID % 2"
    )
    assert (
        "shard1\treplica1\tOK" in res
        and "shard1\treplica2\tOK" in res
        and "shard1\treplica3\tOK" in res
    )
    assert "shard2\treplica1\tOK" in res and "shard2\treplica2\tOK" in res

    expected = (
        "1\t1\tmain_node\n"
        "1\t2\tdummy_node\n"
        "1\t3\tcompeting_node\n"
        "2\t1\tsnapshotting_node\n"
        "2\t2\tsnapshot_recovering_node\n"
    )
    assert (
        main_node.query(
            "SELECT shard_num, replica_num, host_name FROM system.clusters WHERE cluster='alters_from_different_replicas'"
        )
        == expected
    )

    # test_drop_and_create_replica
    main_node.query("DROP DATABASE alters_from_different_replicas SYNC")
    main_node.query(
        "CREATE DATABASE alters_from_different_replicas ENGINE = Replicated('/test/alters_from_different_replicas', 'shard1', 'replica1');"
    )

    expected = (
        "CREATE TABLE alters_from_different_replicas.concurrent_test\\n(\\n    `CounterID` UInt32,\\n    `StartDate` Date,\\n    `UserID` UInt32,\\n"
        "    `VisitID` UInt32,\\n    `NestedColumn.A` Array(UInt8),\\n    `NestedColumn.S` Array(String),\\n    `ToDrop` UInt32\\n)\\n"
        "ENGINE = ReplicatedMergeTree(\\'/clickhouse/tables/{uuid}/{shard}\\', \\'{replica}\\')\\nORDER BY CounterID\\nSETTINGS index_granularity = 8192"
    )

    assert_create_query(
        [main_node, competing_node],
        "alters_from_different_replicas.concurrent_test",
        expected,
    )
    assert_create_query(
        all_nodes, "alters_from_different_replicas.concurrent_test", expected
    )

    for node in all_nodes:
        node.query("SYSTEM SYNC REPLICA alters_from_different_replicas.concurrent_test")

    expected = (
        "0\t2021-02-02\t4249604106\n"
        "1\t2021-02-03\t1343103100\n"
        "4\t2021-02-06\t3902320246\n"
        "7\t2021-02-09\t3844986530\n"
        "9\t2021-02-11\t1241149650\n"
    )

    assert_eq_with_retry(
        dummy_node,
        "SELECT CounterID, StartDate, UserID FROM alters_from_different_replicas.dist ORDER BY CounterID",
        expected,
    )
    main_node.query("DROP DATABASE alters_from_different_replicas SYNC")
    dummy_node.query("DROP DATABASE alters_from_different_replicas SYNC")
    competing_node.query("DROP DATABASE alters_from_different_replicas SYNC")
    snapshotting_node.query("DROP DATABASE alters_from_different_replicas SYNC")
    snapshot_recovering_node.query("DROP DATABASE alters_from_different_replicas SYNC")


def create_some_tables(db):
    settings = {
        "distributed_ddl_task_timeout": 0,
        "allow_experimental_object_type": 1,
        "allow_suspicious_codecs": 1,
    }
    main_node.query(f"CREATE TABLE {db}.t1 (n int) ENGINE=Memory", settings=settings)
    dummy_node.query(
        f"CREATE TABLE {db}.t2 (s String) ENGINE=Memory", settings=settings
    )
    main_node.query(
        f"CREATE TABLE {db}.mt1 (n int) ENGINE=MergeTree order by n",
        settings=settings,
    )
    dummy_node.query(
        f"CREATE TABLE {db}.mt2 (n int) ENGINE=MergeTree order by n",
        settings=settings,
    )
    main_node.query(
        f"CREATE TABLE {db}.rmt1 (n int) ENGINE=ReplicatedMergeTree order by n",
        settings=settings,
    )
    dummy_node.query(
        f"CREATE TABLE {db}.rmt2 (n int CODEC(ZSTD, ZSTD, ZSTD(12), LZ4HC(12))) ENGINE=ReplicatedMergeTree order by n",
        settings=settings,
    )
    main_node.query(
        f"CREATE TABLE {db}.rmt3 (n int, json Object('json') materialized '') ENGINE=ReplicatedMergeTree order by n",
        settings=settings,
    )
    dummy_node.query(
        f"CREATE TABLE {db}.rmt5 (n int) ENGINE=ReplicatedMergeTree order by n",
        settings=settings,
    )
    main_node.query(
        f"CREATE MATERIALIZED VIEW {db}.mv1 (n int) ENGINE=ReplicatedMergeTree order by n AS SELECT n FROM {db}.rmt1",
        settings=settings,
    )
    dummy_node.query(
        f"CREATE MATERIALIZED VIEW {db}.mv2 (n int) ENGINE=ReplicatedMergeTree order by n  AS SELECT n FROM {db}.rmt2",
        settings=settings,
    )
    main_node.query(
        f"CREATE DICTIONARY {db}.d1 (n int DEFAULT 0, m int DEFAULT 1) PRIMARY KEY n "
        "SOURCE(CLICKHOUSE(HOST 'localhost' PORT 9000 USER 'default' TABLE 'rmt1' PASSWORD '' DB 'recover')) "
        "LIFETIME(MIN 1 MAX 10) LAYOUT(FLAT())"
    )
    dummy_node.query(
        f"CREATE DICTIONARY {db}.d2 (n int DEFAULT 0, m int DEFAULT 1) PRIMARY KEY n "
        "SOURCE(CLICKHOUSE(HOST 'localhost' PORT 9000 USER 'default' TABLE 'rmt2' PASSWORD '' DB 'recover')) "
        "LIFETIME(MIN 1 MAX 10) LAYOUT(FLAT())"
    )


# These tables are used to check that DatabaseReplicated correctly renames all the tables in case when it restores from the lost state
def create_table_for_exchanges(db):
    settings = {"distributed_ddl_task_timeout": 0}
    for table in ["a1", "a2", "a3", "a4", "a5", "a6"]:
        main_node.query(
            f"CREATE TABLE {db}.{table} (s String) ENGINE=ReplicatedMergeTree order by s",
            settings=settings,
        )


def test_recover_staled_replica(started_cluster):
    main_node.query(
        "CREATE DATABASE recover ENGINE = Replicated('/clickhouse/databases/recover', 'shard1', 'replica1');"
    )
    started_cluster.get_kazoo_client("zoo1").set(
        "/clickhouse/databases/recover/logs_to_keep", b"10"
    )
    dummy_node.query(
        "CREATE DATABASE recover ENGINE = Replicated('/clickhouse/databases/recover', 'shard1', 'replica2');"
    )

    settings = {"distributed_ddl_task_timeout": 0}
    create_some_tables("recover")
    create_table_for_exchanges("recover")

    for table in ["t1", "t2", "mt1", "mt2", "rmt1", "rmt2", "rmt3", "rmt5"]:
        main_node.query(f"INSERT INTO recover.{table} VALUES (42)")
    for table in ["t1", "t2", "mt1", "mt2"]:
        dummy_node.query(f"INSERT INTO recover.{table} VALUES (42)")

    for i, table in enumerate(["a1", "a2", "a3", "a4", "a5", "a6"]):
        main_node.query(f"INSERT INTO recover.{table} VALUES ('{str(i + 1) * 10}')")

    for table in ["rmt1", "rmt2", "rmt3", "rmt5"]:
        main_node.query(f"SYSTEM SYNC REPLICA recover.{table}")
    for table in ["a1", "a2", "a3", "a4", "a5", "a6"]:
        main_node.query(f"SYSTEM SYNC REPLICA recover.{table}")

    with PartitionManager() as pm:
        pm.drop_instance_zk_connections(dummy_node)
        dummy_node.query_and_get_error("RENAME TABLE recover.t1 TO recover.m1")

        main_node.query_with_retry(
            "RENAME TABLE recover.t1 TO recover.m1", settings=settings
        )
        main_node.query_with_retry(
            "ALTER TABLE recover.mt1  ADD COLUMN m int", settings=settings
        )
        main_node.query_with_retry(
            "ALTER TABLE recover.rmt1 ADD COLUMN m int", settings=settings
        )
        main_node.query_with_retry(
            "RENAME TABLE recover.rmt3 TO recover.rmt4", settings=settings
        )
        main_node.query_with_retry("DROP TABLE recover.rmt5", settings=settings)
        main_node.query_with_retry("DROP DICTIONARY recover.d2", settings=settings)
        main_node.query_with_retry(
            "CREATE DICTIONARY recover.d2 (n int DEFAULT 0, m int DEFAULT 1) PRIMARY KEY n "
            "SOURCE(CLICKHOUSE(HOST 'localhost' PORT 9000 USER 'default' TABLE 'rmt1' PASSWORD '' DB 'recover')) "
            "LIFETIME(MIN 1 MAX 10) LAYOUT(FLAT());",
            settings=settings,
        )

        inner_table = (
            ".inner_id."
            + dummy_node.query_with_retry(
                "SELECT uuid FROM system.tables WHERE database='recover' AND name='mv1'"
            ).strip()
        )
        main_node.query_with_retry(
            f"ALTER TABLE recover.`{inner_table}` MODIFY COLUMN n int DEFAULT 42",
            settings=settings,
        )
        main_node.query_with_retry(
            "ALTER TABLE recover.mv1 MODIFY QUERY SELECT m as n FROM recover.rmt1",
            settings=settings,
        )
        main_node.query_with_retry(
            "RENAME TABLE recover.mv2 TO recover.mv3",
            settings=settings,
        )

        main_node.query_with_retry(
            "CREATE TABLE recover.tmp AS recover.m1", settings=settings
        )
        main_node.query_with_retry("DROP TABLE recover.tmp", settings=settings)
        main_node.query_with_retry(
            "CREATE TABLE recover.tmp AS recover.m1", settings=settings
        )
        main_node.query_with_retry("DROP TABLE recover.tmp", settings=settings)
        main_node.query_with_retry(
            "CREATE TABLE recover.tmp AS recover.m1", settings=settings
        )

        main_node.query("EXCHANGE TABLES recover.a1 AND recover.a2", settings=settings)
        main_node.query("EXCHANGE TABLES recover.a3 AND recover.a4", settings=settings)
        main_node.query("EXCHANGE TABLES recover.a5 AND recover.a4", settings=settings)
        main_node.query("EXCHANGE TABLES recover.a6 AND recover.a3", settings=settings)
        main_node.query("RENAME TABLE recover.a6 TO recover.a7", settings=settings)
        main_node.query("RENAME TABLE recover.a1 TO recover.a8", settings=settings)

    assert (
        main_node.query(
            "SELECT name FROM system.tables WHERE database='recover' AND name NOT LIKE '.inner_id.%' ORDER BY name"
        )
        == "a2\na3\na4\na5\na7\na8\nd1\nd2\nm1\nmt1\nmt2\nmv1\nmv3\nrmt1\nrmt2\nrmt4\nt2\ntmp\n"
    )
    query = (
        "SELECT name, uuid, create_table_query FROM system.tables WHERE database='recover' AND name NOT LIKE '.inner_id.%' "
        "ORDER BY name SETTINGS show_table_uuid_in_table_create_query_if_not_nil=1"
    )
    expected = main_node.query(query)
    assert_eq_with_retry(dummy_node, query, expected)
    assert (
        main_node.query(
            "SELECT count() FROM system.tables WHERE database='recover' AND name LIKE '.inner_id.%'"
        )
        == "2\n"
    )
    assert (
        dummy_node.query(
            "SELECT count() FROM system.tables WHERE database='recover' AND name LIKE '.inner_id.%'"
        )
        == "2\n"
    )

    # Check that Database Replicated renamed all the tables correctly
    for i, table in enumerate(["a2", "a8", "a5", "a7", "a4", "a3"]):
        assert (
            dummy_node.query(f"SELECT * FROM recover.{table}") == f"{str(i + 1) * 10}\n"
        )

    for table in [
        "m1",
        "t2",
        "mt1",
        "mt2",
        "rmt1",
        "rmt2",
        "rmt4",
        "d1",
        "d2",
        "mv1",
        "mv3",
    ]:
        assert main_node.query(f"SELECT (*,).1 FROM recover.{table}") == "42\n"
    for table in ["t2", "rmt1", "rmt2", "rmt4", "d1", "d2", "mt2", "mv1", "mv3"]:
        assert (
            dummy_node.query(f"SELECT '{table}', (*,).1 FROM recover.{table}")
            == f"{table}\t42\n"
        )
    for table in ["m1", "mt1"]:
        assert dummy_node.query(f"SELECT count() FROM recover.{table}") == "0\n"
    global test_recover_staled_replica_run
    assert (
        dummy_node.query(
            "SELECT count() FROM system.tables WHERE database='recover_broken_tables'"
        )
        == f"{test_recover_staled_replica_run}\n"
    )
    assert (
        dummy_node.query(
            "SELECT count() FROM system.tables WHERE database='recover_broken_replicated_tables'"
        )
        == f"{test_recover_staled_replica_run}\n"
    )
    test_recover_staled_replica_run += 1

    print(dummy_node.query("SHOW DATABASES"))
    print(dummy_node.query("SHOW TABLES FROM recover_broken_tables"))
    print(dummy_node.query("SHOW TABLES FROM recover_broken_replicated_tables"))

    table = dummy_node.query(
        "SHOW TABLES FROM recover_broken_tables LIKE 'mt1_41_%' LIMIT 1"
    ).strip()
    assert (
        dummy_node.query(f"SELECT (*,).1 FROM recover_broken_tables.{table}") == "42\n"
    )
    table = dummy_node.query(
        "SHOW TABLES FROM recover_broken_replicated_tables LIKE 'rmt5_41_%' LIMIT 1"
    ).strip()
    assert (
        dummy_node.query(f"SELECT (*,).1 FROM recover_broken_replicated_tables.{table}")
        == "42\n"
    )

    expected = "Cleaned 6 outdated objects: dropped 1 dictionaries and 3 tables, moved 2 tables"
    assert_logs_contain(dummy_node, expected)

    dummy_node.query("DROP TABLE recover.tmp")
    assert_eq_with_retry(
        main_node,
        "SELECT count() FROM system.tables WHERE database='recover' AND name='tmp'",
        "0\n",
    )
    main_node.query("DROP DATABASE recover SYNC")
    dummy_node.query("DROP DATABASE recover SYNC")


def test_recover_staled_replica_many_mvs(started_cluster):
    main_node.query("DROP DATABASE IF EXISTS recover_mvs SYNC")
    dummy_node.query("DROP DATABASE IF EXISTS recover_mvs SYNC")

    main_node.query_with_retry(
        "CREATE DATABASE IF NOT EXISTS recover_mvs ENGINE = Replicated('/clickhouse/databases/recover_mvs', 'shard1', 'replica1');"
    )
    started_cluster.get_kazoo_client("zoo1").set(
        "/clickhouse/databases/recover_mvs/logs_to_keep", b"10"
    )
    dummy_node.query_with_retry(
        "CREATE DATABASE IF NOT EXISTS recover_mvs ENGINE = Replicated('/clickhouse/databases/recover_mvs', 'shard1', 'replica2');"
    )

    settings = {"distributed_ddl_task_timeout": 0}

    with PartitionManager() as pm:
        pm.drop_instance_zk_connections(dummy_node)
        dummy_node.query_and_get_error("RENAME TABLE recover_mvs.t1 TO recover_mvs.m1")

        for identifier in ["1", "2", "3", "4"]:
            main_node.query(
                f"CREATE TABLE recover_mvs.rmt{identifier} (n int) ENGINE=ReplicatedMergeTree ORDER BY n",
                settings=settings,
            )

        print("Created tables")

        for identifier in ["1", "2", "3", "4"]:
            main_node.query(
                f"CREATE TABLE recover_mvs.mv_inner{identifier} (n int) ENGINE=ReplicatedMergeTree ORDER BY n",
                settings=settings,
            )

        for identifier in ["1", "2", "3", "4"]:
            main_node.query_with_retry(
                f"""CREATE MATERIALIZED VIEW recover_mvs.mv{identifier}
                    TO recover_mvs.mv_inner{identifier}
                    AS SELECT * FROM recover_mvs.rmt{identifier}""",
                settings=settings,
            )

        print("Created MVs")

        for identifier in ["1", "2", "3", "4"]:
            main_node.query_with_retry(
                f"""CREATE VIEW recover_mvs.view_from_mv{identifier}
                    AS SELECT * FROM recover_mvs.mv{identifier}""",
                settings=settings,
            )

        print("Created Views on top of MVs")

        for identifier in ["1", "2", "3", "4"]:
            main_node.query_with_retry(
                f"""CREATE MATERIALIZED VIEW recover_mvs.cascade_mv{identifier}
                    ENGINE=MergeTree() ORDER BY tuple()
                    POPULATE AS SELECT * FROM recover_mvs.mv_inner{identifier};""",
                settings=settings,
            )

        print("Created cascade MVs")

        for identifier in ["1", "2", "3", "4"]:
            main_node.query_with_retry(
                f"""CREATE VIEW recover_mvs.view_from_cascade_mv{identifier}
                    AS SELECT * FROM recover_mvs.cascade_mv{identifier}""",
                settings=settings,
            )

        print("Created Views on top of cascade MVs")

        for identifier in ["1", "2", "3", "4"]:
            main_node.query_with_retry(
                f"""CREATE MATERIALIZED VIEW recover_mvs.double_cascade_mv{identifier}
                    ENGINE=MergeTree() ORDER BY tuple()
                    POPULATE AS SELECT * FROM recover_mvs.`.inner_id.{get_table_uuid("recover_mvs", f"cascade_mv{identifier}")}`""",
                settings=settings,
            )

        print("Created double cascade MVs")

        for identifier in ["1", "2", "3", "4"]:
            main_node.query_with_retry(
                f"""CREATE VIEW recover_mvs.view_from_double_cascade_mv{identifier}
                    AS SELECT * FROM recover_mvs.double_cascade_mv{identifier}""",
                settings=settings,
            )

        print("Created Views on top of double cascade MVs")

        # This weird table name is actually makes sence because it starts with letter `a` and may break some internal sorting
        main_node.query_with_retry(
            """
            CREATE VIEW recover_mvs.anime
            AS
            SELECT n
            FROM
            (
                SELECT *
                FROM
                (
                    SELECT *
                    FROM
                    (
                        SELECT *
                        FROM recover_mvs.mv_inner1 AS q1
                        INNER JOIN recover_mvs.mv_inner2 AS q2 ON q1.n = q2.n
                    ) AS new_table_1
                    INNER JOIN recover_mvs.mv_inner3 AS q3 ON new_table_1.n = q3.n
                ) AS new_table_2
                INNER JOIN recover_mvs.mv_inner4 AS q4 ON new_table_2.n = q4.n
            )
            """,
            settings=settings,
        )

        print("Created final boss")

        for identifier in ["1", "2", "3", "4"]:
            main_node.query_with_retry(
                f"""CREATE DICTIONARY recover_mvs.`11111d{identifier}` (n UInt64)
                PRIMARY KEY n
                SOURCE(CLICKHOUSE(HOST 'localhost' PORT tcpPort() TABLE 'double_cascade_mv{identifier}' DB 'recover_mvs'))
                LAYOUT(FLAT()) LIFETIME(1)""",
                settings=settings,
            )

        print("Created dictionaries")

        for identifier in ["1", "2", "3", "4"]:
            main_node.query_with_retry(
                f"""CREATE VIEW recover_mvs.`00000vd{identifier}`
                AS SELECT * FROM recover_mvs.`11111d{identifier}`""",
                settings=settings,
            )

        print("Created Views on top of dictionaries")

    dummy_node.query("SYSTEM SYNC DATABASE REPLICA recover_mvs")
    query = "SELECT name FROM system.tables WHERE database='recover_mvs' ORDER BY name"
    assert main_node.query(query) == dummy_node.query(query)

    main_node.query("DROP DATABASE IF EXISTS recover_mvs SYNC")
    dummy_node.query("DROP DATABASE IF EXISTS recover_mvs SYNC")


def test_startup_without_zk(started_cluster):
    with PartitionManager() as pm:
        pm.drop_instance_zk_connections(main_node)
        err = main_node.query_and_get_error(
            "CREATE DATABASE startup ENGINE = Replicated('/clickhouse/databases/startup', 'shard1', 'replica1');"
        )
        assert "ZooKeeper" in err or "Coordination::Exception" in err
    main_node.query(
        "CREATE DATABASE startup ENGINE = Replicated('/clickhouse/databases/startup', 'shard1', 'replica1');"
    )
    main_node.query(
        "CREATE TABLE startup.rmt (n int) ENGINE=ReplicatedMergeTree order by n"
    )

    main_node.query("INSERT INTO startup.rmt VALUES (42)")
    with PartitionManager() as pm:
        pm.drop_instance_zk_connections(
            main_node, action="REJECT --reject-with tcp-reset"
        )
        main_node.restart_clickhouse(stop_start_wait_sec=120)
        assert main_node.query("SELECT (*,).1 FROM startup.rmt") == "42\n"

    # we need to wait until the table is not readonly
    main_node.query_with_retry("INSERT INTO startup.rmt VALUES(42)")

    main_node.query_with_retry("CREATE TABLE startup.m (n int) ENGINE=Memory")

    main_node.query("EXCHANGE TABLES startup.rmt AND startup.m")
    assert main_node.query("SELECT (*,).1 FROM startup.m") == "42\n"

    main_node.query("DROP DATABASE startup SYNC")


def test_server_uuid(started_cluster):
    uuid1 = main_node.query("select serverUUID()")
    uuid2 = dummy_node.query("select serverUUID()")
    assert uuid1 != uuid2
    main_node.restart_clickhouse()
    uuid1_after_restart = main_node.query("select serverUUID()")
    assert uuid1 == uuid1_after_restart


def test_sync_replica(started_cluster):
    main_node.query(
        "CREATE DATABASE test_sync_database ENGINE = Replicated('/test/sync_replica', 'shard1', 'replica1');"
    )
    dummy_node.query(
        "CREATE DATABASE test_sync_database ENGINE = Replicated('/test/sync_replica', 'shard1', 'replica2');"
    )

    number_of_tables = 1000

    settings = {"distributed_ddl_task_timeout": 0}

    with PartitionManager() as pm:
        pm.drop_instance_zk_connections(dummy_node)

        for i in range(number_of_tables):
            main_node.query(
                "CREATE TABLE test_sync_database.table_{} (n int) ENGINE=MergeTree order by n".format(
                    i
                ),
                settings=settings,
            )

    # wait for host to reconnect
    dummy_node.query_with_retry("SELECT * FROM system.zookeeper WHERE path='/'")

    dummy_node.query("SYSTEM SYNC DATABASE REPLICA test_sync_database")

    assert "2\n" == main_node.query(
        "SELECT sum(is_active) FROM system.clusters WHERE cluster='test_sync_database'"
    )

    assert dummy_node.query(
        "SELECT count() FROM system.tables where database='test_sync_database'"
    ).strip() == str(number_of_tables)

    assert main_node.query(
        "SELECT count() FROM system.tables where database='test_sync_database'"
    ).strip() == str(number_of_tables)

    engine_settings = {"default_table_engine": "ReplicatedMergeTree"}
    dummy_node.query(
        "CREATE TABLE test_sync_database.table (n int, primary key n) partition by n",
        settings=engine_settings,
    )
    main_node.query("INSERT INTO test_sync_database.table SELECT * FROM numbers(10)")
    dummy_node.query("TRUNCATE TABLE test_sync_database.table", settings=settings)
    dummy_node.query(
        "ALTER TABLE test_sync_database.table ADD COLUMN m int", settings=settings
    )

    main_node.query(
        "SYSTEM SYNC DATABASE REPLICA ON CLUSTER test_sync_database test_sync_database"
    )

    lp1 = main_node.query(
        "select value from system.zookeeper where path='/test/sync_replica/replicas/shard1|replica1' and name='log_ptr'"
    )
    lp2 = main_node.query(
        "select value from system.zookeeper where path='/test/sync_replica/replicas/shard1|replica2' and name='log_ptr'"
    )
    max_lp = main_node.query(
        "select value from system.zookeeper where path='/test/sync_replica/' and name='max_log_ptr'"
    )
    assert lp1 == max_lp
    assert lp2 == max_lp

    main_node.query("DROP DATABASE test_sync_database SYNC")
    dummy_node.query("DROP DATABASE test_sync_database SYNC")


def test_force_synchronous_settings(started_cluster):
    main_node.query("DROP DATABASE IF EXISTS test_force_synchronous_settings SYNC")
    dummy_node.query("DROP DATABASE IF EXISTS test_force_synchronous_settings SYNC")
    snapshotting_node.query(
        "DROP DATABASE IF EXISTS test_force_synchronous_settings SYNC"
    )
    main_node.query(
        "CREATE DATABASE test_force_synchronous_settings ENGINE = Replicated('/clickhouse/databases/test2', 'shard1', 'replica1');"
    )
    dummy_node.query(
        "CREATE DATABASE test_force_synchronous_settings ENGINE = Replicated('/clickhouse/databases/test2', 'shard1', 'replica2');"
    )
    snapshotting_node.query(
        "CREATE DATABASE test_force_synchronous_settings ENGINE = Replicated('/clickhouse/databases/test2', 'shard2', 'replica1');"
    )
    main_node.query(
        "CREATE TABLE test_force_synchronous_settings.t (n int) ENGINE=ReplicatedMergeTree('/test/same/path/{shard}', '{replica}') ORDER BY tuple()"
    )
    main_node.query(
        "INSERT INTO test_force_synchronous_settings.t SELECT * FROM numbers(10)"
    )
    snapshotting_node.query(
        "INSERT INTO test_force_synchronous_settings.t SELECT * FROM numbers(10)"
    )
    snapshotting_node.query(
        "SYSTEM SYNC DATABASE REPLICA test_force_synchronous_settings"
    )
    dummy_node.query("SYSTEM SYNC DATABASE REPLICA test_force_synchronous_settings")

    snapshotting_node.query("SYSTEM STOP MERGES test_force_synchronous_settings.t")

    def start_merges_func():
        time.sleep(5)
        snapshotting_node.query("SYSTEM START MERGES test_force_synchronous_settings.t")

    start_merges_thread = threading.Thread(target=start_merges_func)
    start_merges_thread.start()

    settings = {
        "mutations_sync": 2,
        "database_replicated_enforce_synchronous_settings": 1,
    }
    main_node.query(
        "ALTER TABLE test_force_synchronous_settings.t UPDATE n = n * 10 WHERE 1",
        settings=settings,
    )
    assert "10\t450\n" == snapshotting_node.query(
        "SELECT count(), sum(n) FROM test_force_synchronous_settings.t"
    )
    start_merges_thread.join()

    def select_func():
        dummy_node.query(
            "SELECT sleepEachRow(1) FROM test_force_synchronous_settings.t SETTINGS function_sleep_max_microseconds_per_block = 0"
        )

    select_thread = threading.Thread(target=select_func)
    select_thread.start()

    settings = {"database_replicated_enforce_synchronous_settings": 1}
    snapshotting_node.query(
        "DROP TABLE test_force_synchronous_settings.t SYNC", settings=settings
    )
    main_node.query(
        "CREATE TABLE test_force_synchronous_settings.t (n String) ENGINE=ReplicatedMergeTree('/test/same/path/{shard}', '{replica}') ORDER BY tuple()"
    )
    select_thread.join()

    main_node.query("DROP DATABASE test_force_synchronous_settings SYNC")
    dummy_node.query("DROP DATABASE test_force_synchronous_settings SYNC")
    snapshotting_node.query(
        "DROP DATABASE test_force_synchronous_settings SYNC"
    )


<<<<<<< HEAD
def test_recover_digest_mismatch(started_cluster):
    main_node.query("DROP DATABASE IF EXISTS recover_digest_mismatch SYNC")
    dummy_node.query("DROP DATABASE IF EXISTS recover_digest_mismatch SYNC")

    main_node.query(
        "CREATE DATABASE recover_digest_mismatch ENGINE = Replicated('/clickhouse/databases/recover_digest_mismatch', 'shard1', 'replica1');"
    )
    dummy_node.query(
        "CREATE DATABASE recover_digest_mismatch ENGINE = Replicated('/clickhouse/databases/recover_digest_mismatch', 'shard1', 'replica2');"
    )

    create_some_tables("recover_digest_mismatch")

    main_node.query("SYSTEM SYNC DATABASE REPLICA recover_digest_mismatch")
    dummy_node.query("SYSTEM SYNC DATABASE REPLICA recover_digest_mismatch")

    db_disk_name = get_database_disk_name(dummy_node)
    db_data_path = dummy_node.query(
        f"SELECT metadata_path FROM system.databases WHERE database='recover_digest_mismatch'"
    ).strip()

    disk_cmd_prefix = f"/usr/bin/clickhouse disks -C /etc/clickhouse-server/config.xml --disk {db_disk_name} --save-logs --query "
    db_disk_path = dummy_node.query(
        "SELECT path FROM system.disks WHERE name='{db_disk_name}'"
    ).strip()

    print(f"db_data_path {db_data_path}")

    mv1_metadata = dummy_node.exec_in_container(
        ["bash", "-c", f"{disk_cmd_prefix} 'read --path-from {db_data_path}mv1.sql' "]
    )
    corrupted_mv1_metadata = (
        mv1_metadata.replace("Int32", "String").replace("`", r"\`").replace('"', r"\"")
    )
    ways_to_corrupt_metadata = [
        f"{disk_cmd_prefix} 'move --path-from {db_data_path}t1.sql --path-to {db_data_path}m1.sql'",
        f"""printf "%s" "{corrupted_mv1_metadata}" | {disk_cmd_prefix} 'write --path-to {db_data_path}mv1.sql'""",
        f"{disk_cmd_prefix} 'remove {db_data_path}d1.sql'",
        "rm -rf /var/lib/clickhouse/metadata/recover_digest_mismatch/",  # Will trigger "Directory already exists"
    ]

    for command in ways_to_corrupt_metadata:
        print(f"Corrupting data using `{command}`")
        need_remove_is_active_node = "rm -rf" in command
        dummy_node.stop_clickhouse(kill=not need_remove_is_active_node)
        dummy_node.exec_in_container(["bash", "-c", command])

        query = (
            "SELECT name, uuid, create_table_query FROM system.tables WHERE database='recover_digest_mismatch' AND name NOT LIKE '.inner_id.%' "
            "ORDER BY name SETTINGS show_table_uuid_in_table_create_query_if_not_nil=1"
        )
        expected = main_node.query(query)

        if need_remove_is_active_node:
            # NOTE Otherwise it fails to recreate ReplicatedMergeTree table due to "Replica already exists"
            main_node.query(
                "SYSTEM DROP REPLICA '2' FROM DATABASE recover_digest_mismatch"
            )

        # There is a race condition between deleting active node and creating it on server startup
        # So we start a server only after we deleted all table replicas from the Keeper
        dummy_node.start_clickhouse()
        assert_eq_with_retry(dummy_node, query, expected)

    main_node.query("DROP DATABASE IF EXISTS recover_digest_mismatch SYNC")
    dummy_node.query("DROP DATABASE IF EXISTS recover_digest_mismatch SYNC")

    print("Everything Okay")


=======
>>>>>>> f3397f7e
def test_replicated_table_structure_alter(started_cluster):
    main_node.query("DROP DATABASE IF EXISTS table_structure SYNC")
    dummy_node.query("DROP DATABASE IF EXISTS table_structure SYNC")
    competing_node.query("DROP DATABASE IF EXISTS table_structure SYNC")

    main_node.query(
        "CREATE DATABASE table_structure ENGINE = Replicated('/clickhouse/databases/table_structure', 'shard1', 'replica1');"
    )
    dummy_node.query(
        "CREATE DATABASE table_structure ENGINE = Replicated('/clickhouse/databases/table_structure', 'shard1', 'replica2');"
    )
    competing_node.query(
        "CREATE DATABASE table_structure ENGINE = Replicated('/clickhouse/databases/table_structure', 'shard1', 'replica3');"
    )

    competing_node.query("CREATE TABLE table_structure.mem (n int) ENGINE=Memory")
    dummy_node.query("DETACH DATABASE table_structure")

    settings = {"distributed_ddl_task_timeout": 0}
    main_node.query(
        "CREATE TABLE table_structure.rmt (n int, v UInt64) ENGINE=ReplicatedReplacingMergeTree(v) ORDER BY n",
        settings=settings,
    )

    competing_node.query("SYSTEM SYNC DATABASE REPLICA table_structure")
    competing_node.query("DETACH DATABASE table_structure")

    main_node.query(
        "ALTER TABLE table_structure.rmt ADD COLUMN m int", settings=settings
    )
    main_node.query(
        "ALTER TABLE table_structure.rmt COMMENT COLUMN v 'version'", settings=settings
    )
    main_node.query("INSERT INTO table_structure.rmt VALUES (1, 2, 3)")

    metadata_path = competing_node.query(
        f"SELECT metadata_path FROM system.tables WHERE database='table_structure' AND name='mem'"
    ).strip()
    db_disk_name = get_database_disk_name(competing_node)
    competing_node.exec_in_container(
        [
            "/usr/bin/clickhouse",
            "disks",
            "-C",
            "/etc/clickhouse-server/config.xml",
            "--disk",
            f"{db_disk_name}",
            "--save-logs",
            "--query",
            f"remove {metadata_path}",
        ],
        user="root",
    )
    competing_node.restart_clickhouse(kill=True)

    dummy_node.query("ATTACH DATABASE table_structure")
    dummy_node.query("SYSTEM SYNC DATABASE REPLICA table_structure")
    dummy_node.query("SYSTEM SYNC REPLICA table_structure.rmt")
    assert "1\t2\t3\n" == dummy_node.query("SELECT * FROM table_structure.rmt")

    competing_node.query("SYSTEM SYNC DATABASE REPLICA table_structure")
    competing_node.query("SYSTEM SYNC REPLICA table_structure.rmt")
    # time.sleep(600)
    assert "mem" in competing_node.query("SHOW TABLES FROM table_structure")
    assert "1\t2\t3\n" == competing_node.query("SELECT * FROM table_structure.rmt")

    main_node.query("ALTER TABLE table_structure.rmt ADD COLUMN k int")
    main_node.query("INSERT INTO table_structure.rmt VALUES (1, 2, 3, 4)")
    dummy_node.query("SYSTEM SYNC DATABASE REPLICA table_structure")
    dummy_node.query("SYSTEM SYNC REPLICA table_structure.rmt")
    assert "1\t2\t3\t0\n1\t2\t3\t4\n" == dummy_node.query(
        "SELECT * FROM table_structure.rmt ORDER BY k"
    )


def test_modify_comment(started_cluster):
    main_node.query(
        "CREATE DATABASE modify_comment_db ENGINE = Replicated('/test/modify_comment', 'shard1', 'replica' || '1');"
    )

    dummy_node.query(
        "CREATE DATABASE modify_comment_db ENGINE = Replicated('/test/modify_comment', 'shard1', 'replica' || '2');"
    )

    main_node.query(
        "CREATE TABLE modify_comment_db.modify_comment_table (d Date, k UInt64, i32 Int32) ENGINE=ReplicatedMergeTree ORDER BY k PARTITION BY toYYYYMM(d);"
    )

    def restart_verify_not_readonly():
        main_node.restart_clickhouse()
        assert (
            main_node.query(
                "SELECT is_readonly FROM system.replicas WHERE table = 'modify_comment_table'"
            )
            == "0\n"
        )
        dummy_node.restart_clickhouse()
        assert (
            dummy_node.query(
                "SELECT is_readonly FROM system.replicas WHERE table = 'modify_comment_table'"
            )
            == "0\n"
        )

    main_node.query(
        "ALTER TABLE modify_comment_db.modify_comment_table COMMENT COLUMN d 'Some comment'"
    )

    restart_verify_not_readonly()

    main_node.query(
        "ALTER TABLE modify_comment_db.modify_comment_table MODIFY COMMENT 'Some error comment'"
    )

    restart_verify_not_readonly()

    main_node.query("DROP DATABASE modify_comment_db SYNC")
    dummy_node.query("DROP DATABASE modify_comment_db SYNC")


def test_table_metadata_corruption(started_cluster):
    main_node.query("DROP DATABASE IF EXISTS table_metadata_corruption SYNC")
    dummy_node.query("DROP DATABASE IF EXISTS table_metadata_corruption SYNC")

    main_node.query(
        "CREATE DATABASE table_metadata_corruption ENGINE = Replicated('/clickhouse/databases/table_metadata_corruption', 'shard1', 'replica1');"
    )
    dummy_node.query(
        "CREATE DATABASE table_metadata_corruption ENGINE = Replicated('/clickhouse/databases/table_metadata_corruption', 'shard1', 'replica2');"
    )

    create_some_tables("table_metadata_corruption")

    main_node.query("SYSTEM SYNC DATABASE REPLICA table_metadata_corruption")
    dummy_node.query("SYSTEM SYNC DATABASE REPLICA table_metadata_corruption")

    metadata_path = dummy_node.query(
        f"SELECT metadata_path FROM system.tables WHERE database='table_metadata_corruption' AND name='rmt1'"
    ).strip()
    # Server should handle this by throwing an exception during table loading, which should lead to server shutdown

    print(f"Corrupting metadata {metadata_path}")
    dummy_node.stop_clickhouse(kill=True)
    replace_text_in_metadata(
        dummy_node, metadata_path, "ReplicatedMergeTree", "CorruptedMergeTree"
    )
    query = (
        "SELECT name, uuid, create_table_query FROM system.tables WHERE database='table_metadata_corruption' AND name NOT LIKE '.inner_id.%' "
        "ORDER BY name SETTINGS show_table_uuid_in_table_create_query_if_not_nil=1"
    )
    expected = main_node.query(query)

    # We expect clickhouse server to shutdown without LOGICAL_ERRORs or deadlocks
    dummy_node.start_clickhouse(expected_to_fail=True)

    assert not dummy_node.contains_in_log("LOGICAL_ERROR")

    print(f"Fix corrupted metadata")
    replace_text_in_metadata(
        dummy_node, metadata_path, "CorruptedMergeTree", "ReplicatedMergeTree"
    )

    dummy_node.start_clickhouse()
    assert_eq_with_retry(dummy_node, query, expected)

    main_node.query("DROP DATABASE IF EXISTS table_metadata_corruption SYNC")
    dummy_node.query("DROP DATABASE IF EXISTS table_metadata_corruption SYNC")


def test_auto_recovery(started_cluster):
    dummy_node.query("DROP DATABASE IF EXISTS auto_recovery SYNC")
    bad_settings_node.query(
        "DROP DATABASE IF EXISTS auto_recovery",
        settings={
            "implicit_transaction": 0,
        },
    )

    dummy_node.query(
        "CREATE DATABASE auto_recovery ENGINE = Replicated('/clickhouse/databases/auto_recovery', 'shard1', 'replica1');"
    )
    bad_settings_node.query(
        "CREATE DATABASE auto_recovery ENGINE = Replicated('/clickhouse/databases/auto_recovery', 'shard1', 'replica2') SETTINGS max_retries_before_automatic_recovery=3;"
    )

    dummy_node.query(
        "CREATE TABLE auto_recovery.t1 (n int) ENGINE=ReplicatedMergeTree ORDER BY n"
    )
    dummy_node.query("INSERT INTO auto_recovery.t1 SELECT 42")
    # dummy_node has <throw_on_unsupported_query_inside_transaction>0</throw_on_unsupported_query_inside_transaction> (default is 1),
    # so it will consider that the setting is changed, and will write it to the DDL entry
    # bad_settings_node has implicit_transaction=1, so it will fail and recover from snapshot
    dummy_node.query(
        "CREATE TABLE auto_recovery.t2 (n int) ENGINE=ReplicatedMergeTree ORDER BY tuple()",
        settings={
            "throw_on_unsupported_query_inside_transaction": 1,
            "distributed_ddl_task_timeout": 0,
        },
    )
    dummy_node.query("INSERT INTO auto_recovery.t2 SELECT 137")
    dummy_node.query(
        "EXCHANGE TABLES auto_recovery.t1 AND auto_recovery.t2",
        settings={"distributed_ddl_task_timeout": 0},
    )

    bad_settings_node.query(
        "SYSTEM SYNC DATABASE REPLICA auto_recovery", settings={"receive_timeout": 60}
    )
    assert bad_settings_node.contains_in_log(
        "Unexpected error (3 times in a row), will try to restart main thread"
    )
    assert bad_settings_node.contains_in_log("Cannot begin an implicit transaction")
    bad_settings_node.query("SYSTEM SYNC REPLICA auto_recovery.t1")
    bad_settings_node.query("SYSTEM SYNC REPLICA auto_recovery.t2")

    assert "42\n" == dummy_node.query("SELECT * FROM auto_recovery.t2")
    assert "137\n" == dummy_node.query("SELECT * FROM auto_recovery.t1")

    assert "42\n" == bad_settings_node.query("SELECT * FROM auto_recovery.t2")
    assert "137\n" == bad_settings_node.query("SELECT * FROM auto_recovery.t1")


def test_all_groups_cluster(started_cluster):
    dummy_node.query("DROP DATABASE IF EXISTS db_cluster SYNC")
    bad_settings_node.query("DROP DATABASE IF EXISTS db_cluster SYNC")
    dummy_node.query(
        "CREATE DATABASE db_cluster ENGINE = Replicated('/clickhouse/databases/all_groups_cluster', 'shard1', 'replica1');"
    )
    bad_settings_node.query(
        "CREATE DATABASE db_cluster ENGINE = Replicated('/clickhouse/databases/all_groups_cluster', 'shard1', 'replica2');"
    )

    assert "dummy_node\n" == dummy_node.query(
        "select host_name from system.clusters where name='db_cluster' order by host_name"
    )
    assert "bad_settings_node\n" == bad_settings_node.query(
        "select host_name from system.clusters where name='db_cluster' order by host_name"
    )
    assert "bad_settings_node\ndummy_node\n" == bad_settings_node.query(
        "select host_name from system.clusters where name='all_groups.db_cluster' order by host_name"
    )


def test_detach_attach_table(started_cluster):
    main_node.query("DROP DATABASE IF EXISTS detach_attach_db SYNC")
    main_node.query(
        "CREATE DATABASE detach_attach_db ENGINE = Replicated('/clickhouse/databases/detach_attach_db');"
    )
    main_node.query(
        "CREATE TABLE detach_attach_db.detach_attach_table (k UInt64) ENGINE=ReplicatedMergeTree ORDER BY k;"
    )
    main_node.query("INSERT INTO detach_attach_db.detach_attach_table VALUES (1);")
    main_node.query("DETACH TABLE detach_attach_db.detach_attach_table PERMANENTLY;")
    main_node.query("ATTACH TABLE detach_attach_db.detach_attach_table;")
    assert (
        main_node.query("SELECT * FROM detach_attach_db.detach_attach_table;") == "1\n"
    )<|MERGE_RESOLUTION|>--- conflicted
+++ resolved
@@ -1313,79 +1313,6 @@
     )
 
 
-<<<<<<< HEAD
-def test_recover_digest_mismatch(started_cluster):
-    main_node.query("DROP DATABASE IF EXISTS recover_digest_mismatch SYNC")
-    dummy_node.query("DROP DATABASE IF EXISTS recover_digest_mismatch SYNC")
-
-    main_node.query(
-        "CREATE DATABASE recover_digest_mismatch ENGINE = Replicated('/clickhouse/databases/recover_digest_mismatch', 'shard1', 'replica1');"
-    )
-    dummy_node.query(
-        "CREATE DATABASE recover_digest_mismatch ENGINE = Replicated('/clickhouse/databases/recover_digest_mismatch', 'shard1', 'replica2');"
-    )
-
-    create_some_tables("recover_digest_mismatch")
-
-    main_node.query("SYSTEM SYNC DATABASE REPLICA recover_digest_mismatch")
-    dummy_node.query("SYSTEM SYNC DATABASE REPLICA recover_digest_mismatch")
-
-    db_disk_name = get_database_disk_name(dummy_node)
-    db_data_path = dummy_node.query(
-        f"SELECT metadata_path FROM system.databases WHERE database='recover_digest_mismatch'"
-    ).strip()
-
-    disk_cmd_prefix = f"/usr/bin/clickhouse disks -C /etc/clickhouse-server/config.xml --disk {db_disk_name} --save-logs --query "
-    db_disk_path = dummy_node.query(
-        "SELECT path FROM system.disks WHERE name='{db_disk_name}'"
-    ).strip()
-
-    print(f"db_data_path {db_data_path}")
-
-    mv1_metadata = dummy_node.exec_in_container(
-        ["bash", "-c", f"{disk_cmd_prefix} 'read --path-from {db_data_path}mv1.sql' "]
-    )
-    corrupted_mv1_metadata = (
-        mv1_metadata.replace("Int32", "String").replace("`", r"\`").replace('"', r"\"")
-    )
-    ways_to_corrupt_metadata = [
-        f"{disk_cmd_prefix} 'move --path-from {db_data_path}t1.sql --path-to {db_data_path}m1.sql'",
-        f"""printf "%s" "{corrupted_mv1_metadata}" | {disk_cmd_prefix} 'write --path-to {db_data_path}mv1.sql'""",
-        f"{disk_cmd_prefix} 'remove {db_data_path}d1.sql'",
-        "rm -rf /var/lib/clickhouse/metadata/recover_digest_mismatch/",  # Will trigger "Directory already exists"
-    ]
-
-    for command in ways_to_corrupt_metadata:
-        print(f"Corrupting data using `{command}`")
-        need_remove_is_active_node = "rm -rf" in command
-        dummy_node.stop_clickhouse(kill=not need_remove_is_active_node)
-        dummy_node.exec_in_container(["bash", "-c", command])
-
-        query = (
-            "SELECT name, uuid, create_table_query FROM system.tables WHERE database='recover_digest_mismatch' AND name NOT LIKE '.inner_id.%' "
-            "ORDER BY name SETTINGS show_table_uuid_in_table_create_query_if_not_nil=1"
-        )
-        expected = main_node.query(query)
-
-        if need_remove_is_active_node:
-            # NOTE Otherwise it fails to recreate ReplicatedMergeTree table due to "Replica already exists"
-            main_node.query(
-                "SYSTEM DROP REPLICA '2' FROM DATABASE recover_digest_mismatch"
-            )
-
-        # There is a race condition between deleting active node and creating it on server startup
-        # So we start a server only after we deleted all table replicas from the Keeper
-        dummy_node.start_clickhouse()
-        assert_eq_with_retry(dummy_node, query, expected)
-
-    main_node.query("DROP DATABASE IF EXISTS recover_digest_mismatch SYNC")
-    dummy_node.query("DROP DATABASE IF EXISTS recover_digest_mismatch SYNC")
-
-    print("Everything Okay")
-
-
-=======
->>>>>>> f3397f7e
 def test_replicated_table_structure_alter(started_cluster):
     main_node.query("DROP DATABASE IF EXISTS table_structure SYNC")
     dummy_node.query("DROP DATABASE IF EXISTS table_structure SYNC")
