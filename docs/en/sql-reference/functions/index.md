---
slug: /sql-reference/functions
title: Functions
description: Landing page for Functions
sidebar: sqlreference
---

| Page                                                                | Description                                                                                            |
|---------------------------------------------------------------------|--------------------------------------------------------------------------------------------------------|
<<<<<<< HEAD
| [Regular Functions](/docs/en/sql-reference/functions/overview)      | Functions whose result for each row if independent of all other rows.                                  |
| [Aggregate Functions](/docs/en/sql-reference/aggregate-functions)   | Functions that  accumulate a set of values across rows.                                                |
| [Table Functions](/docs/en/sql-reference/aggregate-functions)       | Methods for constructing tables.                                                                       |
| [Window Functions](/docs/en/sql-reference/window-functions)         | Functions which let you perform calculations across a set of rows that are related to the current row. |
=======
| [Regular Functions](/docs/sql-reference/functions/overview)      | Functions whose result for each row if independent of all other rows.                                  |
| [Aggregate Functions](/docs/sql-reference/aggregate-functions)   | Functions that  accumulate a set of values across rows.                                                |
| [Table Functions](/docs/sql-reference/aggregate-functions)       | Methods for constructing tables.                                                                       |
| [Window Functions](/docs/sql-reference/window-functions)         | Functions which let you perform calculations across a set of rows that are related to the current row. |

>>>>>>> 1e56ff0e
<|MERGE_RESOLUTION|>--- conflicted
+++ resolved
@@ -7,15 +7,7 @@
 
 | Page                                                                | Description                                                                                            |
 |---------------------------------------------------------------------|--------------------------------------------------------------------------------------------------------|
-<<<<<<< HEAD
-| [Regular Functions](/docs/en/sql-reference/functions/overview)      | Functions whose result for each row if independent of all other rows.                                  |
-| [Aggregate Functions](/docs/en/sql-reference/aggregate-functions)   | Functions that  accumulate a set of values across rows.                                                |
-| [Table Functions](/docs/en/sql-reference/aggregate-functions)       | Methods for constructing tables.                                                                       |
-| [Window Functions](/docs/en/sql-reference/window-functions)         | Functions which let you perform calculations across a set of rows that are related to the current row. |
-=======
 | [Regular Functions](/docs/sql-reference/functions/overview)      | Functions whose result for each row if independent of all other rows.                                  |
 | [Aggregate Functions](/docs/sql-reference/aggregate-functions)   | Functions that  accumulate a set of values across rows.                                                |
 | [Table Functions](/docs/sql-reference/aggregate-functions)       | Methods for constructing tables.                                                                       |
-| [Window Functions](/docs/sql-reference/window-functions)         | Functions which let you perform calculations across a set of rows that are related to the current row. |
-
->>>>>>> 1e56ff0e
+| [Window Functions](/docs/sql-reference/window-functions)         | Functions which let you perform calculations across a set of rows that are related to the current row. |