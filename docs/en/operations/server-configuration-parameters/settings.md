--- conflicted
+++ resolved
@@ -2459,12 +2459,7 @@
 <path>/var/lib/clickhouse/</path>
 ```
 
-<<<<<<< HEAD
 ## Prometheus {#prometheus}
-
-:::note
-ClickHouse Cloud does not currently support connecting to Prometheus. To be notified when this feature is supported, please contact support@clickhouse.com.
-:::
 
 Exposing metrics data for scraping from [Prometheus](https://prometheus.io).
 
@@ -2501,11 +2496,6 @@
 ```bash
 curl 127.0.0.1:9363/metrics
 ```
-=======
-Type:
-
-Default:
->>>>>>> 32ca542c
 
 ## query_log {#query-log}
 
@@ -2547,10 +2537,6 @@
 </query_log>
 ```
 
-Type:
-
-Default:
-
 # query_metric_log
 
 It is disabled by default.
@@ -2584,10 +2570,6 @@
 </clickhouse>
 ```
 
-Type:
-
-Default:
-
 ## query_cache
 
 [Query cache](../query-cache.md) configuration.
@@ -2616,10 +2598,6 @@
     <max_entry_size_in_rows>30000000</max_entry_size_in_rows>
 </query_cache>
 ```
-
-Type:
-
-Default:
 
 ## query_thread_log
 
@@ -2661,10 +2639,6 @@
 </query_thread_log>
 ```
 
-Type:
-
-Default:
-
 ## query_views_log
 
 Setting for logging views (live, materialized etc) dependant of queries received with the [log_query_views=1](../../operations/settings/settings.md#log-query-views) setting.
@@ -2703,10 +2677,6 @@
     <flush_on_crash>false</flush_on_crash>
 </query_views_log>
 ```
-
-Type:
-
-Default:
 
 ## text_log
 
@@ -2748,10 +2718,6 @@
 </clickhouse>
 ```
 
-Type:
-
-Default:
-
 ## trace_log
 
 Settings for the [trace_log](../../operations/system-tables/trace_log.md#system_tables-trace_log) system table operation.
@@ -2786,10 +2752,6 @@
     <flush_on_crash>false</flush_on_crash>
 </trace_log>
 ```
-
-Type:
-
-Default:
 
 ## asynchronous_insert_log
 
@@ -2828,10 +2790,6 @@
 </clickhouse>
 ```
 
-Type:
-
-Default:
-
 ## crash_log
 
 Settings for the [crash_log](../../operations/system-tables/crash-log.md) system table operation.
@@ -2868,10 +2826,6 @@
 </crash_log>
 ```
 
-Type:
-
-Default:
-
 ## backup_log
 
 Settings for the [backup_log](../../operations/system-tables/backup_log.md) system table for logging `BACKUP` and `RESTORE` operations.
@@ -2912,10 +2866,6 @@
 </clickhouse>
 ```
 
-Type:
-
-Default:
-
 ## query_masking_rules
 
 Regexp-based rules, which will be applied to queries as well as all log messages before storing them in server logs,
@@ -2952,10 +2902,6 @@
 
 For distributed queries each server has to be configured separately, otherwise, subqueries passed to other
 nodes will be stored without masking.
-
-Type:
-
-Default:
 
 ## remote_servers
 
