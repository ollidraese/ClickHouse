--- conflicted
+++ resolved
@@ -23,48 +23,54 @@
 {
 
 
-<<<<<<< HEAD
+template<typename T>
+PostgreSQLBlockInputStream<T>::PostgreSQLBlockInputStream(
+    postgres::ConnectionHolderPtr connection_,
+    const std::string & query_str_,
+    const Block & sample_block,
+    const UInt64 max_block_size_)
+    : query_str(query_str_)
+    , max_block_size(max_block_size_)
+    , connection(std::move(connection_))
+{
+    init(sample_block);
+}
+
+
 template<typename T>
 PostgreSQLBlockInputStream<T>::PostgreSQLBlockInputStream(
     std::shared_ptr<T> tx_,
-=======
-PostgreSQLBlockInputStream::PostgreSQLBlockInputStream(
-    postgres::ConnectionHolderPtr connection_,
->>>>>>> d8d05e59
     const std::string & query_str_,
     const Block & sample_block,
     const UInt64 max_block_size_,
     bool auto_commit_)
     : query_str(query_str_)
+    , tx(std::move(tx_))
     , max_block_size(max_block_size_)
-<<<<<<< HEAD
     , auto_commit(auto_commit_)
-    , tx(tx_)
-=======
-    , connection(std::move(connection_))
->>>>>>> d8d05e59
+{
+    init(sample_block);
+}
+
+
+template<typename T>
+void PostgreSQLBlockInputStream<T>::init(const Block & sample_block)
 {
     description.init(sample_block);
+
+    for (const auto idx : ext::range(0, description.sample_block.columns()))
+        if (description.types[idx].first == ExternalResultDescription::ValueType::vtArray)
+            preparePostgreSQLArrayInfo(array_info, idx, description.sample_block.getByPosition(idx).type);
+    /// pqxx::stream_from uses COPY command, will get error if ';' is present
+    if (query_str.ends_with(';'))
+        query_str.resize(query_str.size() - 1);
 }
 
 
 template<typename T>
 void PostgreSQLBlockInputStream<T>::readPrefix()
 {
-    for (const auto idx : ext::range(0, description.sample_block.columns()))
-        if (description.types[idx].first == ExternalResultDescription::ValueType::vtArray)
-            preparePostgreSQLArrayInfo(array_info, idx, description.sample_block.getByPosition(idx).type);
-    /// pqxx::stream_from uses COPY command, will get error if ';' is present
-    if (query_str.ends_with(';'))
-        query_str.resize(query_str.size() - 1);
-
-<<<<<<< HEAD
-=======
-
-void PostgreSQLBlockInputStream::readPrefix()
-{
-    tx = std::make_unique<pqxx::read_transaction>(connection->conn());
->>>>>>> d8d05e59
+    tx = std::make_shared<T>(connection->conn());
     stream = std::make_unique<pqxx::stream_from>(*tx, pqxx::from_query, std::string_view(query_str));
 }
 
@@ -132,123 +138,6 @@
     if (stream)
     {
         stream->complete();
-<<<<<<< HEAD
-=======
-        tx->commit();
-    }
-}
-
-
-void PostgreSQLBlockInputStream::insertValue(IColumn & column, std::string_view value,
-        const ExternalResultDescription::ValueType type, const DataTypePtr data_type, size_t idx)
-{
-    switch (type)
-    {
-        case ValueType::vtUInt8:
-        {
-            if (value == "t")
-                assert_cast<ColumnUInt8 &>(column).insertValue(1);
-            else if (value == "f")
-                assert_cast<ColumnUInt8 &>(column).insertValue(0);
-            else
-                assert_cast<ColumnUInt8 &>(column).insertValue(pqxx::from_string<uint16_t>(value));
-            break;
-        }
-        case ValueType::vtUInt16:
-            assert_cast<ColumnUInt16 &>(column).insertValue(pqxx::from_string<uint16_t>(value));
-            break;
-        case ValueType::vtUInt32:
-            assert_cast<ColumnUInt32 &>(column).insertValue(pqxx::from_string<uint32_t>(value));
-            break;
-        case ValueType::vtUInt64:
-            assert_cast<ColumnUInt64 &>(column).insertValue(pqxx::from_string<uint64_t>(value));
-            break;
-        case ValueType::vtInt8:
-            assert_cast<ColumnInt8 &>(column).insertValue(pqxx::from_string<int16_t>(value));
-            break;
-        case ValueType::vtInt16:
-            assert_cast<ColumnInt16 &>(column).insertValue(pqxx::from_string<int16_t>(value));
-            break;
-        case ValueType::vtInt32:
-            assert_cast<ColumnInt32 &>(column).insertValue(pqxx::from_string<int32_t>(value));
-            break;
-        case ValueType::vtInt64:
-            assert_cast<ColumnInt64 &>(column).insertValue(pqxx::from_string<int64_t>(value));
-            break;
-        case ValueType::vtFloat32:
-            assert_cast<ColumnFloat32 &>(column).insertValue(pqxx::from_string<float>(value));
-            break;
-        case ValueType::vtFloat64:
-            assert_cast<ColumnFloat64 &>(column).insertValue(pqxx::from_string<double>(value));
-            break;
-        case ValueType::vtFixedString:[[fallthrough]];
-        case ValueType::vtString:
-            assert_cast<ColumnString &>(column).insertData(value.data(), value.size());
-            break;
-        case ValueType::vtUUID:
-            assert_cast<ColumnUInt128 &>(column).insert(parse<UUID>(value.data(), value.size()));
-            break;
-        case ValueType::vtDate:
-            assert_cast<ColumnUInt16 &>(column).insertValue(UInt16{LocalDate{std::string(value)}.getDayNum()});
-            break;
-        case ValueType::vtDateTime:
-        {
-            ReadBufferFromString in(value);
-            time_t time = 0;
-            readDateTimeText(time, in);
-            if (time < 0)
-                time = 0;
-            assert_cast<ColumnUInt32 &>(column).insertValue(time);
-            break;
-        }
-        case ValueType::vtDateTime64:[[fallthrough]];
-        case ValueType::vtDecimal32: [[fallthrough]];
-        case ValueType::vtDecimal64: [[fallthrough]];
-        case ValueType::vtDecimal128: [[fallthrough]];
-        case ValueType::vtDecimal256:
-        {
-            ReadBufferFromString istr(value);
-            data_type->getDefaultSerialization()->deserializeWholeText(column, istr, FormatSettings{});
-            break;
-        }
-        case ValueType::vtArray:
-        {
-            pqxx::array_parser parser{value};
-            std::pair<pqxx::array_parser::juncture, std::string> parsed = parser.get_next();
-
-            size_t dimension = 0, max_dimension = 0, expected_dimensions = array_info[idx].num_dimensions;
-            const auto parse_value = array_info[idx].pqxx_parser;
-            std::vector<std::vector<Field>> dimensions(expected_dimensions + 1);
-
-            while (parsed.first != pqxx::array_parser::juncture::done)
-            {
-                if ((parsed.first == pqxx::array_parser::juncture::row_start) && (++dimension > expected_dimensions))
-                    throw Exception("Got more dimensions than expected", ErrorCodes::BAD_ARGUMENTS);
-
-                else if (parsed.first == pqxx::array_parser::juncture::string_value)
-                    dimensions[dimension].emplace_back(parse_value(parsed.second));
-
-                else if (parsed.first == pqxx::array_parser::juncture::null_value)
-                    dimensions[dimension].emplace_back(array_info[idx].default_value);
-
-                else if (parsed.first == pqxx::array_parser::juncture::row_end)
-                {
-                    max_dimension = std::max(max_dimension, dimension);
-
-                    if (--dimension == 0)
-                        break;
-
-                    dimensions[dimension].emplace_back(Array(dimensions[dimension + 1].begin(), dimensions[dimension + 1].end()));
-                    dimensions[dimension + 1].clear();
-                }
-
-                parsed = parser.get_next();
-            }
-
-            if (max_dimension < expected_dimensions)
-                throw Exception(ErrorCodes::BAD_ARGUMENTS,
-                        "Got less dimensions than expected. ({} instead of {})", max_dimension, expected_dimensions);
->>>>>>> d8d05e59
 
         if (auto_commit)
             tx->commit();
@@ -256,10 +145,10 @@
 }
 
 template
-class PostgreSQLBlockInputStream<pqxx::work>;
+class PostgreSQLBlockInputStream<pqxx::ReplicationTransaction>;
 
 template
-class PostgreSQLBlockInputStream<pqxx::read_transaction>;
+class PostgreSQLBlockInputStream<pqxx::ReadTransaction>;
 
 }
 
