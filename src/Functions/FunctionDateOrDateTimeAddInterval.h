#pragma once
#include <type_traits>
#include <Core/AccurateComparison.h>
#include <Common/DateLUTImpl.h>

#include <DataTypes/DataTypeDate.h>
#include <DataTypes/DataTypeDate32.h>
#include <DataTypes/DataTypeDateTime.h>
#include <DataTypes/DataTypeDateTime64.h>

#include <Columns/ColumnsNumber.h>

#include <Functions/IFunction.h>
#include <Functions/FunctionHelpers.h>
#include <Functions/castTypeToEither.h>
#include <Functions/extractTimeZoneFromFunctionArguments.h>
#include <Functions/TransformDateTime64.h>

#include <IO/WriteHelpers.h>


namespace DB
{

namespace ErrorCodes
{
    extern const int DECIMAL_OVERFLOW;
    extern const int ILLEGAL_COLUMN;
<<<<<<< HEAD
    extern const int SYNTAX_ERROR;
=======
    extern const int ILLEGAL_TYPE_OF_ARGUMENT;
    extern const int NUMBER_OF_ARGUMENTS_DOESNT_MATCH;
>>>>>>> 07098fc5
}

/// Type of first argument of 'execute' function overload defines what INPUT DataType it is used for.
/// Return type defines what is the OUTPUT (return) type of the CH function.
/// Corresponding types:
///  - UInt16     => DataTypeDate
///  - UInt32     => DataTypeDateTime
///  - DateTime64 => DataTypeDateTime64
/// Please note that INPUT and OUTPUT types may differ, e.g.:
///  - 'AddSecondsImpl::execute(UInt32, ...) -> UInt32' is available to the ClickHouse users as 'addSeconds(DateTime, ...) -> DateTime'
///  - 'AddSecondsImpl::execute(UInt16, ...) -> UInt32' is available to the ClickHouse users as 'addSeconds(Date, ...) -> DateTime'

struct AddNanosecondsImpl
{
    static constexpr auto name = "addNanoseconds";

    static inline NO_SANITIZE_UNDEFINED DecimalUtils::DecimalComponents<DateTime64>
    execute(DecimalUtils::DecimalComponents<DateTime64> t, Int64 delta, const DateLUTImpl &, UInt16 scale = DataTypeDateTime64::default_scale)
    {
        Int64 multiplier = DecimalUtils::scaleMultiplier<DateTime64>(9 - scale);
        auto division = std::div(t.fractional * multiplier + delta, static_cast<Int64>(1000000000));
        return {t.whole * multiplier + division.quot, t.fractional * multiplier + delta};
    }

    static inline DateTime64
    execute(DateTime64 t, Int64 delta, const DateLUTImpl &, UInt16 scale = 0)
    {
        Int64 multiplier = DecimalUtils::scaleMultiplier<DateTime64>(9 - scale);
        return t * multiplier + delta;
    }

    static inline NO_SANITIZE_UNDEFINED UInt32 execute(UInt32 t, Int64 delta, const DateLUTImpl &, UInt16 = 0)
    {
        Int64 multiplier = DecimalUtils::scaleMultiplier<DateTime64>(9);
        return t * multiplier + delta;
    }

    static inline NO_SANITIZE_UNDEFINED DateTime64 execute(UInt16, Int64, const DateLUTImpl &, UInt16 = 0)
    {
        throw Exception("addNanoSeconds() cannot be used with Date", ErrorCodes::SYNTAX_ERROR);
    }

    static inline NO_SANITIZE_UNDEFINED DateTime64 execute(Int32, Int64, const DateLUTImpl &, UInt16 = 0)
    {
        throw Exception("addNanoSeconds() cannot be used with Date32", ErrorCodes::SYNTAX_ERROR);
    }
};

struct AddMicrosecondsImpl
{
    static constexpr auto name = "addMicroseconds";

    static inline NO_SANITIZE_UNDEFINED DecimalUtils::DecimalComponents<DateTime64>
    execute(DecimalUtils::DecimalComponents<DateTime64> t, Int64 delta, const DateLUTImpl &, UInt16 scale = 0)
    {
        Int64 multiplier = DecimalUtils::scaleMultiplier<DateTime64>(std::abs(6 - scale));
        if (scale <= 6)
        {
            auto division = std::div((t.fractional + delta), static_cast<Int64>(10e6));
            return {t.whole * multiplier + division.quot, division.rem};
        }
        else
        {
            auto division = std::div((t.fractional + delta * multiplier), static_cast<Int64>(10e6 * multiplier));
            return {t.whole + division.quot, division.rem};
        }
    }

    static inline DateTime64
    execute(DateTime64 t, Int64 delta, const DateLUTImpl &, UInt16 scale = 0)
    {
        Int64 multiplier = DecimalUtils::scaleMultiplier<DateTime64>(std::abs(6 - scale));
        if (scale <= 6)
        {
            return t * multiplier + delta;
        }
        else
        {
            return t + delta * multiplier;
        }

    }

    static inline NO_SANITIZE_UNDEFINED UInt32 execute(UInt32 t, Int64 delta, const DateLUTImpl &, UInt16 = 0)
    {
        Int64 multiplier = DecimalUtils::scaleMultiplier<DateTime64>(6);
        return t * multiplier + delta;
    }

    static inline NO_SANITIZE_UNDEFINED DateTime64 execute(UInt16, Int64, const DateLUTImpl &, UInt16 = 0)
    {
        throw Exception("addMicroSeconds() cannot be used with Date", ErrorCodes::SYNTAX_ERROR);
    }

    static inline NO_SANITIZE_UNDEFINED DateTime64 execute(Int32, Int64, const DateLUTImpl &, UInt16 = 0)
    {
        throw Exception("addMicroSeconds() cannot be used with Date32", ErrorCodes::SYNTAX_ERROR);
    }
};

struct AddMillisecondsImpl
{
    static constexpr auto name = "addMilliseconds";

    static inline NO_SANITIZE_UNDEFINED DecimalUtils::DecimalComponents<DateTime64>
    execute(DecimalUtils::DecimalComponents<DateTime64> t, Int64 delta, const DateLUTImpl &, UInt16 scale = DataTypeDateTime64::default_scale)
    {
        Int64 multiplier = DecimalUtils::scaleMultiplier<DateTime64>(std::abs(3 - scale));
        if (scale <= 3)
        {
            auto division = std::div((t.fractional + delta), static_cast<Int64>(1000));
            return {t.whole * multiplier + division.quot, division.rem};
        }
        else
        {
            auto division = std::div((t.fractional + delta * multiplier), static_cast<Int64>(1000 * multiplier));
            return {t.whole + division.quot,division.rem};
        }
    }

    static inline DateTime64
    execute(DateTime64 t, Int64 delta, const DateLUTImpl &, UInt16 scale = 0)
    {
        Int64 multiplier = DecimalUtils::scaleMultiplier<DateTime64>(std::abs(3 - scale));
        if (scale <= 3)
        {
            return t * multiplier + delta;
        }
        else
        {
            return t + delta * multiplier;
        }

    }

    static inline NO_SANITIZE_UNDEFINED UInt32 execute(UInt32 t, Int64 delta, const DateLUTImpl &, UInt16 = 0)
    {
        Int64 multiplier = DecimalUtils::scaleMultiplier<DateTime64>(3);
        return t * multiplier + delta;
    }

    static inline NO_SANITIZE_UNDEFINED DateTime64 execute(UInt16, Int64, const DateLUTImpl &, UInt16 = 0)
    {
        throw Exception("addMilliSeconds() cannot be used with Date", ErrorCodes::SYNTAX_ERROR);
    }

    static inline NO_SANITIZE_UNDEFINED DateTime64 execute(Int32, Int64, const DateLUTImpl &, UInt16 = 0)
    {
        throw Exception("addMilliSeconds() cannot be used with Date32", ErrorCodes::SYNTAX_ERROR);
    }
};

struct AddSecondsImpl
{
    static constexpr auto name = "addSeconds";

    static inline NO_SANITIZE_UNDEFINED DecimalUtils::DecimalComponents<DateTime64>
    execute(DecimalUtils::DecimalComponents<DateTime64> t, Int64 delta, const DateLUTImpl &, UInt16 = 0)
    {
        return {t.whole + delta, t.fractional};
    }

    static inline DateTime64
    execute(DateTime64 t, Int64 delta, const DateLUTImpl &, UInt16 scale = 0)
    {
        return t + delta * DecimalUtils::scaleMultiplier<DateTime64>(scale);
    }

    static inline NO_SANITIZE_UNDEFINED UInt32 execute(UInt32 t, Int64 delta, const DateLUTImpl &, UInt16 = 0)
    {
        return t + delta;
    }

    static inline NO_SANITIZE_UNDEFINED Int64 execute(Int32 d, Int64 delta, const DateLUTImpl & time_zone, UInt16 = 0)
    {
        // use default datetime64 scale
        return (time_zone.fromDayNum(ExtendedDayNum(d)) + delta) * 1000;
    }

    static inline NO_SANITIZE_UNDEFINED UInt32 execute(UInt16 d, Int64 delta, const DateLUTImpl & time_zone, UInt16 = 0)
    {
        return time_zone.fromDayNum(DayNum(d)) + delta;
    }
};

struct AddMinutesImpl
{
    static constexpr auto name = "addMinutes";

    static inline NO_SANITIZE_UNDEFINED DecimalUtils::DecimalComponents<DateTime64>
    execute(DecimalUtils::DecimalComponents<DateTime64> t, Int64 delta, const DateLUTImpl &, UInt16 = 0)
    {
        return {t.whole + delta * 60, t.fractional};
    }

    static inline DateTime64
    execute(DateTime64 t, Int64 delta, const DateLUTImpl &, UInt16 scale = 0)
    {
        return t + 60 * delta * DecimalUtils::scaleMultiplier<DateTime64>(scale);
    }

    static inline NO_SANITIZE_UNDEFINED UInt32 execute(UInt32 t, Int64 delta, const DateLUTImpl &, UInt16 = 0)
    {
        return t + delta * 60;
    }

    static inline NO_SANITIZE_UNDEFINED Int64 execute(Int32 d, Int64 delta, const DateLUTImpl & time_zone, UInt16 = 0)
    {
        // use default datetime64 scale
        return (time_zone.fromDayNum(ExtendedDayNum(d)) + delta * 60) * 1000;
    }

    static inline NO_SANITIZE_UNDEFINED UInt32 execute(UInt16 d, Int64 delta, const DateLUTImpl & time_zone, UInt16 = 0)
    {
        return time_zone.fromDayNum(DayNum(d)) + delta * 60;
    }
};

struct AddHoursImpl
{
    static constexpr auto name = "addHours";

    static inline NO_SANITIZE_UNDEFINED DecimalUtils::DecimalComponents<DateTime64>
    execute(DecimalUtils::DecimalComponents<DateTime64> t, Int64 delta, const DateLUTImpl &, UInt16 = 0)
    {
        return {t.whole + delta * 3600, t.fractional};
    }

    static inline DateTime64
    execute(DateTime64 t, Int64 delta, const DateLUTImpl &, UInt16 scale = 0)
    {
        return t + 3600 * delta * DecimalUtils::scaleMultiplier<DateTime64>(scale);
    }

    static inline NO_SANITIZE_UNDEFINED UInt32 execute(UInt32 t, Int64 delta, const DateLUTImpl &, UInt16 = 0)
    {
        return t + delta * 3600;
    }

    static inline NO_SANITIZE_UNDEFINED Int64 execute(Int32 d, Int64 delta, const DateLUTImpl & time_zone, UInt16 = 0)
    {
        // use default datetime64 scale
        return (time_zone.fromDayNum(ExtendedDayNum(d)) + delta * 3600) * 1000;
    }

    static inline NO_SANITIZE_UNDEFINED UInt32 execute(UInt16 d, Int64 delta, const DateLUTImpl & time_zone, UInt16 = 0)
    {
        return time_zone.fromDayNum(DayNum(d)) + delta * 3600;
    }
};

struct AddDaysImpl
{
    static constexpr auto name = "addDays";

    static inline NO_SANITIZE_UNDEFINED DecimalUtils::DecimalComponents<DateTime64>
    execute(DecimalUtils::DecimalComponents<DateTime64> t, Int64 delta, const DateLUTImpl & time_zone, UInt16 = 0)
    {
        return {time_zone.addDays(t.whole, delta), t.fractional};
    }

    static inline DateTime64
    execute(DateTime64 t, Int64 delta, const DateLUTImpl & time_zone, UInt16 scale = 0)
    {
        auto multiplier = DecimalUtils::scaleMultiplier<DateTime64>(scale);
        auto d = std::div(t, multiplier);
        return time_zone.addDays(d.quot, delta) * multiplier + d.rem;
    }

    static inline NO_SANITIZE_UNDEFINED UInt32 execute(UInt32 t, Int64 delta, const DateLUTImpl & time_zone, UInt16 = 0)
    {
        return time_zone.addDays(t, delta);
    }

    static inline NO_SANITIZE_UNDEFINED UInt16 execute(UInt16 d, Int64 delta, const DateLUTImpl &, UInt16 = 0)
    {
        return d + delta;
    }

    static inline NO_SANITIZE_UNDEFINED Int32 execute(Int32 d, Int64 delta, const DateLUTImpl &, UInt16 = 0)
    {
        return d + delta;
    }
};

struct AddWeeksImpl
{
    static constexpr auto name = "addWeeks";

    static inline NO_SANITIZE_UNDEFINED DecimalUtils::DecimalComponents<DateTime64>
    execute(DecimalUtils::DecimalComponents<DateTime64> t, Int32 delta, const DateLUTImpl & time_zone, UInt16 = 0)
    {
        return {time_zone.addWeeks(t.whole, delta), t.fractional};
    }

    static inline DateTime64
    execute(DateTime64 t, Int32 delta, const DateLUTImpl & time_zone, UInt16 scale = 0)
    {
        auto multiplier = DecimalUtils::scaleMultiplier<DateTime64>(scale);
        auto d = std::div(t, multiplier);
        return time_zone.addDays(d.quot, delta * 7) * multiplier + d.rem;
    }

    static inline NO_SANITIZE_UNDEFINED UInt32 execute(UInt32 t, Int32 delta, const DateLUTImpl & time_zone, UInt16 = 0)
    {
        return time_zone.addWeeks(t, delta);
    }

    static inline NO_SANITIZE_UNDEFINED UInt16 execute(UInt16 d, Int32 delta, const DateLUTImpl &, UInt16 = 0)
    {
        return d + delta * 7;
    }

    static inline NO_SANITIZE_UNDEFINED Int32 execute(Int32 d, Int32 delta, const DateLUTImpl &, UInt16 = 0)
    {
        return d + delta * 7;
    }
};

struct AddMonthsImpl
{
    static constexpr auto name = "addMonths";

    static inline DecimalUtils::DecimalComponents<DateTime64>
    execute(DecimalUtils::DecimalComponents<DateTime64> t, Int64 delta, const DateLUTImpl & time_zone, UInt16 = 0)
    {
        return {time_zone.addMonths(t.whole, delta), t.fractional};
    }

    static inline DateTime64
    execute(DateTime64 t, Int64 delta, const DateLUTImpl & time_zone, UInt16 scale = 0)
    {
        auto multiplier = DecimalUtils::scaleMultiplier<DateTime64>(scale);
        auto d = std::div(t, multiplier);
        return time_zone.addMonths(d.quot, delta) * multiplier + d.rem;
    }

    static inline UInt32 execute(UInt32 t, Int64 delta, const DateLUTImpl & time_zone, UInt16 = 0)
    {
        return time_zone.addMonths(t, delta);
    }

    static inline UInt16 execute(UInt16 d, Int64 delta, const DateLUTImpl & time_zone, UInt16 = 0)
    {
        return time_zone.addMonths(DayNum(d), delta);
    }

    static inline Int32 execute(Int32 d, Int64 delta, const DateLUTImpl & time_zone, UInt16 = 0)
    {
        return time_zone.addMonths(ExtendedDayNum(d), delta);
    }
};

struct AddQuartersImpl
{
    static constexpr auto name = "addQuarters";

    static inline DecimalUtils::DecimalComponents<DateTime64>
    execute(DecimalUtils::DecimalComponents<DateTime64> t, Int32 delta, const DateLUTImpl & time_zone, UInt16 = 0)
    {
        return {time_zone.addQuarters(t.whole, delta), t.fractional};
    }

    static inline DateTime64
    execute(DateTime64 t, Int32 delta, const DateLUTImpl & time_zone, UInt16 scale = 0)
    {
        auto multiplier = DecimalUtils::scaleMultiplier<DateTime64>(scale);
        auto d = std::div(t, multiplier);
        return time_zone.addQuarters(d.quot, delta) * multiplier + d.rem;
    }

    static inline UInt32 execute(UInt32 t, Int32 delta, const DateLUTImpl & time_zone, UInt16 = 0)
    {
        return time_zone.addQuarters(t, delta);
    }

    static inline UInt16 execute(UInt16 d, Int32 delta, const DateLUTImpl & time_zone, UInt16 = 0)
    {
        return time_zone.addQuarters(DayNum(d), delta);
    }

    static inline Int32 execute(Int32 d, Int32 delta, const DateLUTImpl & time_zone, UInt16 = 0)
    {
        return time_zone.addQuarters(ExtendedDayNum(d), delta);
    }
};

struct AddYearsImpl
{
    static constexpr auto name = "addYears";

    static inline DecimalUtils::DecimalComponents<DateTime64>
    execute(DecimalUtils::DecimalComponents<DateTime64> t, Int64 delta, const DateLUTImpl & time_zone, UInt16 = 0)
    {
        return {time_zone.addYears(t.whole, delta), t.fractional};
    }

    static inline DateTime64
    execute(DateTime64 t, Int64 delta, const DateLUTImpl & time_zone, UInt16 scale = 0)
    {
        auto multiplier = DecimalUtils::scaleMultiplier<DateTime64>(scale);
        auto d = std::div(t, multiplier);
        return time_zone.addYears(d.quot, delta) * multiplier + d.rem;
    }

    static inline UInt32 execute(UInt32 t, Int64 delta, const DateLUTImpl & time_zone, UInt16 = 0)
    {
        return time_zone.addYears(t, delta);
    }

    static inline UInt16 execute(UInt16 d, Int64 delta, const DateLUTImpl & time_zone, UInt16 = 0)
    {
        return time_zone.addYears(DayNum(d), delta);
    }

    static inline Int32 execute(Int32 d, Int64 delta, const DateLUTImpl & time_zone, UInt16 = 0)
    {
        return time_zone.addYears(ExtendedDayNum(d), delta);
    }
};

template <typename Transform>
struct SubtractIntervalImpl : public Transform
{
    using Transform::Transform;

    template <typename T>
    inline NO_SANITIZE_UNDEFINED auto execute(T t, Int64 delta, const DateLUTImpl & time_zone, UInt16 scale) const
    {
        /// Signed integer overflow is Ok.
        return Transform::execute(t, -delta, time_zone, scale);
    }
};

struct SubtractNanosecondsImpl : SubtractIntervalImpl<AddNanosecondsImpl> { static constexpr auto name = "subtractNanoseconds"; };
struct SubtractMicrosecondsImpl : SubtractIntervalImpl<AddMicrosecondsImpl> { static constexpr auto name = "subtractMicroseconds"; };
struct SubtractMillisecondsImpl : SubtractIntervalImpl<AddMillisecondsImpl> { static constexpr auto name = "subtractMilliseconds"; };
struct SubtractSecondsImpl : SubtractIntervalImpl<AddSecondsImpl> { static constexpr auto name = "subtractSeconds"; };
struct SubtractMinutesImpl : SubtractIntervalImpl<AddMinutesImpl> { static constexpr auto name = "subtractMinutes"; };
struct SubtractHoursImpl : SubtractIntervalImpl<AddHoursImpl> { static constexpr auto name = "subtractHours"; };
struct SubtractDaysImpl : SubtractIntervalImpl<AddDaysImpl> { static constexpr auto name = "subtractDays"; };
struct SubtractWeeksImpl : SubtractIntervalImpl<AddWeeksImpl> { static constexpr auto name = "subtractWeeks"; };
struct SubtractMonthsImpl : SubtractIntervalImpl<AddMonthsImpl> { static constexpr auto name = "subtractMonths"; };
struct SubtractQuartersImpl : SubtractIntervalImpl<AddQuartersImpl> { static constexpr auto name = "subtractQuarters"; };
struct SubtractYearsImpl : SubtractIntervalImpl<AddYearsImpl> { static constexpr auto name = "subtractYears"; };


template <typename Transform>
struct Adder
{
    const Transform transform;

    explicit Adder(Transform transform_)
        : transform(std::move(transform_))
    {}

    template <typename FromVectorType, typename ToVectorType>
    void NO_INLINE vectorConstant(const FromVectorType & vec_from, ToVectorType & vec_to, Int64 delta, const DateLUTImpl & time_zone, UInt16 scale) const
    {
        size_t size = vec_from.size();
        vec_to.resize(size);

        for (size_t i = 0; i < size; ++i)
<<<<<<< HEAD
            vec_to[i] = transform.execute(vec_from[i], delta, time_zone, scale);
=======
            vec_to[i] = transform.execute(vec_from[i], checkOverflow(delta), time_zone);
>>>>>>> 07098fc5
    }

    template <typename FromVectorType, typename ToVectorType>
    void vectorVector(const FromVectorType & vec_from, ToVectorType & vec_to, const IColumn & delta, const DateLUTImpl & time_zone, UInt16 scale) const
    {
        size_t size = vec_from.size();
        vec_to.resize(size);

        castTypeToEither<
            ColumnUInt8, ColumnUInt16, ColumnUInt32, ColumnUInt64,
            ColumnInt8, ColumnInt16, ColumnInt32, ColumnInt64,
            ColumnFloat32, ColumnFloat64>(
            &delta, [&](const auto & column){ vectorVector(vec_from, vec_to, column, time_zone, scale, size); return true; });
    }

    template <typename FromType, typename ToVectorType>
    void constantVector(const FromType & from, ToVectorType & vec_to, const IColumn & delta, const DateLUTImpl & time_zone, UInt16 scale) const
    {
        size_t size = delta.size();
        vec_to.resize(size);

        castTypeToEither<
            ColumnUInt8, ColumnUInt16, ColumnUInt32, ColumnUInt64,
            ColumnInt8, ColumnInt16, ColumnInt32, ColumnInt64,
            ColumnFloat32, ColumnFloat64>(
            &delta, [&](const auto & column){ constantVector(from, vec_to, column, time_zone, scale, size); return true; });
    }

private:

    template <typename Value>
    static Int64 checkOverflow(Value val)
    {
        Int64 result;
        if (accurate::convertNumeric<Value, Int64, false>(val, result))
            return result;
        throw DB::Exception("Numeric overflow", ErrorCodes::DECIMAL_OVERFLOW);
    }

    template <typename FromVectorType, typename ToVectorType, typename DeltaColumnType>
    NO_INLINE NO_SANITIZE_UNDEFINED void vectorVector(
        const FromVectorType & vec_from, ToVectorType & vec_to, const DeltaColumnType & delta, const DateLUTImpl & time_zone, UInt16 scale, size_t size) const
    {
        for (size_t i = 0; i < size; ++i)
<<<<<<< HEAD
            vec_to[i] = transform.execute(vec_from[i], delta.getData()[i], time_zone, scale);
=======
            vec_to[i] = transform.execute(vec_from[i], checkOverflow(delta.getData()[i]), time_zone);
>>>>>>> 07098fc5
    }

    template <typename FromType, typename ToVectorType, typename DeltaColumnType>
    NO_INLINE NO_SANITIZE_UNDEFINED void constantVector(
        const FromType & from, ToVectorType & vec_to, const DeltaColumnType & delta, const DateLUTImpl & time_zone, UInt16 scale, size_t size) const
    {
        for (size_t i = 0; i < size; ++i)
<<<<<<< HEAD
            vec_to[i] = transform.execute(from, delta.getData()[i], time_zone, scale);
=======
            vec_to[i] = transform.execute(from, checkOverflow(delta.getData()[i]), time_zone);
>>>>>>> 07098fc5
    }
};


template <typename FromDataType, typename ToDataType, typename Transform>
struct DateTimeAddIntervalImpl
{
    static ColumnPtr execute(Transform transform, const ColumnsWithTypeAndName & arguments, const DataTypePtr & result_type, UInt16 scale = 0)
    {
        using FromValueType = typename FromDataType::FieldType;
        using FromColumnType = typename FromDataType::ColumnType;
        using ToColumnType = typename ToDataType::ColumnType;

        auto op = Adder<Transform>{std::move(transform)};

        const DateLUTImpl & time_zone = extractTimeZoneFromFunctionArguments(arguments, 2, 0);

        const ColumnPtr source_col = arguments[0].column;

        auto result_col = result_type->createColumn();
        auto col_to = assert_cast<ToColumnType *>(result_col.get());

        const IColumn & delta_column = *arguments[1].column;
        if (const auto * sources = checkAndGetColumn<FromColumnType>(source_col.get()))
        {
            if (const auto * delta_const_column = typeid_cast<const ColumnConst *>(&delta_column))
                op.vectorConstant(sources->getData(), col_to->getData(), delta_const_column->getInt(0), time_zone, scale);
            else
                op.vectorVector(sources->getData(), col_to->getData(), delta_column, time_zone, scale);
        }
        else if (const auto * sources_const = checkAndGetColumnConst<FromColumnType>(source_col.get()))
        {
            op.constantVector(
                sources_const->template getValue<FromValueType>(),
                col_to->getData(),
<<<<<<< HEAD
                *arguments[1].column, time_zone, scale);
=======
                delta_column, time_zone);
>>>>>>> 07098fc5
        }
        else
        {
            throw Exception(ErrorCodes::ILLEGAL_COLUMN, "Illegal column {} of first argument of function {}",
                            arguments[0].column->getName(), Transform::name);
        }

        return result_col;
    }
};

namespace date_and_time_type_details
{
// Compile-time mapping of value (DataType::FieldType) types to corresponding DataType
template <typename FieldType> struct ResultDataTypeMap {};
template <> struct ResultDataTypeMap<UInt16>     { using ResultDataType = DataTypeDate; };
template <> struct ResultDataTypeMap<Int16>      { using ResultDataType = DataTypeDate; };
template <> struct ResultDataTypeMap<UInt32>     { using ResultDataType = DataTypeDateTime; };
template <> struct ResultDataTypeMap<Int32>      { using ResultDataType = DataTypeDate32; };
template <> struct ResultDataTypeMap<DateTime64> { using ResultDataType = DataTypeDateTime64; };
template <> struct ResultDataTypeMap<Int64>      { using ResultDataType = DataTypeDateTime64; };
}

template <typename Transform>
class FunctionDateOrDateTimeAddInterval : public IFunction
{
public:
    static constexpr auto name = Transform::name;
    static FunctionPtr create(ContextPtr) { return std::make_shared<FunctionDateOrDateTimeAddInterval>(); }

    String getName() const override
    {
        return name;
    }

    bool isVariadic() const override { return true; }
    size_t getNumberOfArguments() const override { return 0; }
    bool isSuitableForShortCircuitArgumentsExecution(const DataTypesWithConstInfo & /*arguments*/) const override { return false; }

    DataTypePtr getReturnTypeImpl(const ColumnsWithTypeAndName & arguments) const override
    {
        if (arguments.size() != 2 && arguments.size() != 3)
            throw Exception("Number of arguments for function " + getName() + " doesn't match: passed "
                + toString(arguments.size()) + ", should be 2 or 3",
                ErrorCodes::NUMBER_OF_ARGUMENTS_DOESNT_MATCH);

        if (!isNativeNumber(arguments[1].type))
            throw Exception("Second argument for function " + getName() + " (delta) must be number",
                ErrorCodes::ILLEGAL_TYPE_OF_ARGUMENT);

        if (arguments.size() == 2)
        {
            if (!isDate(arguments[0].type) && !isDate32(arguments[0].type) && !isDateTime(arguments[0].type) && !isDateTime64(arguments[0].type))
                throw Exception{"Illegal type " + arguments[0].type->getName() + " of first argument of function " + getName() +
                    ". Should be a date or a date with time", ErrorCodes::ILLEGAL_TYPE_OF_ARGUMENT};
        }
        else
        {
            if (!WhichDataType(arguments[0].type).isDateTime()
                || !WhichDataType(arguments[2].type).isString())
            {
                throw Exception(
                    "Function " + getName() + " supports 2 or 3 arguments. The 1st argument "
                    "must be of type Date or DateTime. The 2nd argument must be number. "
                    "The 3rd argument (optional) must be "
                    "a constant string with timezone name. The timezone argument is allowed "
                    "only when the 1st argument has the type DateTime",
                    ErrorCodes::ILLEGAL_TYPE_OF_ARGUMENT);
            }
        }

        switch (arguments[0].type->getTypeId())
        {
            case TypeIndex::Date:
                return resolveReturnType<DataTypeDate>(arguments);
            case TypeIndex::Date32:
                return resolveReturnType<DataTypeDate32>(arguments);
            case TypeIndex::DateTime:
                return resolveReturnType<DataTypeDateTime>(arguments);
            case TypeIndex::DateTime64:
                return resolveReturnType<DataTypeDateTime64>(arguments);
            default:
            {
                throw Exception("Invalid type of 1st argument of function " + getName() + ": "
                    + arguments[0].type->getName() + ", expected: Date, DateTime or DateTime64.",
                    ErrorCodes::ILLEGAL_TYPE_OF_ARGUMENT);
            }
        }
    }

    /// Helper templates to deduce return type based on argument type, since some overloads may promote or denote types,
    /// e.g. addSeconds(Date, 1) => DateTime
    template <typename FieldType>
    using TransformExecuteReturnType = decltype(std::declval<Transform>().execute(FieldType(), 0, std::declval<DateLUTImpl>(), 0));

    // Deduces RETURN DataType from INPUT DataType, based on return type of Transform{}.execute(INPUT_TYPE, UInt64, DateLUTImpl).
    // e.g. for Transform-type that has execute()-overload with 'UInt16' input and 'UInt32' return,
    // argument type is expected to be 'Date', and result type is deduced to be 'DateTime'.
    template <typename FromDataType>
    using TransformResultDataType = typename date_and_time_type_details::ResultDataTypeMap<TransformExecuteReturnType<typename FromDataType::FieldType>>::ResultDataType;

    template <typename FromDataType>
    DataTypePtr resolveReturnType(const ColumnsWithTypeAndName & arguments) const
    {
        using ResultDataType = TransformResultDataType<FromDataType>;

        if constexpr (std::is_same_v<ResultDataType, DataTypeDate>)
            return std::make_shared<DataTypeDate>();
        else if constexpr (std::is_same_v<ResultDataType, DataTypeDate32>)
            return std::make_shared<DataTypeDate32>();
        else if constexpr (std::is_same_v<ResultDataType, DataTypeDateTime>)
        {
            return std::make_shared<DataTypeDateTime>(extractTimeZoneNameFromFunctionArguments(arguments, 2, 0));
        }
        else if constexpr (std::is_same_v<ResultDataType, DataTypeDateTime64>)
        {
            if (typeid_cast<const DataTypeDateTime64 *>(arguments[0].type.get()))
            {
                const auto & datetime64_type = assert_cast<const DataTypeDateTime64 &>(*arguments[0].type);

                auto from_scale = datetime64_type.getScale();
                auto scale = from_scale;

                if (std::is_same_v<Transform, AddNanosecondsImpl>)
                    scale = 9;
                else if (std::is_same_v<Transform, AddMicrosecondsImpl>)
                    scale = 6;
                else if (std::is_same_v<Transform, AddMillisecondsImpl>)
                    scale = 3;

                scale = std::max(scale, from_scale);

                return std::make_shared<DataTypeDateTime64>(scale, extractTimeZoneNameFromFunctionArguments(arguments, 2, 0));
            }
            else
            {
                auto scale = DataTypeDateTime64::default_scale;

                if (std::is_same_v<Transform, AddNanosecondsImpl>)
                    scale = 9;
                else if (std::is_same_v<Transform, AddMicrosecondsImpl>)
                    scale = 6;
                else if (std::is_same_v<Transform, AddMillisecondsImpl>)
                    scale = 3;

                return std::make_shared<DataTypeDateTime64>(scale, extractTimeZoneNameFromFunctionArguments(arguments, 2, 0));
            }
        }
        else
        {
            static_assert("Failed to resolve return type.");
        }

        //to make PVS and GCC happy.
        return nullptr;
    }

    bool useDefaultImplementationForConstants() const override { return true; }
    ColumnNumbers getArgumentsThatAreAlwaysConstant() const override { return {2}; }

    ColumnPtr executeImpl(const ColumnsWithTypeAndName & arguments, const DataTypePtr & result_type, size_t /*input_rows_count*/) const override
    {
        const IDataType * from_type = arguments[0].type.get();
        WhichDataType which(from_type);

        if (which.isDate())
        {
            return DateTimeAddIntervalImpl<DataTypeDate, TransformResultDataType<DataTypeDate>, Transform>::execute(
                Transform{}, arguments, result_type);
        }
        else if (which.isDate32())
        {
            return DateTimeAddIntervalImpl<DataTypeDate32, TransformResultDataType<DataTypeDate32>, Transform>::execute(
                Transform{}, arguments, result_type);
        }
        else if (which.isDateTime())
        {
            return DateTimeAddIntervalImpl<DataTypeDateTime, TransformResultDataType<DataTypeDateTime>, Transform>::execute(
                Transform{}, arguments, result_type);
        }
        else if (const auto * datetime64_type = assert_cast<const DataTypeDateTime64 *>(from_type))
        {
            auto from_scale = datetime64_type->getScale();
            return DateTimeAddIntervalImpl<DataTypeDateTime64, TransformResultDataType<DataTypeDateTime64>, Transform>::execute(
                Transform{}, arguments, result_type, from_scale);
        }
        else
            throw Exception("Illegal type " + arguments[0].type->getName() + " of first argument of function " + getName(),
                ErrorCodes::ILLEGAL_TYPE_OF_ARGUMENT);
    }
};

}
<|MERGE_RESOLUTION|>--- conflicted
+++ resolved
@@ -26,12 +26,8 @@
 {
     extern const int DECIMAL_OVERFLOW;
     extern const int ILLEGAL_COLUMN;
-<<<<<<< HEAD
-    extern const int SYNTAX_ERROR;
-=======
     extern const int ILLEGAL_TYPE_OF_ARGUMENT;
     extern const int NUMBER_OF_ARGUMENTS_DOESNT_MATCH;
->>>>>>> 07098fc5
 }
 
 /// Type of first argument of 'execute' function overload defines what INPUT DataType it is used for.
@@ -71,12 +67,12 @@
 
     static inline NO_SANITIZE_UNDEFINED DateTime64 execute(UInt16, Int64, const DateLUTImpl &, UInt16 = 0)
     {
-        throw Exception("addNanoSeconds() cannot be used with Date", ErrorCodes::SYNTAX_ERROR);
+        throw Exception("addNanoSeconds() cannot be used with Date", ErrorCodes::ILLEGAL_TYPE_OF_ARGUMENT);
     }
 
     static inline NO_SANITIZE_UNDEFINED DateTime64 execute(Int32, Int64, const DateLUTImpl &, UInt16 = 0)
     {
-        throw Exception("addNanoSeconds() cannot be used with Date32", ErrorCodes::SYNTAX_ERROR);
+        throw Exception("addNanoSeconds() cannot be used with Date32", ErrorCodes::ILLEGAL_TYPE_OF_ARGUMENT);
     }
 };
 
@@ -123,12 +119,12 @@
 
     static inline NO_SANITIZE_UNDEFINED DateTime64 execute(UInt16, Int64, const DateLUTImpl &, UInt16 = 0)
     {
-        throw Exception("addMicroSeconds() cannot be used with Date", ErrorCodes::SYNTAX_ERROR);
+        throw Exception("addMicroSeconds() cannot be used with Date", ErrorCodes::ILLEGAL_TYPE_OF_ARGUMENT);
     }
 
     static inline NO_SANITIZE_UNDEFINED DateTime64 execute(Int32, Int64, const DateLUTImpl &, UInt16 = 0)
     {
-        throw Exception("addMicroSeconds() cannot be used with Date32", ErrorCodes::SYNTAX_ERROR);
+        throw Exception("addMicroSeconds() cannot be used with Date32", ErrorCodes::ILLEGAL_TYPE_OF_ARGUMENT);
     }
 };
 
@@ -175,12 +171,12 @@
 
     static inline NO_SANITIZE_UNDEFINED DateTime64 execute(UInt16, Int64, const DateLUTImpl &, UInt16 = 0)
     {
-        throw Exception("addMilliSeconds() cannot be used with Date", ErrorCodes::SYNTAX_ERROR);
+        throw Exception("addMilliSeconds() cannot be used with Date", ErrorCodes::ILLEGAL_TYPE_OF_ARGUMENT);
     }
 
     static inline NO_SANITIZE_UNDEFINED DateTime64 execute(Int32, Int64, const DateLUTImpl &, UInt16 = 0)
     {
-        throw Exception("addMilliSeconds() cannot be used with Date32", ErrorCodes::SYNTAX_ERROR);
+        throw Exception("addMilliSeconds() cannot be used with Date32", ErrorCodes::ILLEGAL_TYPE_OF_ARGUMENT);
     }
 };
 
@@ -495,11 +491,7 @@
         vec_to.resize(size);
 
         for (size_t i = 0; i < size; ++i)
-<<<<<<< HEAD
-            vec_to[i] = transform.execute(vec_from[i], delta, time_zone, scale);
-=======
-            vec_to[i] = transform.execute(vec_from[i], checkOverflow(delta), time_zone);
->>>>>>> 07098fc5
+            vec_to[i] = transform.execute(vec_from[i], checkOverflow(delta), time_zone, scale);
     }
 
     template <typename FromVectorType, typename ToVectorType>
@@ -544,11 +536,7 @@
         const FromVectorType & vec_from, ToVectorType & vec_to, const DeltaColumnType & delta, const DateLUTImpl & time_zone, UInt16 scale, size_t size) const
     {
         for (size_t i = 0; i < size; ++i)
-<<<<<<< HEAD
-            vec_to[i] = transform.execute(vec_from[i], delta.getData()[i], time_zone, scale);
-=======
-            vec_to[i] = transform.execute(vec_from[i], checkOverflow(delta.getData()[i]), time_zone);
->>>>>>> 07098fc5
+            vec_to[i] = transform.execute(vec_from[i], checkOverflow(delta.getData()[i]), time_zone, scale);
     }
 
     template <typename FromType, typename ToVectorType, typename DeltaColumnType>
@@ -556,11 +544,7 @@
         const FromType & from, ToVectorType & vec_to, const DeltaColumnType & delta, const DateLUTImpl & time_zone, UInt16 scale, size_t size) const
     {
         for (size_t i = 0; i < size; ++i)
-<<<<<<< HEAD
-            vec_to[i] = transform.execute(from, delta.getData()[i], time_zone, scale);
-=======
-            vec_to[i] = transform.execute(from, checkOverflow(delta.getData()[i]), time_zone);
->>>>>>> 07098fc5
+            vec_to[i] = transform.execute(from, checkOverflow(delta.getData()[i]), time_zone, scale);
     }
 };
 
@@ -595,12 +579,7 @@
         {
             op.constantVector(
                 sources_const->template getValue<FromValueType>(),
-                col_to->getData(),
-<<<<<<< HEAD
-                *arguments[1].column, time_zone, scale);
-=======
-                delta_column, time_zone);
->>>>>>> 07098fc5
+                col_to->getData(), delta_column, time_zone, scale);
         }
         else
         {
