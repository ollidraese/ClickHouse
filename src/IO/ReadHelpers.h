--- conflicted
+++ resolved
@@ -1427,12 +1427,9 @@
     }
 };
 
-<<<<<<< HEAD
 template <typename Vector>
 void readQuotedFieldInto(Vector & s, ReadBuffer & buf);
 
-=======
->>>>>>> ce48e8e1
 void readQuotedField(String & s, ReadBuffer & buf);
 
 void readJSONField(String & s, ReadBuffer & buf);
