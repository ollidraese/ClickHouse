--- conflicted
+++ resolved
@@ -585,15 +585,12 @@
     M(700, USER_SESSION_LIMIT_EXCEEDED)  \
     M(701, CLUSTER_DOESNT_EXIST) \
     M(702, CLIENT_INFO_DOES_NOT_MATCH) \
-<<<<<<< HEAD
-    M(703, ILLEGAL_STATISTIC) \
-    \
-=======
     M(703, INVALID_IDENTIFIER) \
     M(704, CANNOT_USE_QUERY_CACHE_WITH_NONDETERMINISTIC_FUNCTIONS) \
     M(705, TABLE_NOT_EMPTY) \
     M(706, LIBSSH_ERROR) \
->>>>>>> fe008c23
+    M(707, ILLEGAL_STATISTIC) \
+    \
     M(999, KEEPER_EXCEPTION) \
     M(1000, POCO_EXCEPTION) \
     M(1001, STD_EXCEPTION) \
