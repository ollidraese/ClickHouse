include("${ClickHouse_SOURCE_DIR}/cmake/dbms_glob_sources.cmake")

add_headers_and_sources(clickhouse_common_zookeeper .)

# for clickhouse server
add_library(clickhouse_common_zookeeper ${clickhouse_common_zookeeper_headers} ${clickhouse_common_zookeeper_sources})
target_compile_definitions (clickhouse_common_zookeeper PRIVATE -DZOOKEEPER_LOG)
target_link_libraries (clickhouse_common_zookeeper
    PUBLIC
        clickhouse_common_io
        common
    PRIVATE
        string_utils
)

<<<<<<< HEAD
target_link_libraries (clickhouse_common_zookeeper PUBLIC clickhouse_core_settings_enums clickhouse_common_io common PRIVATE string_utils)
=======
# for examples -- no logging (to avoid extra dependencies)
add_library(clickhouse_common_zookeeper_no_log ${clickhouse_common_zookeeper_headers} ${clickhouse_common_zookeeper_sources})
target_link_libraries (clickhouse_common_zookeeper_no_log
    PUBLIC
        clickhouse_common_io
        common
    PRIVATE
        string_utils
)
>>>>>>> 695b1300

if (ENABLE_EXAMPLES)
    add_subdirectory(examples)
endif()<|MERGE_RESOLUTION|>--- conflicted
+++ resolved
@@ -13,9 +13,6 @@
         string_utils
 )
 
-<<<<<<< HEAD
-target_link_libraries (clickhouse_common_zookeeper PUBLIC clickhouse_core_settings_enums clickhouse_common_io common PRIVATE string_utils)
-=======
 # for examples -- no logging (to avoid extra dependencies)
 add_library(clickhouse_common_zookeeper_no_log ${clickhouse_common_zookeeper_headers} ${clickhouse_common_zookeeper_sources})
 target_link_libraries (clickhouse_common_zookeeper_no_log
@@ -25,8 +22,6 @@
     PRIVATE
         string_utils
 )
->>>>>>> 695b1300
-
 if (ENABLE_EXAMPLES)
     add_subdirectory(examples)
 endif()