--- conflicted
+++ resolved
@@ -17,12 +17,16 @@
 
 void TableFunctionView::parseArguments(const ASTPtr & ast_function, const Context & /*context*/)
 {
-<<<<<<< HEAD
     const auto * function = ast_function->as<ASTFunction>();
-    if (function && function->query && function->query->as<ASTSelectWithUnionQuery>())
-        create.set(create.select, function->query);
-    else
-        throw Exception("Table function '" + getName() + "' requires a query argument.", ErrorCodes::BAD_ARGUMENTS);
+    if (function)
+    {
+        if (auto * select = function->tryGetQueryArgument())
+        {
+            create.set(create.select, select->clone());
+            return;
+        }
+    }
+    throw Exception("Table function '" + getName() + "' requires a query argument.", ErrorCodes::BAD_ARGUMENTS);
 }
 
 ColumnsDescription TableFunctionView::getActualTableStructure(const Context & context) const
@@ -40,22 +44,6 @@
     auto res = StorageView::create(StorageID(getDatabaseName(), table_name), create, columns);
     res->startup();
     return res;
-=======
-    if (const auto * function = ast_function->as<ASTFunction>())
-    {
-        if (auto * select = function->tryGetQueryArgument())
-        {
-            auto sample = InterpreterSelectWithUnionQuery::getSampleBlock(function->arguments->children[0] /* ASTPtr */, context);
-            auto columns = ColumnsDescription(sample.getNamesAndTypesList());
-            ASTCreateQuery create;
-            create.select = select;
-            auto res = StorageView::create(StorageID(getDatabaseName(), table_name), create, columns);
-            res->startup();
-            return res;
-        }
-    }
-    throw Exception("Table function '" + getName() + "' requires a query argument.", ErrorCodes::BAD_ARGUMENTS);
->>>>>>> 1762535f
 }
 
 void registerTableFunctionView(TableFunctionFactory & factory)
