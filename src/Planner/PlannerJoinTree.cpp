--- conflicted
+++ resolved
@@ -2092,13 +2092,8 @@
     {
         const auto & table_expression = table_expressions_stack[i];
         auto table_expression_type = table_expression->getNodeType();
-<<<<<<< HEAD
         if (table_expression_type == QueryTreeNodeType::JOIN ||
-            table_expression_type == QueryTreeNodeType::CROSS_JOIN ||
-            table_expression_type == QueryTreeNodeType::ARRAY_JOIN)
-=======
-        if (table_expression_type == QueryTreeNodeType::ARRAY_JOIN)
->>>>>>> c214001e
+            table_expression_type == QueryTreeNodeType::CROSS_JOIN)
             continue;
 
         if (table_expression_type == QueryTreeNodeType::JOIN)
