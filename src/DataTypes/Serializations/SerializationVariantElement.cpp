--- conflicted
+++ resolved
@@ -102,15 +102,8 @@
     std::optional<size_t> variant_limit;
     if (auto cached_discriminators = getFromSubstreamsCache(cache, settings.path))
     {
-<<<<<<< HEAD
-        if (rows_offset)
-            variant_element_state->discriminators = IColumn::mutate(cached_discriminators);
-        else
-            variant_element_state->discriminators = cached_discriminators;
-=======
         variant_element_state = checkAndGetState<DeserializeBinaryBulkStateVariantElement>(state);
         variant_element_state->discriminators = cached_discriminators;
->>>>>>> 6126310b
     }
     else if (auto * discriminators_stream = settings.getter(settings.path))
     {
@@ -121,22 +114,37 @@
         if (!variant_element_state->discriminators || result_column->empty())
             variant_element_state->discriminators = ColumnVariant::ColumnDiscriminators::create();
 
-<<<<<<< HEAD
-        SerializationNumber<ColumnVariant::Discriminator>().deserializeBinaryBulk(
-            *variant_element_state->discriminators->assumeMutable(), *discriminators_stream, 0, rows_offset + limit, 0);
-
-        if (rows_offset)
-            addToSubstreamsCache(cache, settings.path, IColumn::mutate(variant_element_state->discriminators));
-        else
-            addToSubstreamsCache(cache, settings.path, variant_element_state->discriminators);
-=======
         /// Deserialize discriminators according to serialization mode.
         if (discriminators_state->mode.value == SerializationVariant::DiscriminatorsSerializationMode::BASIC)
-            SerializationNumber<ColumnVariant::Discriminator>().deserializeBinaryBulk(*variant_element_state->discriminators->assumeMutable(), *discriminators_stream, limit, 0);
+        {
+            size_t discriminators_offset = variant_element_state->discriminators->size();
+            SerializationNumber<ColumnVariant::Discriminator>().deserializeBinaryBulk(
+                *variant_element_state->discriminators->assumeMutable(), *discriminators_stream, 0, rows_offset + limit, 0);
+
+            auto & variant_rows_offsets = discriminators_state->variant_rows_offsets;
+            variant_rows_offsets.clear();
+            variant_rows_offsets.resize(1, 0);
+            auto & discriminators_data = assert_cast<ColumnVariant::ColumnDiscriminators &>(*variant_element_state->discriminators->assumeMutable()).getData();
+
+            if (rows_offset)
+            {
+                for (size_t i = discriminators_offset; i != discriminators_offset + rows_offset; ++i)
+                {
+                    ColumnVariant::Discriminator discr = discriminators_data[i];
+                    if (discr != ColumnVariant::NULL_DISCRIMINATOR)
+                        variant_rows_offsets[0] += (discriminators_data[i] == variant_discriminator);
+                }
+
+                for (size_t i = discriminators_offset; i + rows_offset < discriminators_data.size(); ++i)
+                    discriminators_data[i] = discriminators_data[i + rows_offset];
+                variant_element_state->discriminators->assumeMutable()->popBack(rows_offset);
+            }
+        }
         else
             variant_limit = deserializeCompactDiscriminators(
                 variant_element_state->discriminators,
                 variant_discriminator,
+                rows_offset,
                 limit,
                 discriminators_stream,
                 settings.continuous_reading,
@@ -144,7 +152,6 @@
                 this);
 
         addToSubstreamsCache(cache, settings.path, variant_element_state->discriminators);
->>>>>>> 6126310b
     }
     else
     {
@@ -154,27 +161,6 @@
 
     settings.path.pop_back();
 
-<<<<<<< HEAD
-    /// Iterate through new discriminators to calculate the limit for our variant.
-    auto & discriminators_data = assert_cast<ColumnVariant::ColumnDiscriminators &>(*variant_element_state->discriminators->assumeMutable()).getData();
-    size_t discriminators_offset = variant_element_state->discriminators->size() - rows_offset - limit;
-    size_t variant_limit = 0;
-    size_t variant_rows_offset = 0;
-
-    if (rows_offset)
-    {
-        for (size_t i = discriminators_offset; i < discriminators_offset + rows_offset; ++i)
-            variant_rows_offset += (discriminators_data[i] == variant_discriminator);
-
-        for (size_t i = discriminators_offset; i + rows_offset < discriminators_data.size(); ++i)
-            discriminators_data[i] = discriminators_data[i + rows_offset];
-
-        variant_element_state->discriminators->assumeMutable()->popBack(rows_offset);
-    }
-
-    for (size_t i = discriminators_offset; i != discriminators_data.size(); ++i)
-        variant_limit += (discriminators_data[i] == variant_discriminator);
-=======
     /// We could read less than limit discriminators, but we will need actual number of read rows later.
     size_t num_new_discriminators = variant_element_state->discriminators->size() - result_column->size();
 
@@ -188,7 +174,6 @@
         for (size_t i = discriminators_offset; i != discriminators_data.size(); ++i)
             *variant_limit += (discriminators_data[i] == variant_discriminator);
     }
->>>>>>> 6126310b
 
     /// Now we know the rows_offset and limit for our variant and can deserialize it.
 
@@ -230,30 +215,10 @@
             assert_cast<ColumnLowCardinality &>(*variant_element_state->variant->assumeMutable()).nestedRemoveNullable();
     }
 
-<<<<<<< HEAD
-    /// If nothing to deserialize, just insert defaults.
-    if (variant_limit == 0)
-    {
-        if (variant_rows_offset)
-        {
-            addVariantToPath(settings.path);
-            ColumnPtr tmp_column = mutable_column->cloneEmpty();
-            nested_serialization->deserializeBinaryBulkWithMultipleStreams(
-                tmp_column, 0, variant_rows_offset, settings, variant_element_state->variant_element_state, nullptr);
-            removeVariantFromPath(settings.path);
-        }
-
-        mutable_column->insertManyDefaults(limit);
-        return;
-    }
-
+    auto * discriminators_state = checkAndGetState<SerializationVariant::DeserializeBinaryBulkStateVariantDiscriminators>(variant_element_state->discriminators_state);
     addVariantToPath(settings.path);
     nested_serialization->deserializeBinaryBulkWithMultipleStreams(
-        variant_element_state->variant, variant_rows_offset, variant_limit, settings, variant_element_state->variant_element_state, cache);
-=======
-    addVariantToPath(settings.path);
-    nested_serialization->deserializeBinaryBulkWithMultipleStreams(variant_element_state->variant, *variant_limit, settings, variant_element_state->variant_element_state, cache);
->>>>>>> 6126310b
+        variant_element_state->variant, discriminators_state->variant_rows_offsets[0], *variant_limit, settings, variant_element_state->variant_element_state, cache);
     removeVariantFromPath(settings.path);
 
     /// If there was nothing to deserialize or nothing was actually deserialized when variant_limit > 0, just insert defaults.
@@ -290,6 +255,7 @@
 size_t SerializationVariantElement::deserializeCompactDiscriminators(
     DB::ColumnPtr & discriminators_column,
     ColumnVariant::Discriminator variant_discriminator,
+    size_t rows_offset,
     size_t limit,
     DB::ReadBuffer * stream,
     bool continuous_reading,
@@ -305,7 +271,12 @@
         discriminators_state->remaining_rows_in_granule = 0;
 
     /// Calculate our variant limit during discriminators deserialization.
+    auto & variant_rows_offsets = discriminators_state->variant_rows_offsets;
+    variant_rows_offsets.clear();
+    variant_rows_offsets.resize(1, 0);
     size_t variant_limit = 0;
+    limit += rows_offset;
+
     while (limit)
     {
         /// If we read all rows from current granule, start reading the next one.
@@ -320,17 +291,44 @@
         size_t limit_in_granule = std::min(limit, discriminators_state->remaining_rows_in_granule);
         if (discriminators_state->granule_format == SerializationVariant::CompactDiscriminatorsGranuleFormat::COMPACT)
         {
-            auto & data = discriminators.getData();
-            data.resize_fill(data.size() + limit_in_granule, discriminators_state->compact_discr);
-            if (discriminators_state->compact_discr == variant_discriminator)
-                variant_limit += limit_in_granule;
+            auto remained_limit_in_granule = limit_in_granule;
+
+            if (rows_offset)
+            {
+                size_t skipped_rows = std::min(rows_offset, limit_in_granule);
+                if (discriminators_state->compact_discr == variant_discriminator)
+                    variant_rows_offsets[0] += skipped_rows;
+
+                remained_limit_in_granule -= skipped_rows;
+                rows_offset -= skipped_rows;
+            }
+
+            if (remained_limit_in_granule)
+            {
+                auto & data = discriminators.getData();
+                data.resize_fill(data.size() + remained_limit_in_granule, discriminators_state->compact_discr);
+                if (discriminators_state->compact_discr == variant_discriminator)
+                    variant_limit += remained_limit_in_granule;
+            }
         }
         else
         {
             SerializationNumber<ColumnVariant::Discriminator>().deserializeBinaryBulk(discriminators, *stream, limit_in_granule, 0);
             size_t start = discriminators_data.size() - limit_in_granule;
-            for (size_t i = start; i != discriminators_data.size(); ++i)
+            size_t skipped_rows = std::min(rows_offset, limit_in_granule);
+
+            for (size_t i = start; i != start + skipped_rows; ++i)
+                variant_rows_offsets[0] += (discriminators_data[i] == variant_discriminator);
+
+            for (size_t i = start + skipped_rows; i != discriminators_data.size(); ++i)
                 variant_limit += (discriminators_data[i] == variant_discriminator);
+
+            for (size_t i = start; i + skipped_rows < discriminators_data.size(); ++i)
+                discriminators_data[i] = discriminators_data[i + rows_offset];
+
+            if (skipped_rows)
+                discriminators.assumeMutable()->popBack(skipped_rows);
+            rows_offset -= skipped_rows;
         }
 
         discriminators_state->remaining_rows_in_granule -= limit_in_granule;
