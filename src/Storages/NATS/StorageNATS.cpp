#include <Core/Settings.h>
#include <DataTypes/DataTypeNullable.h>
#include <DataTypes/DataTypeString.h>
#include <Interpreters/Context.h>
#include <Interpreters/InterpreterInsertQuery.h>
#include <Interpreters/InterpreterSelectQuery.h>
#include <Parsers/ASTCreateQuery.h>
#include <Parsers/ASTExpressionList.h>
#include <Parsers/ASTInsertQuery.h>
#include <Processors/Executors/CompletedPipelineExecutor.h>
#include <Processors/Executors/PushingPipelineExecutor.h>
#include <Processors/QueryPlan/QueryPlan.h>
#include <Processors/QueryPlan/ReadFromPreparedSource.h>
#include <Processors/Transforms/ExpressionTransform.h>
#include <QueryPipeline/Pipe.h>
#include <Storages/MessageQueueSink.h>
#include <Storages/NATS/NATSProducer.h>
#include <Storages/NATS/NATSSettings.h>
#include <Storages/NATS/NATSSource.h>
#include <Storages/NATS/StorageNATS.h>
#include <Storages/NamedCollectionsHelpers.h>
#include <Storages/StorageFactory.h>
#include <Storages/StorageMaterializedView.h>
#include <boost/algorithm/string/split.hpp>
#include <boost/algorithm/string/trim.hpp>
#include <Common/Exception.h>
#include <Common/Macros.h>
#include <Common/logger_useful.h>
#include <Common/setThreadName.h>

namespace DB
{
namespace Setting
{
    extern const SettingsUInt64 max_insert_block_size;
    extern const SettingsMilliseconds stream_flush_interval_ms;
    extern const SettingsBool stream_like_engine_allow_direct_select;
    extern const SettingsString stream_like_engine_insert_queue;
    extern const SettingsUInt64 output_format_avro_rows_in_file;
}

namespace NATSSetting
{
    extern const NATSSettingsString nats_credential_file;
    extern const NATSSettingsMilliseconds nats_flush_interval_ms;
    extern const NATSSettingsString nats_format;
    extern const NATSSettingsStreamingHandleErrorMode nats_handle_error_mode;
    extern const NATSSettingsUInt64 nats_max_block_size;
    extern const NATSSettingsUInt64 nats_max_reconnect;
    extern const NATSSettingsUInt64 nats_max_rows_per_message;
    extern const NATSSettingsUInt64 nats_num_consumers;
    extern const NATSSettingsString nats_password;
    extern const NATSSettingsString nats_queue_group;
    extern const NATSSettingsUInt64 nats_reconnect_wait;
    extern const NATSSettingsString nats_schema;
    extern const NATSSettingsBool nats_secure;
    extern const NATSSettingsString nats_server_list;
    extern const NATSSettingsUInt64 nats_skip_broken_messages;
    extern const NATSSettingsUInt64 nats_startup_connect_tries;
    extern const NATSSettingsString nats_subjects;
    extern const NATSSettingsString nats_token;
    extern const NATSSettingsString nats_url;
    extern const NATSSettingsString nats_username;
}

static const uint32_t QUEUE_SIZE = 100000;
static const auto RESCHEDULE_MS = 500;
static const auto MAX_THREAD_WORK_DURATION_MS = 60000;

namespace ErrorCodes
{
    extern const int LOGICAL_ERROR;
    extern const int BAD_ARGUMENTS;
    extern const int NUMBER_OF_ARGUMENTS_DOESNT_MATCH;
    extern const int CANNOT_CONNECT_NATS;
    extern const int QUERY_NOT_ALLOWED;
}


StorageNATS::StorageNATS(
    const StorageID & table_id_,
    ContextPtr context_,
    const ColumnsDescription & columns_,
    const String & comment,
    std::unique_ptr<NATSSettings> nats_settings_,
    LoadingStrictnessLevel mode)
    : IStorage(table_id_)
    , WithContext(context_->getGlobalContext())
    , nats_settings(std::move(nats_settings_))
    , subjects(parseList(getContext()->getMacros()->expand((*nats_settings)[NATSSetting::nats_subjects]), ','))
    , format_name(getContext()->getMacros()->expand((*nats_settings)[NATSSetting::nats_format]))
    , schema_name(getContext()->getMacros()->expand((*nats_settings)[NATSSetting::nats_schema]))
    , num_consumers((*nats_settings)[NATSSetting::nats_num_consumers].value)
    , max_rows_per_message((*nats_settings)[NATSSetting::nats_max_rows_per_message])
    , log(getLogger("StorageNATS (" + table_id_.table_name + ")"))
    , event_handler(log)
    , semaphore(0, static_cast<int>(num_consumers))
    , queue_size(std::max(QUEUE_SIZE, static_cast<uint32_t>(getMaxBlockSize())))
    , throw_on_startup_failure(mode <= LoadingStrictnessLevel::CREATE)
{
    auto nats_username = getContext()->getMacros()->expand((*nats_settings)[NATSSetting::nats_username]);
    auto nats_password = getContext()->getMacros()->expand((*nats_settings)[NATSSetting::nats_password]);
    auto nats_token = getContext()->getMacros()->expand((*nats_settings)[NATSSetting::nats_token]);
    auto nats_credential_file = getContext()->getMacros()->expand((*nats_settings)[NATSSetting::nats_credential_file]);

    configuration =
    {
        .url = getContext()->getMacros()->expand((*nats_settings)[NATSSetting::nats_url]),
        .servers = parseList(getContext()->getMacros()->expand((*nats_settings)[NATSSetting::nats_server_list]), ','),
        .username = nats_username.empty() ? getContext()->getConfigRef().getString("nats.user", "") : nats_username,
        .password = nats_password.empty() ? getContext()->getConfigRef().getString("nats.password", "") : nats_password,
        .token = nats_token.empty() ? getContext()->getConfigRef().getString("nats.token", "") : nats_token,
        .credential_file = nats_credential_file.empty() ? getContext()->getConfigRef().getString("nats.credential_file", "") : nats_credential_file,
<<<<<<< HEAD
        .max_connect_tries = nats_settings->nats_startup_connect_tries,
        .reconnect_wait = static_cast<int>(nats_settings->nats_reconnect_wait.value),
        .secure = nats_settings->nats_secure.value
=======
        .max_reconnect = static_cast<int>((*nats_settings)[NATSSetting::nats_max_reconnect].value),
        .reconnect_wait = static_cast<int>((*nats_settings)[NATSSetting::nats_reconnect_wait].value),
        .secure = (*nats_settings)[NATSSetting::nats_secure].value
>>>>>>> a6c6ff5f
    };

    StorageInMemoryMetadata storage_metadata;
    storage_metadata.setColumns(columns_);
    storage_metadata.setComment(comment);
    setInMemoryMetadata(storage_metadata);
    setVirtuals(createVirtuals((*nats_settings)[NATSSetting::nats_handle_error_mode]));

    nats_context = addSettings(getContext());
    nats_context->makeQueryContext();

<<<<<<< HEAD
    event_loop_thread = std::make_unique<ThreadFromGlobalPool>([this] { event_handler.runLoop(); });
=======
    try
    {
        size_t num_tries = (*nats_settings)[NATSSetting::nats_startup_connect_tries];
        for (size_t i = 0; i < num_tries; ++i)
        {
            connection = std::make_shared<NATSConnectionManager>(configuration, log);

            if (connection->connect())
                break;

            if (i == num_tries - 1)
            {
                throw Exception(
                    ErrorCodes::CANNOT_CONNECT_NATS,
                    "Cannot connect to {}. Nats last error: {}",
                    connection->connectionInfoForLog(), nats_GetLastError(nullptr));
            }

            LOG_DEBUG(log, "Connect attempt #{} failed, error: {}. Reconnecting...", i + 1, nats_GetLastError(nullptr));
        }
    }
    catch (...)
    {
        tryLogCurrentException(log);
        if (throw_on_startup_failure)
            throw;
    }

    /// One looping task for all consumers as they share the same connection == the same handler == the same event loop
    looping_task = getContext()->getMessageBrokerSchedulePool().createTask("NATSLoopingTask", [this] { loopingFunc(); });
    looping_task->deactivate();
>>>>>>> a6c6ff5f

    streaming_task = getContext()->getMessageBrokerSchedulePool().createTask("NATSStreamingTask", [this] { streamingToViewsFunc(); });
    streaming_task->deactivate();

    subscribe_consumers_task = getContext()->getMessageBrokerSchedulePool().createTask("NATSSubscribeConsumersTask", [this] { subscribeConsumersFunc(); });
    subscribe_consumers_task->deactivate();
}
StorageNATS::~StorageNATS()
{
    stopEventLoop();
}

StorageNATS::~StorageNATS() = default;

VirtualColumnsDescription StorageNATS::createVirtuals(StreamingHandleErrorMode handle_error_mode)
{
    VirtualColumnsDescription desc;
    desc.addEphemeral("_subject", std::make_shared<DataTypeString>(), "");

    if (handle_error_mode == StreamingHandleErrorMode::STREAM)
    {
        desc.addEphemeral("_raw_message", std::make_shared<DataTypeNullable>(std::make_shared<DataTypeString>()), "");
        desc.addEphemeral("_error", std::make_shared<DataTypeNullable>(std::make_shared<DataTypeString>()), "");
    }

    return desc;
}

Names StorageNATS::parseList(const String & list, char delim)
{
    Names result;
    if (list.empty())
        return result;
    boost::split(result, list, [delim](char c) { return c == delim; });
    for (String & key : result)
        boost::trim(key);

    return result;
}


String StorageNATS::getTableBasedName(String name, const StorageID & table_id)
{
    if (name.empty())
        return fmt::format("{}_{}", table_id.database_name, table_id.table_name);
    return fmt::format("{}_{}_{}", name, table_id.database_name, table_id.table_name);
}


ContextMutablePtr StorageNATS::addSettings(ContextPtr local_context) const
{
    auto modified_context = Context::createCopy(local_context);
    modified_context->setSetting("input_format_skip_unknown_fields", true);
    modified_context->setSetting("input_format_allow_errors_ratio", 0.);
    if ((*nats_settings)[NATSSetting::nats_handle_error_mode] == StreamingHandleErrorMode::DEFAULT)
        modified_context->setSetting("input_format_allow_errors_num", (*nats_settings)[NATSSetting::nats_skip_broken_messages].value);
    else
        modified_context->setSetting("input_format_allow_errors_num", Field{0});

    /// Since we are reusing the same context for all queries executed simultaneously, we don't want to used shared `analyze_count`
    modified_context->setSetting("max_analyze_depth", Field{0});

    if (!schema_name.empty())
        modified_context->setSetting("format_schema", schema_name);

    /// check for non-nats-related settings
    modified_context->applySettingsChanges(nats_settings->getFormatSettings());

    return modified_context;
}


void StorageNATS::stopEventLoop()
{
    event_handler.stopLoop();

    LOG_TRACE(log, "Waiting for event loop thread");
    Stopwatch watch;
    if (event_loop_thread)
    {
        if (event_loop_thread->joinable())
            event_loop_thread->join();
        event_loop_thread.reset();
    }
    LOG_TRACE(log, "Event loop thread finished in {} ms.", watch.elapsedMilliseconds());
}

void StorageNATS::incrementReader()
{
    ++readers_count;
}


void StorageNATS::decrementReader()
{
    --readers_count;
}


void StorageNATS::subscribeConsumersFunc()
{
    if (consumers_ready)
        return;

    if (!consumers_connection)
    {
        try
        {
            createConsumers();
        }
        catch (...)
        {
            subscribe_consumers_task->scheduleAfter(RESCHEDULE_MS);
            return;
        }
    }

    if (!subscribeConsumers())
        subscribe_consumers_task->scheduleAfter(RESCHEDULE_MS);
}

void StorageNATS::createConsumers()
{
    auto connect_future = event_handler.createConnection(configuration);
    consumers_connection = connect_future.get();

    for (size_t i = 0; i < num_consumers; ++i)
    {
        try
        {
            pushConsumer(createConsumer());
            ++num_created_consumers;
        }
        catch (...)
        {
            tryLogCurrentException(log);
        }
    }
}
bool StorageNATS::subscribeConsumers()
{
    std::unique_lock lock(consumers_mutex);
    size_t num_initialized = 0;
    for (auto & consumer : consumers)
    {
        try
        {
            consumer->subscribe();
            ++num_initialized;
        }
        catch (...)
        {
            tryLogCurrentException(log);
            break;
        }
    }
    lock.unlock();

    const bool are_consumers_initialized = num_initialized == num_created_consumers;
    if (are_consumers_initialized)
        consumers_ready.store(true);
    return are_consumers_initialized;
}


/* Need to deactivate this way because otherwise might get a deadlock when first deactivate streaming task in shutdown and then
 * inside streaming task try to deactivate any other task
 */
void StorageNATS::deactivateTask(BackgroundSchedulePool::TaskHolder & task)
{
    std::unique_lock<std::mutex> lock(task_mutex, std::defer_lock);
    lock.lock();
    task->deactivate();
}


size_t StorageNATS::getMaxBlockSize() const
{
    return (*nats_settings)[NATSSetting::nats_max_block_size].changed ? (*nats_settings)[NATSSetting::nats_max_block_size].value
                                                      : (getContext()->getSettingsRef()[Setting::max_insert_block_size].value / num_consumers);
}


void StorageNATS::read(
        QueryPlan & query_plan,
        const Names & column_names,
        const StorageSnapshotPtr & storage_snapshot,
        SelectQueryInfo & query_info,
        ContextPtr local_context,
        QueryProcessingStage::Enum /* processed_stage */,
        size_t /* max_block_size */,
        size_t /* num_streams */)
{
    if (!consumers_ready)
        throw Exception(ErrorCodes::CANNOT_CONNECT_NATS, "NATS consumers setup not finished. Connection might be lost");

    if (num_created_consumers == 0)
        return;

    if (!local_context->getSettingsRef()[Setting::stream_like_engine_allow_direct_select])
        throw Exception(
            ErrorCodes::QUERY_NOT_ALLOWED, "Direct select is not allowed. To enable use setting `stream_like_engine_allow_direct_select`");

    if (mv_attached)
        throw Exception(ErrorCodes::QUERY_NOT_ALLOWED, "Cannot read from StorageNATS with attached materialized views");

    auto sample_block = storage_snapshot->getSampleBlockForColumns(column_names);
    auto modified_context = addSettings(local_context);

    if (!consumers_connection)
        throw Exception(ErrorCodes::CANNOT_CONNECT_NATS, "No connection to NATS server");
    else if (!consumers_connection->isConnected())
        throw Exception(ErrorCodes::CANNOT_CONNECT_NATS, "No connection to {}", consumers_connection->connectionInfoForLog());

    Pipes pipes;
    pipes.reserve(num_created_consumers);

    for (size_t i = 0; i < num_created_consumers; ++i)
    {
        auto nats_source = std::make_shared<NATSSource>(*this, storage_snapshot, modified_context, column_names, 1, (*nats_settings)[NATSSetting::nats_handle_error_mode]);

        auto converting_dag = ActionsDAG::makeConvertingActions(
            nats_source->getPort().getHeader().getColumnsWithTypeAndName(),
            sample_block.getColumnsWithTypeAndName(),
            ActionsDAG::MatchColumnsMode::Name);

        auto converting = std::make_shared<ExpressionActions>(std::move(converting_dag));
        auto converting_transform = std::make_shared<ExpressionTransform>(nats_source->getPort().getHeader(), std::move(converting));

        pipes.emplace_back(std::move(nats_source));
        pipes.back().addTransform(std::move(converting_transform));
    }

    LOG_DEBUG(log, "Starting reading {} streams", pipes.size());
    auto pipe = Pipe::unitePipes(std::move(pipes));

    if (pipe.empty())
    {
        auto header = storage_snapshot->getSampleBlockForColumns(column_names);
        InterpreterSelectQuery::addEmptySourceToQueryPlan(query_plan, header, query_info);
    }
    else
    {
        auto read_step = std::make_unique<ReadFromStorageStep>(std::move(pipe), getName(), local_context, query_info);
        query_plan.addStep(std::move(read_step));
        query_plan.addInterpreterContext(modified_context);
    }
}


SinkToStoragePtr StorageNATS::write(const ASTPtr &, const StorageMetadataPtr & metadata_snapshot, ContextPtr local_context, bool /*async_insert*/)
{
    auto modified_context = addSettings(local_context);
    std::string subject = modified_context->getSettingsRef()[Setting::stream_like_engine_insert_queue].changed
        ? modified_context->getSettingsRef()[Setting::stream_like_engine_insert_queue].value
        : "";
    if (subject.empty())
    {
        if (subjects.size() > 1)
        {
            throw Exception(
                            ErrorCodes::NUMBER_OF_ARGUMENTS_DOESNT_MATCH,
                            "This NATS engine reads from multiple subjects. "
                            "You must specify `stream_like_engine_insert_queue` to choose the subject to write to");
        }

        subject = subjects[0];
    }

    auto pos = subject.find('*');
    if (pos != std::string::npos || subject.back() == '>')
        throw Exception(ErrorCodes::BAD_ARGUMENTS, "Can not publish to wildcard subject");

    if (!isSubjectInSubscriptions(subject))
        throw Exception(ErrorCodes::BAD_ARGUMENTS, "Selected subject is not among engine subjects");

    auto connection_future = event_handler.createConnection(configuration);

    auto producer = std::make_unique<NATSProducer>(connection_future.get(), subject, shutdown_called, log);
    size_t max_rows = max_rows_per_message;
    /// Need for backward compatibility.
    if (format_name == "Avro" && local_context->getSettingsRef()[Setting::output_format_avro_rows_in_file].changed)
        max_rows = local_context->getSettingsRef()[Setting::output_format_avro_rows_in_file].value;
    return std::make_shared<MessageQueueSink>(
        metadata_snapshot->getSampleBlockNonMaterialized(), getFormatName(), max_rows, std::move(producer), getName(), modified_context);}


void StorageNATS::startup()
{
    try
    {
        createConsumers();
    }
    catch (...)
    {
        if (throw_on_startup_failure)
        {
            stopEventLoop();
            throw;
        }

        tryLogCurrentException(log);
    }

    if (!consumers_connection || !subscribeConsumers())
        subscribe_consumers_task->activateAndSchedule();
}


void StorageNATS::shutdown(bool /* is_drop */)
{
    shutdown_called = true;

    /// The order of deactivating tasks is important: wait for streamingToViews() func to finish and
    /// then wait for background event loop to finish.
    deactivateTask(streaming_task);

    /// In case it has not yet been able to setup connection;
    deactivateTask(subscribe_consumers_task);

    /// Just a paranoid try catch, it is not actually needed.
    try
    {
        if (drop_table)
        {
            std::lock_guard lock(consumers_mutex);
            for (auto & consumer : consumers)
                consumer->unsubscribe();
        }

        if (consumers_connection)
        {
            if (consumers_connection->isConnected())
                natsConnection_Flush(consumers_connection->getConnection());

            consumers_connection->disconnect();
        }

        for (size_t i = 0; i < num_created_consumers; ++i)
            popConsumer();
    }
    catch (...)
    {
        tryLogCurrentException(log);
    }

    stopEventLoop();
}

void StorageNATS::pushConsumer(NATSConsumerPtr consumer)
{
    std::lock_guard lock(consumers_mutex);
    consumers.push_back(consumer);
    semaphore.set();
}

NATSConsumerPtr StorageNATS::popConsumer()
{
    return popConsumer(std::chrono::milliseconds::zero());
}


NATSConsumerPtr StorageNATS::popConsumer(std::chrono::milliseconds timeout)
{
    // Wait for the first free consumer
    if (timeout == std::chrono::milliseconds::zero())
        semaphore.wait();
    else
    {
        if (!semaphore.tryWait(timeout.count()))
            return nullptr;
    }

    // Take the first available consumer from the list
    std::lock_guard lock(consumers_mutex);
    auto consumer = consumers.back();
    consumers.pop_back();

    return consumer;
}


NATSConsumerPtr StorageNATS::createConsumer()
{
    return std::make_shared<NATSConsumer>(
<<<<<<< HEAD
        consumers_connection, *this, subjects,
        nats_settings->nats_queue_group.changed ? nats_settings->nats_queue_group.value : getStorageID().getFullTableName(),
=======
        connection, *this, subjects,
        (*nats_settings)[NATSSetting::nats_queue_group].changed ? (*nats_settings)[NATSSetting::nats_queue_group].value : getStorageID().getFullTableName(),
>>>>>>> a6c6ff5f
        log, queue_size, shutdown_called);
}

bool StorageNATS::isSubjectInSubscriptions(const std::string & subject)
{
    auto subject_levels = parseList(subject, '.');

    for (const auto & nats_subject : subjects)
    {
        auto nats_subject_levels = parseList(nats_subject, '.');
        size_t levels_to_check = 0;
        if (!nats_subject_levels.empty() && nats_subject_levels.back() == ">")
            levels_to_check = nats_subject_levels.size() - 1;
        if (levels_to_check)
        {
            if (subject_levels.size() < levels_to_check)
                continue;
        }
        else
        {
            if (subject_levels.size() != nats_subject_levels.size())
                continue;
            levels_to_check = nats_subject_levels.size();
        }

        bool is_same = true;
        for (size_t i = 0; i < levels_to_check; ++i)
        {
            if (nats_subject_levels[i] == "*")
                continue;

            if (subject_levels[i] != nats_subject_levels[i])
            {
                is_same = false;
                break;
            }
        }
        if (is_same)
            return true;
    }

    return false;
}


bool StorageNATS::checkDependencies(const StorageID & table_id)
{
    // Check if all dependencies are attached
    auto view_ids = DatabaseCatalog::instance().getDependentViews(table_id);
    if (view_ids.empty())
        return true;

    // Check the dependencies are ready?
    for (const auto & view_id : view_ids)
    {
        auto view = DatabaseCatalog::instance().tryGetTable(view_id, getContext());
        if (!view)
            return false;

        // If it materialized view, check it's target table
        auto * materialized_view = dynamic_cast<StorageMaterializedView *>(view.get());
        if (materialized_view && !materialized_view->tryGetTargetTable())
            return false;

        // Check all its dependencies
        if (!checkDependencies(view_id))
            return false;
    }

    return true;
}


void StorageNATS::streamingToViewsFunc()
{
    bool do_reschedule = true;
    try
    {
        auto table_id = getStorageID();

        // Check if at least one direct dependency is attached
        size_t num_views = DatabaseCatalog::instance().getDependentViews(table_id).size();

        if (num_views && consumers_connection && consumers_connection->isConnected())
        {
            auto start_time = std::chrono::steady_clock::now();

            mv_attached.store(true);

            // Keep streaming as long as there are attached views and streaming is not cancelled
            while (!shutdown_called && num_created_consumers > 0)
            {
                if (!checkDependencies(table_id))
                    break;

                LOG_DEBUG(log, "Started streaming to {} attached views", num_views);

                if (streamToViews())
                {
                    /// Reschedule with backoff.
                    do_reschedule = false;
                    break;
                }

                auto end_time = std::chrono::steady_clock::now();
                auto duration = std::chrono::duration_cast<std::chrono::milliseconds>(end_time - start_time);
                if (duration.count() > MAX_THREAD_WORK_DURATION_MS)
                {
                    LOG_TRACE(log, "Reschedule streaming. Thread work duration limit exceeded");
                    break;
                }
            }
        }
    }
    catch (...)
    {
        tryLogCurrentException(__PRETTY_FUNCTION__);
    }

    mv_attached.store(false);

    if (!shutdown_called && do_reschedule)
        streaming_task->scheduleAfter(RESCHEDULE_MS);
}


bool StorageNATS::streamToViews()
{
    auto table_id = getStorageID();
    auto table = DatabaseCatalog::instance().getTable(table_id, getContext());
    if (!table)
        throw Exception(ErrorCodes::LOGICAL_ERROR, "Engine table {} doesn't exist", table_id.getNameForLogs());

    // Create an INSERT query for streaming data
    auto insert = std::make_shared<ASTInsertQuery>();
    insert->table_id = table_id;

    // Only insert into dependent views and expect that input blocks contain virtual columns
    InterpreterInsertQuery interpreter(
        insert,
        nats_context,
        /* allow_materialized */ false,
        /* no_squash */ true,
        /* no_destination */ true,
        /* async_isnert */ false);
    auto block_io = interpreter.execute();

    auto storage_snapshot = getStorageSnapshot(getInMemoryMetadataPtr(), getContext());
    auto column_names = block_io.pipeline.getHeader().getNames();
    auto sample_block = storage_snapshot->getSampleBlockForColumns(column_names);

    auto block_size = getMaxBlockSize();

    // Create a stream for each consumer and join them in a union stream
    std::vector<std::shared_ptr<NATSSource>> sources;
    Pipes pipes;
    sources.reserve(num_created_consumers);
    pipes.reserve(num_created_consumers);

    for (size_t i = 0; i < num_created_consumers; ++i)
    {
<<<<<<< HEAD
        LOG_DEBUG(log, "Current queue[{}] size: {}", i, consumers[i]->queueSize());
        auto source = std::make_shared<NATSSource>(*this, storage_snapshot, nats_context, column_names, block_size, nats_settings->nats_handle_error_mode);
=======
        LOG_DEBUG(log, "Current queue size: {}", consumers[0]->queueSize());
        auto source = std::make_shared<NATSSource>(*this, storage_snapshot, nats_context, column_names, block_size, (*nats_settings)[NATSSetting::nats_handle_error_mode]);
>>>>>>> a6c6ff5f
        sources.emplace_back(source);
        pipes.emplace_back(source);

        Poco::Timespan max_execution_time = (*nats_settings)[NATSSetting::nats_flush_interval_ms].changed
            ? (*nats_settings)[NATSSetting::nats_flush_interval_ms]
            : getContext()->getSettingsRef()[Setting::stream_flush_interval_ms];

        source->setTimeLimit(max_execution_time);
    }

    block_io.pipeline.complete(Pipe::unitePipes(std::move(pipes)));

    {
        CompletedPipelineExecutor executor(block_io.pipeline);
        executor.execute();
    }

    size_t queue_empty = 0;

    if (!consumers_connection || !consumers_connection->isConnected())
    {
        if (shutdown_called)
            return true;

        LOG_TRACE(log, "Reschedule streaming. Unable to restore connection");
        return true;
    }
    else
    {
        for (auto & source : sources)
        {
            if (source->queueEmpty())
                ++queue_empty;
        }
    }

    if (queue_empty == num_created_consumers)
    {
        LOG_TRACE(log, "Reschedule streaming. Queues are empty");
        return true;
    }

    /// Do not reschedule, do not stop event loop.
    return false;
}


void registerStorageNATS(StorageFactory & factory)
{
    auto creator_fn = [](const StorageFactory::Arguments & args)
    {
        auto nats_settings = std::make_unique<NATSSettings>();
        if (auto named_collection = tryGetNamedCollectionWithOverrides(args.engine_args, args.getLocalContext()))
        {
            nats_settings->loadFromNamedCollection(named_collection);
        }
        else if (!args.storage_def->settings)
            throw Exception(ErrorCodes::BAD_ARGUMENTS, "NATS engine must have settings");

        nats_settings->loadFromQuery(*args.storage_def);

        if (!(*nats_settings)[NATSSetting::nats_url].changed && !(*nats_settings)[NATSSetting::nats_server_list].changed)
            throw Exception(ErrorCodes::NUMBER_OF_ARGUMENTS_DOESNT_MATCH, "You must specify either `nats_url` or `nats_server_list` settings");

        if (!(*nats_settings)[NATSSetting::nats_format].changed)
            throw Exception(ErrorCodes::NUMBER_OF_ARGUMENTS_DOESNT_MATCH, "You must specify `nats_format` setting");

        if (!(*nats_settings)[NATSSetting::nats_subjects].changed)
            throw Exception(ErrorCodes::NUMBER_OF_ARGUMENTS_DOESNT_MATCH, "You must specify `nats_subjects` setting");

        return std::make_shared<StorageNATS>(args.table_id, args.getContext(), args.columns, args.comment, std::move(nats_settings), args.mode);
    };

    factory.registerStorage("NATS", creator_fn, StorageFactory::StorageFeatures{ .supports_settings = true, });
}

}<|MERGE_RESOLUTION|>--- conflicted
+++ resolved
@@ -111,15 +111,9 @@
         .password = nats_password.empty() ? getContext()->getConfigRef().getString("nats.password", "") : nats_password,
         .token = nats_token.empty() ? getContext()->getConfigRef().getString("nats.token", "") : nats_token,
         .credential_file = nats_credential_file.empty() ? getContext()->getConfigRef().getString("nats.credential_file", "") : nats_credential_file,
-<<<<<<< HEAD
-        .max_connect_tries = nats_settings->nats_startup_connect_tries,
-        .reconnect_wait = static_cast<int>(nats_settings->nats_reconnect_wait.value),
-        .secure = nats_settings->nats_secure.value
-=======
-        .max_reconnect = static_cast<int>((*nats_settings)[NATSSetting::nats_max_reconnect].value),
+        .max_connect_tries = static_cast<UInt64>((*nats_settings)[NATSSetting::nats_startup_connect_tries].value),
         .reconnect_wait = static_cast<int>((*nats_settings)[NATSSetting::nats_reconnect_wait].value),
         .secure = (*nats_settings)[NATSSetting::nats_secure].value
->>>>>>> a6c6ff5f
     };
 
     StorageInMemoryMetadata storage_metadata;
@@ -131,41 +125,7 @@
     nats_context = addSettings(getContext());
     nats_context->makeQueryContext();
 
-<<<<<<< HEAD
     event_loop_thread = std::make_unique<ThreadFromGlobalPool>([this] { event_handler.runLoop(); });
-=======
-    try
-    {
-        size_t num_tries = (*nats_settings)[NATSSetting::nats_startup_connect_tries];
-        for (size_t i = 0; i < num_tries; ++i)
-        {
-            connection = std::make_shared<NATSConnectionManager>(configuration, log);
-
-            if (connection->connect())
-                break;
-
-            if (i == num_tries - 1)
-            {
-                throw Exception(
-                    ErrorCodes::CANNOT_CONNECT_NATS,
-                    "Cannot connect to {}. Nats last error: {}",
-                    connection->connectionInfoForLog(), nats_GetLastError(nullptr));
-            }
-
-            LOG_DEBUG(log, "Connect attempt #{} failed, error: {}. Reconnecting...", i + 1, nats_GetLastError(nullptr));
-        }
-    }
-    catch (...)
-    {
-        tryLogCurrentException(log);
-        if (throw_on_startup_failure)
-            throw;
-    }
-
-    /// One looping task for all consumers as they share the same connection == the same handler == the same event loop
-    looping_task = getContext()->getMessageBrokerSchedulePool().createTask("NATSLoopingTask", [this] { loopingFunc(); });
-    looping_task->deactivate();
->>>>>>> a6c6ff5f
 
     streaming_task = getContext()->getMessageBrokerSchedulePool().createTask("NATSStreamingTask", [this] { streamingToViewsFunc(); });
     streaming_task->deactivate();
@@ -177,8 +137,6 @@
 {
     stopEventLoop();
 }
-
-StorageNATS::~StorageNATS() = default;
 
 VirtualColumnsDescription StorageNATS::createVirtuals(StreamingHandleErrorMode handle_error_mode)
 {
@@ -551,13 +509,8 @@
 NATSConsumerPtr StorageNATS::createConsumer()
 {
     return std::make_shared<NATSConsumer>(
-<<<<<<< HEAD
         consumers_connection, *this, subjects,
-        nats_settings->nats_queue_group.changed ? nats_settings->nats_queue_group.value : getStorageID().getFullTableName(),
-=======
-        connection, *this, subjects,
         (*nats_settings)[NATSSetting::nats_queue_group].changed ? (*nats_settings)[NATSSetting::nats_queue_group].value : getStorageID().getFullTableName(),
->>>>>>> a6c6ff5f
         log, queue_size, shutdown_called);
 }
 
@@ -719,13 +672,8 @@
 
     for (size_t i = 0; i < num_created_consumers; ++i)
     {
-<<<<<<< HEAD
         LOG_DEBUG(log, "Current queue[{}] size: {}", i, consumers[i]->queueSize());
-        auto source = std::make_shared<NATSSource>(*this, storage_snapshot, nats_context, column_names, block_size, nats_settings->nats_handle_error_mode);
-=======
-        LOG_DEBUG(log, "Current queue size: {}", consumers[0]->queueSize());
         auto source = std::make_shared<NATSSource>(*this, storage_snapshot, nats_context, column_names, block_size, (*nats_settings)[NATSSetting::nats_handle_error_mode]);
->>>>>>> a6c6ff5f
         sources.emplace_back(source);
         pipes.emplace_back(source);
 
