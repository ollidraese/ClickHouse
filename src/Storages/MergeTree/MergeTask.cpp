#include <Storages/MergeTree/IDataPartStorage.h>
#include <Storages/Statistics/Statistics.h>
#include <Storages/MergeTree/MergeTask.h>

#include <memory>
#include <fmt/format.h>

#include <Common/logger_useful.h>
#include <Common/ActionBlocker.h>
#include <Core/Settings.h>
#include <Common/ProfileEvents.h>
#include <Processors/Transforms/CheckSortedTransform.h>
#include <Storages/MergeTree/DataPartStorageOnDiskFull.h>
#include <Compression/CompressedWriteBuffer.h>
#include <DataTypes/ObjectUtils.h>
#include <DataTypes/Serializations/SerializationInfo.h>
#include <IO/IReadableWriteBuffer.h>
#include <Storages/MergeTree/MergeTreeData.h>
#include <Storages/MergeTree/IMergeTreeDataPart.h>
#include <Storages/MergeTree/MergeTreeSequentialSource.h>
#include <Storages/MergeTree/MergeTreeSettings.h>
#include <Storages/MergeTree/FutureMergedMutatedPart.h>
#include <Storages/MergeTree/MergeTreeDataMergerMutator.h>
#include <Storages/MergeTree/MergeTreeDataWriter.h>
#include <Storages/MergeTree/MergeProjectionPartsTask.h>
#include <Processors/Transforms/ExpressionTransform.h>
#include <Processors/Transforms/MaterializingTransform.h>
#include <Processors/Transforms/FilterTransform.h>
#include <Processors/Merges/MergingSortedTransform.h>
#include <Processors/Merges/CollapsingSortedTransform.h>
#include <Processors/Merges/SummingSortedTransform.h>
#include <Processors/Merges/ReplacingSortedTransform.h>
#include <Processors/Merges/GraphiteRollupSortedTransform.h>
#include <Processors/Merges/AggregatingSortedTransform.h>
#include <Processors/Merges/VersionedCollapsingTransform.h>
#include <Processors/Transforms/TTLTransform.h>
#include <Processors/Transforms/TTLCalcTransform.h>
#include <Processors/Transforms/DistinctSortedTransform.h>
#include <Processors/Transforms/DistinctTransform.h>
#include <Processors/QueryPlan/CreatingSetsStep.h>
#include <Interpreters/PreparedSets.h>
#include <Interpreters/MergeTreeTransaction.h>
#include <QueryPipeline/QueryPipelineBuilder.h>

namespace ProfileEvents
{
    extern const Event Merge;
    extern const Event MergedColumns;
    extern const Event GatheredColumns;
    extern const Event MergeTotalMilliseconds;
    extern const Event MergeExecuteMilliseconds;
    extern const Event MergeHorizontalStageExecuteMilliseconds;
    extern const Event MergeVerticalStageExecuteMilliseconds;
    extern const Event MergeProjectionStageExecuteMilliseconds;
}

namespace DB
{

namespace ErrorCodes
{
    extern const int ABORTED;
    extern const int DIRECTORY_ALREADY_EXISTS;
    extern const int LOGICAL_ERROR;
    extern const int SUPPORT_IS_DISABLED;
}


static ColumnsStatistics getStatisticsForColumns(
    const NamesAndTypesList & columns_to_read,
    const StorageMetadataPtr & metadata_snapshot)
{
    ColumnsStatistics all_statistics;
    const auto & all_columns = metadata_snapshot->getColumns();

    for (const auto & column : columns_to_read)
    {
        const auto * desc = all_columns.tryGet(column.name);
        if (desc && !desc->statistics.empty())
        {
            auto statistics = MergeTreeStatisticsFactory::instance().get(desc->statistics);
            all_statistics.push_back(std::move(statistics));
        }
    }
    return all_statistics;
}

static void addMissedColumnsToSerializationInfos(
    size_t num_rows_in_parts,
    const Names & part_columns,
    const ColumnsDescription & storage_columns,
    const SerializationInfo::Settings & info_settings,
    SerializationInfoByName & new_infos)
{
    NameSet part_columns_set(part_columns.begin(), part_columns.end());

    for (const auto & column : storage_columns)
    {
        if (part_columns_set.contains(column.name))
            continue;

        if (column.default_desc.kind != ColumnDefaultKind::Default)
            continue;

        if (column.default_desc.expression)
            continue;

        auto new_info = column.type->createSerializationInfo(info_settings);
        new_info->addDefaults(num_rows_in_parts);
        new_infos.emplace(column.name, std::move(new_info));
    }
}

/// PK columns are sorted and merged, ordinary columns are gathered using info from merge step
void MergeTask::ExecuteAndFinalizeHorizontalPart::extractMergingAndGatheringColumns() const
{
    const auto & sorting_key_expr = global_ctx->metadata_snapshot->getSortingKey().expression;
    Names sort_key_columns_vec = sorting_key_expr->getRequiredColumns();

    std::set<String> key_columns(sort_key_columns_vec.cbegin(), sort_key_columns_vec.cend());

    /// Force sign column for Collapsing mode
    if (ctx->merging_params.mode == MergeTreeData::MergingParams::Collapsing)
        key_columns.emplace(ctx->merging_params.sign_column);

    /// Force version column for Replacing mode
    if (ctx->merging_params.mode == MergeTreeData::MergingParams::Replacing)
    {
        key_columns.emplace(ctx->merging_params.is_deleted_column);
        key_columns.emplace(ctx->merging_params.version_column);
    }

    /// Force sign column for VersionedCollapsing mode. Version is already in primary key.
    if (ctx->merging_params.mode == MergeTreeData::MergingParams::VersionedCollapsing)
        key_columns.emplace(ctx->merging_params.sign_column);

    /// Force to merge at least one column in case of empty key
    if (key_columns.empty())
        key_columns.emplace(global_ctx->storage_columns.front().name);

    const auto & skip_indexes = global_ctx->metadata_snapshot->getSecondaryIndices();

    for (const auto & index : skip_indexes)
    {
        auto index_columns = index.expression->getRequiredColumns();

        /// Calculate indexes that depend only on one column on vertical
        /// stage and other indexes on horizonatal stage of merge.
        if (index_columns.size() == 1)
        {
            const auto & column_name = index_columns.front();
            global_ctx->skip_indexes_by_column[column_name].push_back(index);
        }
        else
        {
            std::ranges::copy(index_columns, std::inserter(key_columns, key_columns.end()));
            global_ctx->merging_skip_indexes.push_back(index);
        }
    }

    for (const auto * projection : global_ctx->projections_to_rebuild)
    {
        Names projection_columns_vec = projection->getRequiredColumns();
        std::copy(projection_columns_vec.cbegin(), projection_columns_vec.cend(),
                  std::inserter(key_columns, key_columns.end()));
    }

    /// TODO: also force "summing" and "aggregating" columns to make Horizontal merge only for such columns

    for (const auto & column : global_ctx->storage_columns)
    {
        if (key_columns.contains(column.name))
        {
            global_ctx->merging_columns.emplace_back(column);

            /// If column is in horizontal stage we need to calculate its indexes on horizontal stage as well
            auto it = global_ctx->skip_indexes_by_column.find(column.name);
            if (it != global_ctx->skip_indexes_by_column.end())
            {
                for (auto & index : it->second)
                    global_ctx->merging_skip_indexes.push_back(std::move(index));

                global_ctx->skip_indexes_by_column.erase(it);
            }
        }
        else
        {
            global_ctx->gathering_columns.emplace_back(column);
        }
    }
}

bool MergeTask::ExecuteAndFinalizeHorizontalPart::prepare()
{
    ProfileEvents::increment(ProfileEvents::Merge);

    String local_tmp_prefix;
    if (global_ctx->need_prefix)
    {
        // projection parts have different prefix and suffix compared to normal parts.
        // E.g. `proj_a.proj` for a normal projection merge and `proj_a.tmp_proj` for a projection materialization merge.
        local_tmp_prefix = global_ctx->parent_part ? "" : "tmp_merge_";
    }
    const String local_tmp_suffix = global_ctx->parent_part ? ctx->suffix : "";

    if (global_ctx->merges_blocker->isCancelled() || global_ctx->merge_list_element_ptr->is_cancelled.load(std::memory_order_relaxed))
        throw Exception(ErrorCodes::ABORTED, "Cancelled merging parts");

    /// We don't want to perform merge assigned with TTL as normal merge, so
    /// throw exception
    if (isTTLMergeType(global_ctx->future_part->merge_type) && global_ctx->ttl_merges_blocker->isCancelled())
        throw Exception(ErrorCodes::ABORTED, "Cancelled merging parts with TTL");

    LOG_DEBUG(ctx->log, "Merging {} parts: from {} to {} into {} with storage {}",
        global_ctx->future_part->parts.size(),
        global_ctx->future_part->parts.front()->name,
        global_ctx->future_part->parts.back()->name,
        global_ctx->future_part->part_format.part_type.toString(),
        global_ctx->future_part->part_format.storage_type.toString());

    if (global_ctx->deduplicate)
    {
        if (global_ctx->deduplicate_by_columns.empty())
            LOG_DEBUG(ctx->log, "DEDUPLICATE BY all columns");
        else
            LOG_DEBUG(ctx->log, "DEDUPLICATE BY ('{}')", fmt::join(global_ctx->deduplicate_by_columns, "', '"));
    }

    ctx->disk = global_ctx->space_reservation->getDisk();
    auto local_tmp_part_basename = local_tmp_prefix + global_ctx->future_part->name + local_tmp_suffix;

    std::optional<MergeTreeDataPartBuilder> builder;
    if (global_ctx->parent_part)
    {
        auto data_part_storage = global_ctx->parent_part->getDataPartStorage().getProjection(local_tmp_part_basename,  /* use parent transaction */ false);
        builder.emplace(*global_ctx->data, global_ctx->future_part->name, data_part_storage);
        builder->withParentPart(global_ctx->parent_part);
    }
    else
    {
        auto local_single_disk_volume = std::make_shared<SingleDiskVolume>("volume_" + global_ctx->future_part->name, ctx->disk, 0);
        builder.emplace(global_ctx->data->getDataPartBuilder(global_ctx->future_part->name, local_single_disk_volume, local_tmp_part_basename));
        builder->withPartStorageType(global_ctx->future_part->part_format.storage_type);
    }

    builder->withPartInfo(global_ctx->future_part->part_info);
    builder->withPartType(global_ctx->future_part->part_format.part_type);

    global_ctx->new_data_part = std::move(*builder).build();
    auto data_part_storage = global_ctx->new_data_part->getDataPartStoragePtr();

    if (data_part_storage->exists())
        throw Exception(ErrorCodes::DIRECTORY_ALREADY_EXISTS, "Directory {} already exists", data_part_storage->getFullPath());

    data_part_storage->beginTransaction();
    /// Background temp dirs cleaner will not touch tmp projection directory because
    /// it's located inside part's directory
    if (!global_ctx->parent_part)
        global_ctx->temporary_directory_lock = global_ctx->data->getTemporaryPartDirectoryHolder(local_tmp_part_basename);

    global_ctx->storage_columns = global_ctx->metadata_snapshot->getColumns().getAllPhysical();

    auto object_columns = MergeTreeData::getConcreteObjectColumns(global_ctx->future_part->parts, global_ctx->metadata_snapshot->getColumns());
    extendObjectColumns(global_ctx->storage_columns, object_columns, false);
    global_ctx->storage_snapshot = std::make_shared<StorageSnapshot>(*global_ctx->data, global_ctx->metadata_snapshot, std::move(object_columns));

    prepareProjectionsToMergeAndRebuild();

    extractMergingAndGatheringColumns();

    global_ctx->new_data_part->uuid = global_ctx->future_part->uuid;
    global_ctx->new_data_part->partition.assign(global_ctx->future_part->getPartition());
    global_ctx->new_data_part->is_temp = global_ctx->parent_part == nullptr;

    /// In case of replicated merge tree with zero copy replication
    /// Here Clickhouse claims that this new part can be deleted in temporary state without unlocking the blobs
    /// The blobs have to be removed along with the part, this temporary part owns them and does not share them yet.
    global_ctx->new_data_part->remove_tmp_policy = IMergeTreeDataPart::BlobsRemovalPolicyForTemporaryParts::REMOVE_BLOBS;

    ctx->need_remove_expired_values = false;
    ctx->force_ttl = false;

    if (enabledBlockNumberColumn(global_ctx))
        addGatheringColumn(global_ctx, BlockNumberColumn::name, BlockNumberColumn::type);

    if (enabledBlockOffsetColumn(global_ctx))
        addGatheringColumn(global_ctx, BlockOffsetColumn::name, BlockOffsetColumn::type);

    SerializationInfo::Settings info_settings =
    {
        .ratio_of_defaults_for_sparse = global_ctx->data->getSettings()->ratio_of_defaults_for_sparse_serialization,
        .choose_kind = true,
    };

    SerializationInfoByName infos(global_ctx->storage_columns, info_settings);

    for (const auto & part : global_ctx->future_part->parts)
    {
        global_ctx->new_data_part->ttl_infos.update(part->ttl_infos);
        if (global_ctx->metadata_snapshot->hasAnyTTL() && !part->checkAllTTLCalculated(global_ctx->metadata_snapshot))
        {
            LOG_INFO(ctx->log, "Some TTL values were not calculated for part {}. Will calculate them forcefully during merge.", part->name);
            ctx->need_remove_expired_values = true;
            ctx->force_ttl = true;
        }

        if (!info_settings.isAlwaysDefault())
        {
            auto part_infos = part->getSerializationInfos();

            addMissedColumnsToSerializationInfos(
                part->rows_count,
                part->getColumns().getNames(),
                global_ctx->metadata_snapshot->getColumns(),
                info_settings,
                part_infos);

            infos.add(part_infos);
        }
    }

    const auto & local_part_min_ttl = global_ctx->new_data_part->ttl_infos.part_min_ttl;
    if (local_part_min_ttl && local_part_min_ttl <= global_ctx->time_of_merge)
        ctx->need_remove_expired_values = true;

    global_ctx->new_data_part->setColumns(global_ctx->storage_columns, infos, global_ctx->metadata_snapshot->getMetadataVersion());

    if (ctx->need_remove_expired_values && global_ctx->ttl_merges_blocker->isCancelled())
    {
        LOG_INFO(ctx->log, "Part {} has values with expired TTL, but merges with TTL are cancelled.", global_ctx->new_data_part->name);
        ctx->need_remove_expired_values = false;
    }

    ctx->sum_input_rows_upper_bound = global_ctx->merge_list_element_ptr->total_rows_count;
    ctx->sum_compressed_bytes_upper_bound = global_ctx->merge_list_element_ptr->total_size_bytes_compressed;

    global_ctx->chosen_merge_algorithm = chooseMergeAlgorithm();
    global_ctx->merge_list_element_ptr->merge_algorithm.store(global_ctx->chosen_merge_algorithm, std::memory_order_relaxed);

    LOG_DEBUG(ctx->log, "Selected MergeAlgorithm: {}", toString(global_ctx->chosen_merge_algorithm));

    /// Note: this is done before creating input streams, because otherwise data.data_parts_mutex
    /// (which is locked in data.getTotalActiveSizeInBytes())
    /// (which is locked in shared mode when input streams are created) and when inserting new data
    /// the order is reverse. This annoys TSan even though one lock is locked in shared mode and thus
    /// deadlock is impossible.
    ctx->compression_codec = global_ctx->data->getCompressionCodecForPart(
        global_ctx->merge_list_element_ptr->total_size_bytes_compressed, global_ctx->new_data_part->ttl_infos, global_ctx->time_of_merge);

    ctx->tmp_disk = std::make_unique<TemporaryDataOnDisk>(global_ctx->context->getTempDataOnDisk());

    switch (global_ctx->chosen_merge_algorithm)
    {
        case MergeAlgorithm::Horizontal:
        {
            global_ctx->merging_columns = global_ctx->storage_columns;
            global_ctx->merging_skip_indexes = global_ctx->metadata_snapshot->getSecondaryIndices();
            global_ctx->gathering_columns.clear();
            global_ctx->skip_indexes_by_column.clear();
            break;
        }
        case MergeAlgorithm::Vertical:
        {
            ctx->rows_sources_uncompressed_write_buf = ctx->tmp_disk->createRawStream();
            ctx->rows_sources_write_buf = std::make_unique<CompressedWriteBuffer>(*ctx->rows_sources_uncompressed_write_buf);

            std::map<String, UInt64> local_merged_column_to_size;
            for (const auto & part : global_ctx->future_part->parts)
                part->accumulateColumnSizes(local_merged_column_to_size);

            ctx->column_sizes = ColumnSizeEstimator(
                std::move(local_merged_column_to_size),
                global_ctx->merging_columns,
                global_ctx->gathering_columns);

            break;
        }
        default :
            throw Exception(ErrorCodes::LOGICAL_ERROR, "Merge algorithm must be chosen");
    }

    /// If merge is vertical we cannot calculate it
    ctx->blocks_are_granules_size = (global_ctx->chosen_merge_algorithm == MergeAlgorithm::Vertical);

    /// Merged stream will be created and available as merged_stream variable
    createMergedStream();

    /// Skip fully expired columns manually, since in case of
    /// need_remove_expired_values is not set, TTLTransform will not be used,
    /// and columns that had been removed by TTL (via TTLColumnAlgorithm) will
    /// be added again with default values.
    ///
    /// Also note, that it is better to do this here, since in other places it
    /// will be too late (i.e. they will be written, and we will burn CPU/disk
    /// resources for this).
    if (!ctx->need_remove_expired_values)
    {
        auto part_serialization_infos = global_ctx->new_data_part->getSerializationInfos();

        NameSet columns_to_remove;
        for (auto & [column_name, ttl] : global_ctx->new_data_part->ttl_infos.columns_ttl)
        {
            if (ttl.finished())
            {
                global_ctx->new_data_part->expired_columns.insert(column_name);
                LOG_TRACE(ctx->log, "Adding expired column {} for part {}", column_name, global_ctx->new_data_part->name);
                columns_to_remove.insert(column_name);
                part_serialization_infos.erase(column_name);
            }
        }

        if (!columns_to_remove.empty())
        {
            global_ctx->gathering_columns = global_ctx->gathering_columns.eraseNames(columns_to_remove);
            global_ctx->merging_columns = global_ctx->merging_columns.eraseNames(columns_to_remove);
            global_ctx->storage_columns = global_ctx->storage_columns.eraseNames(columns_to_remove);

            global_ctx->new_data_part->setColumns(
                global_ctx->storage_columns,
                part_serialization_infos,
                global_ctx->metadata_snapshot->getMetadataVersion());
        }
    }

    global_ctx->to = std::make_shared<MergedBlockOutputStream>(
        global_ctx->new_data_part,
        global_ctx->metadata_snapshot,
        global_ctx->merging_columns,
        MergeTreeIndexFactory::instance().getMany(global_ctx->merging_skip_indexes),
        getStatisticsForColumns(global_ctx->merging_columns, global_ctx->metadata_snapshot),
        ctx->compression_codec,
        global_ctx->txn ? global_ctx->txn->tid : Tx::PrehistoricTID,
        /*reset_columns=*/ true,
        ctx->blocks_are_granules_size,
        global_ctx->context->getWriteSettings());

    global_ctx->rows_written = 0;
    ctx->initial_reservation = global_ctx->space_reservation ? global_ctx->space_reservation->getSize() : 0;

    ctx->is_cancelled = [merges_blocker = global_ctx->merges_blocker,
        ttl_merges_blocker = global_ctx->ttl_merges_blocker,
        need_remove = ctx->need_remove_expired_values,
        merge_list_element = global_ctx->merge_list_element_ptr]() -> bool
    {
        return merges_blocker->isCancelled()
            || (need_remove && ttl_merges_blocker->isCancelled())
            || merge_list_element->is_cancelled.load(std::memory_order_relaxed);
    };

    /// This is the end of preparation. Execution will be per block.
    return false;
}

bool MergeTask::enabledBlockNumberColumn(GlobalRuntimeContextPtr global_ctx)
{
    return global_ctx->data->getSettings()->enable_block_number_column && global_ctx->metadata_snapshot->getGroupByTTLs().empty();
}

bool MergeTask::enabledBlockOffsetColumn(GlobalRuntimeContextPtr global_ctx)
{
    return global_ctx->data->getSettings()->enable_block_offset_column && global_ctx->metadata_snapshot->getGroupByTTLs().empty();
}

void MergeTask::addGatheringColumn(GlobalRuntimeContextPtr global_ctx, const String & name, const DataTypePtr & type)
{
    if (global_ctx->storage_columns.contains(name))
        return;

    global_ctx->storage_columns.emplace_back(name, type);
    global_ctx->gathering_columns.emplace_back(name, type);
}


MergeTask::StageRuntimeContextPtr MergeTask::ExecuteAndFinalizeHorizontalPart::getContextForNextStage()
{
    /// Do not increment for projection stage because time is already accounted in main task.
    if (global_ctx->parent_part == nullptr)
    {
        ProfileEvents::increment(ProfileEvents::MergeExecuteMilliseconds, ctx->elapsed_execute_ns / 1000000UL);
        ProfileEvents::increment(ProfileEvents::MergeHorizontalStageExecuteMilliseconds, ctx->elapsed_execute_ns / 1000000UL);
    }

    auto new_ctx = std::make_shared<VerticalMergeRuntimeContext>();

    new_ctx->rows_sources_write_buf = std::move(ctx->rows_sources_write_buf);
    new_ctx->rows_sources_uncompressed_write_buf = std::move(ctx->rows_sources_uncompressed_write_buf);
    new_ctx->column_sizes = std::move(ctx->column_sizes);
    new_ctx->compression_codec = std::move(ctx->compression_codec);
    new_ctx->tmp_disk = std::move(ctx->tmp_disk);
    new_ctx->it_name_and_type = std::move(ctx->it_name_and_type);
    new_ctx->read_with_direct_io = std::move(ctx->read_with_direct_io);
    new_ctx->need_sync = std::move(ctx->need_sync);

    ctx.reset();
    return new_ctx;
}

MergeTask::StageRuntimeContextPtr MergeTask::VerticalMergeStage::getContextForNextStage()
{
    /// Do not increment for projection stage because time is already accounted in main task.
    if (global_ctx->parent_part == nullptr)
    {
        ProfileEvents::increment(ProfileEvents::MergeExecuteMilliseconds, ctx->elapsed_execute_ns / 1000000UL);
        ProfileEvents::increment(ProfileEvents::MergeVerticalStageExecuteMilliseconds, ctx->elapsed_execute_ns / 1000000UL);
    }

    auto new_ctx = std::make_shared<MergeProjectionsRuntimeContext>();
    new_ctx->need_sync = std::move(ctx->need_sync);

    ctx.reset();
    return new_ctx;
}


bool MergeTask::ExecuteAndFinalizeHorizontalPart::execute()
{
    chassert(subtasks_iterator != subtasks.end());

    Stopwatch watch;
    bool res = (this->**subtasks_iterator)();
    ctx->elapsed_execute_ns += watch.elapsedNanoseconds();

    if (res)
        return res;

    /// Move to the next subtask in an array of subtasks
    ++subtasks_iterator;
    return subtasks_iterator != subtasks.end();
}


void MergeTask::ExecuteAndFinalizeHorizontalPart::prepareProjectionsToMergeAndRebuild() const
{
    const auto mode = global_ctx->data->getSettings()->deduplicate_merge_projection_mode;
    /// Under throw mode, we still choose to drop projections due to backward compatibility since some
    /// users might have projections before this change.
    if (global_ctx->data->merging_params.mode != MergeTreeData::MergingParams::Ordinary
        && (mode == DeduplicateMergeProjectionMode::THROW || mode == DeduplicateMergeProjectionMode::DROP))
        return;

    /// These merging modes may or may not reduce number of rows. It's not known until the horizontal stage is finished.
    const bool merge_may_reduce_rows =
        global_ctx->cleanup ||
        global_ctx->deduplicate ||
        ctx->merging_params.mode == MergeTreeData::MergingParams::Collapsing ||
        ctx->merging_params.mode == MergeTreeData::MergingParams::Replacing ||
        ctx->merging_params.mode == MergeTreeData::MergingParams::VersionedCollapsing;

    const auto & projections = global_ctx->metadata_snapshot->getProjections();

    for (const auto & projection : projections)
    {
        if (merge_may_reduce_rows)
        {
            global_ctx->projections_to_rebuild.push_back(&projection);
            continue;
        }

        MergeTreeData::DataPartsVector projection_parts;
        for (const auto & part : global_ctx->future_part->parts)
        {
            auto it = part->getProjectionParts().find(projection.name);
            if (it != part->getProjectionParts().end())
                projection_parts.push_back(it->second);
        }
        if (projection_parts.size() == global_ctx->future_part->parts.size())
        {
            global_ctx->projections_to_merge.push_back(&projection);
            global_ctx->projections_to_merge_parts[projection.name].assign(projection_parts.begin(), projection_parts.end());
        }
        else if (projection_parts.empty())
        {
            LOG_DEBUG(ctx->log, "Projection {} will not be merged or rebuilt because all parts don't have it", projection.name);
        }
        else
        {
            LOG_DEBUG(ctx->log, "Projection {} will be rebuilt because some parts don't have it", projection.name);
            global_ctx->projections_to_rebuild.push_back(&projection);
        }
    }

    const auto & settings = global_ctx->context->getSettingsRef();

    for (const auto * projection : global_ctx->projections_to_rebuild)
        ctx->projection_squashes.emplace_back(projection->sample_block.cloneEmpty(),
            settings.min_insert_block_size_rows, settings.min_insert_block_size_bytes);
}


void MergeTask::ExecuteAndFinalizeHorizontalPart::calculateProjections(const Block & block) const
{
    for (size_t i = 0, size = global_ctx->projections_to_rebuild.size(); i < size; ++i)
    {
        const auto & projection = *global_ctx->projections_to_rebuild[i];
        Block block_to_squash = projection.calculate(block, global_ctx->context);
        auto & projection_squash_plan = ctx->projection_squashes[i];
        projection_squash_plan.setHeader(block_to_squash.cloneEmpty());
        Chunk squashed_chunk = Squashing::squash(projection_squash_plan.add({block_to_squash.getColumns(), block_to_squash.rows()}));
        if (squashed_chunk)
        {
            auto result = projection_squash_plan.getHeader().cloneWithColumns(squashed_chunk.detachColumns());
            auto tmp_part = MergeTreeDataWriter::writeTempProjectionPart(
                *global_ctx->data, ctx->log, result, projection, global_ctx->new_data_part.get(), ++ctx->projection_block_num);
            tmp_part.finalize();
            tmp_part.part->getDataPartStorage().commitTransaction();
            ctx->projection_parts[projection.name].emplace_back(std::move(tmp_part.part));
        }
    }
}


void MergeTask::ExecuteAndFinalizeHorizontalPart::finalizeProjections() const
{
    for (size_t i = 0, size = global_ctx->projections_to_rebuild.size(); i < size; ++i)
    {
        const auto & projection = *global_ctx->projections_to_rebuild[i];
        auto & projection_squash_plan = ctx->projection_squashes[i];
        auto squashed_chunk = Squashing::squash(projection_squash_plan.flush());
        if (squashed_chunk)
        {
            auto result = projection_squash_plan.getHeader().cloneWithColumns(squashed_chunk.detachColumns());
            auto temp_part = MergeTreeDataWriter::writeTempProjectionPart(
                *global_ctx->data, ctx->log, result, projection, global_ctx->new_data_part.get(), ++ctx->projection_block_num);
            temp_part.finalize();
            temp_part.part->getDataPartStorage().commitTransaction();
            ctx->projection_parts[projection.name].emplace_back(std::move(temp_part.part));
        }
    }

    ctx->projection_parts_iterator = std::make_move_iterator(ctx->projection_parts.begin());
    if (ctx->projection_parts_iterator != std::make_move_iterator(ctx->projection_parts.end()))
        constructTaskForProjectionPartsMerge();
}


void MergeTask::ExecuteAndFinalizeHorizontalPart::constructTaskForProjectionPartsMerge() const
{
    auto && [name, parts] = *ctx->projection_parts_iterator;
    const auto & projection = global_ctx->metadata_snapshot->projections.get(name);

    ctx->merge_projection_parts_task_ptr = std::make_unique<MergeProjectionPartsTask>
    (
        name,
        std::move(parts),
        projection,
        ctx->projection_block_num,
        global_ctx->context,
        global_ctx->holder,
        global_ctx->mutator,
        global_ctx->merge_entry,
        global_ctx->time_of_merge,
        global_ctx->new_data_part,
        global_ctx->space_reservation
    );
}


bool MergeTask::ExecuteAndFinalizeHorizontalPart::executeMergeProjections() // NOLINT
{
    /// In case if there are no projections we didn't construct a task
    if (!ctx->merge_projection_parts_task_ptr)
        return false;

    if (ctx->merge_projection_parts_task_ptr->executeStep())
        return true;

    ++ctx->projection_parts_iterator;

    if (ctx->projection_parts_iterator == std::make_move_iterator(ctx->projection_parts.end()))
        return false;

    constructTaskForProjectionPartsMerge();

    return true;
}

bool MergeTask::ExecuteAndFinalizeHorizontalPart::executeImpl()
{
    Stopwatch watch(CLOCK_MONOTONIC_COARSE);
    UInt64 step_time_ms = global_ctx->data->getSettings()->background_task_preferred_step_execution_time_ms.totalMilliseconds();

    do
    {
        Block block;

        if (ctx->is_cancelled() || !global_ctx->merging_executor->pull(block))
        {
            finalize();
            return false;
        }

        global_ctx->rows_written += block.rows();
        const_cast<MergedBlockOutputStream &>(*global_ctx->to).write(block);

        calculateProjections(block);

        UInt64 result_rows = 0;
        UInt64 result_bytes = 0;
        global_ctx->merged_pipeline.tryGetResultRowsAndBytes(result_rows, result_bytes);
        global_ctx->merge_list_element_ptr->rows_written = result_rows;
        global_ctx->merge_list_element_ptr->bytes_written_uncompressed = result_bytes;

        /// Reservation updates is not performed yet, during the merge it may lead to higher free space requirements
        if (global_ctx->space_reservation && ctx->sum_input_rows_upper_bound)
        {
            /// The same progress from merge_entry could be used for both algorithms (it should be more accurate)
            /// But now we are using inaccurate row-based estimation in Horizontal case for backward compatibility
            Float64 progress = (global_ctx->chosen_merge_algorithm == MergeAlgorithm::Horizontal)
                ? std::min(1., 1. * global_ctx->rows_written / ctx->sum_input_rows_upper_bound)
                : std::min(1., global_ctx->merge_list_element_ptr->progress.load(std::memory_order_relaxed));

            global_ctx->space_reservation->update(static_cast<size_t>((1. - progress) * ctx->initial_reservation));
        }
    } while (watch.elapsedMilliseconds() < step_time_ms);

    /// Need execute again
    return true;
}

<<<<<<< HEAD
    finalizeProjections();

=======
void MergeTask::ExecuteAndFinalizeHorizontalPart::finalize() const
{
>>>>>>> 67bbe6fe
    global_ctx->merging_executor.reset();
    global_ctx->merged_pipeline.reset();

    if (global_ctx->merges_blocker->isCancelled() || global_ctx->merge_list_element_ptr->is_cancelled.load(std::memory_order_relaxed))
        throw Exception(ErrorCodes::ABORTED, "Cancelled merging parts");

    if (ctx->need_remove_expired_values && global_ctx->ttl_merges_blocker->isCancelled())
        throw Exception(ErrorCodes::ABORTED, "Cancelled merging parts with expired TTL");

    const size_t sum_compressed_bytes_upper_bound = global_ctx->merge_list_element_ptr->total_size_bytes_compressed;
    ctx->need_sync = needSyncPart(ctx->sum_input_rows_upper_bound, sum_compressed_bytes_upper_bound, *global_ctx->data->getSettings());
}

bool MergeTask::VerticalMergeStage::prepareVerticalMergeForAllColumns() const
{
    /// No need to execute this part if it is horizontal merge.
    if (global_ctx->chosen_merge_algorithm != MergeAlgorithm::Vertical)
        return false;

    size_t sum_input_rows_exact = global_ctx->merge_list_element_ptr->rows_read;
    size_t input_rows_filtered = *global_ctx->input_rows_filtered;
    global_ctx->merge_list_element_ptr->columns_written = global_ctx->merging_columns.size();
    global_ctx->merge_list_element_ptr->progress.store(ctx->column_sizes->keyColumnsWeight(), std::memory_order_relaxed);

    /// Ensure data has written to disk.
    ctx->rows_sources_write_buf->finalize();
    ctx->rows_sources_uncompressed_write_buf->finalize();
    ctx->rows_sources_uncompressed_write_buf->finalize();

    size_t rows_sources_count = ctx->rows_sources_write_buf->count();
    /// In special case, when there is only one source part, and no rows were skipped, we may have
    /// skipped writing rows_sources file. Otherwise rows_sources_count must be equal to the total
    /// number of input rows.
    if ((rows_sources_count > 0 || global_ctx->future_part->parts.size() > 1) && sum_input_rows_exact != rows_sources_count + input_rows_filtered)
        throw Exception(
                        ErrorCodes::LOGICAL_ERROR,
                        "Number of rows in source parts ({}) excluding filtered rows ({}) differs from number "
                        "of bytes written to rows_sources file ({}). It is a bug.",
                        sum_input_rows_exact, input_rows_filtered, rows_sources_count);

    /// TemporaryDataOnDisk::createRawStream returns WriteBufferFromFile implementing IReadableWriteBuffer
    /// and we expect to get ReadBufferFromFile here.
    /// So, it's relatively safe to use dynamic_cast here and downcast to ReadBufferFromFile.
    auto * wbuf_readable = dynamic_cast<IReadableWriteBuffer *>(ctx->rows_sources_uncompressed_write_buf.get());
    std::unique_ptr<ReadBuffer> reread_buf = wbuf_readable ? wbuf_readable->tryGetReadBuffer() : nullptr;
    if (!reread_buf)
        throw Exception(ErrorCodes::LOGICAL_ERROR, "Cannot read temporary file {}", ctx->rows_sources_uncompressed_write_buf->getFileName());

    auto * reread_buffer_raw = dynamic_cast<ReadBufferFromFileBase *>(reread_buf.get());
    if (!reread_buffer_raw)
    {
        const auto & reread_buf_ref = *reread_buf;
        throw Exception(ErrorCodes::LOGICAL_ERROR, "Expected ReadBufferFromFileBase, but got {}", demangle(typeid(reread_buf_ref).name()));
    }
    /// Move ownership from std::unique_ptr<ReadBuffer> to std::unique_ptr<ReadBufferFromFile> for CompressedReadBufferFromFile.
    /// First, release ownership from unique_ptr to base type.
    reread_buf.release(); /// NOLINT(bugprone-unused-return-value,hicpp-ignored-remove-result): we already have the pointer value in `reread_buffer_raw`

    /// Then, move ownership to unique_ptr to concrete type.
    std::unique_ptr<ReadBufferFromFileBase> reread_buffer_from_file(reread_buffer_raw);

    /// CompressedReadBufferFromFile expects std::unique_ptr<ReadBufferFromFile> as argument.
    ctx->rows_sources_read_buf = std::make_unique<CompressedReadBufferFromFile>(std::move(reread_buffer_from_file));
    ctx->it_name_and_type = global_ctx->gathering_columns.cbegin();

    const auto & settings = global_ctx->context->getSettingsRef();

    size_t max_delayed_streams = 0;
    if (global_ctx->new_data_part->getDataPartStorage().supportParallelWrite())
    {
        if (settings.max_insert_delayed_streams_for_parallel_write.changed)
            max_delayed_streams = settings.max_insert_delayed_streams_for_parallel_write;
        else
            max_delayed_streams = DEFAULT_DELAYED_STREAMS_FOR_PARALLEL_WRITE;
    }

    ctx->max_delayed_streams = max_delayed_streams;

    bool all_parts_on_remote_disks = std::ranges::all_of(global_ctx->future_part->parts, [](const auto & part) { return part->isStoredOnRemoteDisk(); });
    ctx->use_prefetch = all_parts_on_remote_disks && global_ctx->data->getSettings()->vertical_merge_remote_filesystem_prefetch;

    if (ctx->use_prefetch && ctx->it_name_and_type != global_ctx->gathering_columns.end())
        ctx->prepared_pipe = createPipeForReadingOneColumn(ctx->it_name_and_type->name);

    return false;
}

Pipe MergeTask::VerticalMergeStage::createPipeForReadingOneColumn(const String & column_name) const
{
    Pipes pipes;
    for (size_t part_num = 0; part_num < global_ctx->future_part->parts.size(); ++part_num)
    {
        Pipe pipe = createMergeTreeSequentialSource(
            MergeTreeSequentialSourceType::Merge,
            *global_ctx->data,
            global_ctx->storage_snapshot,
            global_ctx->future_part->parts[part_num],
            Names{column_name},
            /*mark_ranges=*/ {},
            global_ctx->input_rows_filtered,
            /*apply_deleted_mask=*/ true,
            ctx->read_with_direct_io,
            ctx->use_prefetch);

        pipes.emplace_back(std::move(pipe));
    }

    return Pipe::unitePipes(std::move(pipes));
}

void MergeTask::VerticalMergeStage::prepareVerticalMergeForOneColumn() const
{
    const auto & column_name = ctx->it_name_and_type->name;

    ctx->progress_before = global_ctx->merge_list_element_ptr->progress.load(std::memory_order_relaxed);
    global_ctx->column_progress = std::make_unique<MergeStageProgress>(ctx->progress_before, ctx->column_sizes->columnWeight(column_name));

    Pipe pipe;
    if (ctx->prepared_pipe)
    {
        pipe = std::move(*ctx->prepared_pipe);

        auto next_column_it = std::next(ctx->it_name_and_type);
        if (next_column_it != global_ctx->gathering_columns.end())
            ctx->prepared_pipe = createPipeForReadingOneColumn(next_column_it->name);
    }
    else
    {
        pipe = createPipeForReadingOneColumn(column_name);
    }

    ctx->rows_sources_read_buf->seek(0, 0);
    bool is_result_sparse = global_ctx->new_data_part->getSerialization(column_name)->getKind() == ISerialization::Kind::SPARSE;

    const auto data_settings = global_ctx->data->getSettings();
    auto transform = std::make_unique<ColumnGathererTransform>(
        pipe.getHeader(),
        pipe.numOutputPorts(),
        *ctx->rows_sources_read_buf,
        data_settings->merge_max_block_size,
        data_settings->merge_max_block_size_bytes,
        is_result_sparse);

    pipe.addTransform(std::move(transform));

    MergeTreeIndices indexes_to_recalc;
    auto indexes_it = global_ctx->skip_indexes_by_column.find(column_name);

    if (indexes_it != global_ctx->skip_indexes_by_column.end())
    {
        indexes_to_recalc = MergeTreeIndexFactory::instance().getMany(indexes_it->second);

        pipe.addTransform(std::make_shared<ExpressionTransform>(
            pipe.getHeader(),
            indexes_it->second.getSingleExpressionForIndices(global_ctx->metadata_snapshot->getColumns(),
            global_ctx->data->getContext())));

        pipe.addTransform(std::make_shared<MaterializingTransform>(pipe.getHeader()));
    }

    ctx->column_parts_pipeline = QueryPipeline(std::move(pipe));

    /// Dereference unique_ptr
    ctx->column_parts_pipeline.setProgressCallback(MergeProgressCallback(
        global_ctx->merge_list_element_ptr,
        global_ctx->watch_prev_elapsed,
        *global_ctx->column_progress));

    /// Is calculated inside MergeProgressCallback.
    ctx->column_parts_pipeline.disableProfileEventUpdate();
    ctx->executor = std::make_unique<PullingPipelineExecutor>(ctx->column_parts_pipeline);
    NamesAndTypesList columns_list = {*ctx->it_name_and_type};

    ctx->column_to = std::make_unique<MergedColumnOnlyOutputStream>(
        global_ctx->new_data_part,
        global_ctx->metadata_snapshot,
        columns_list,
        ctx->compression_codec,
        indexes_to_recalc,
        getStatisticsForColumns(columns_list, global_ctx->metadata_snapshot),
        &global_ctx->written_offset_columns,
        global_ctx->to->getIndexGranularity());

    ctx->column_elems_written = 0;
}


bool MergeTask::VerticalMergeStage::executeVerticalMergeForOneColumn() const
{
    Stopwatch watch(CLOCK_MONOTONIC_COARSE);
    UInt64 step_time_ms = global_ctx->data->getSettings()->background_task_preferred_step_execution_time_ms.totalMilliseconds();

    do
    {
        Block block;

        if (global_ctx->merges_blocker->isCancelled()
            || global_ctx->merge_list_element_ptr->is_cancelled.load(std::memory_order_relaxed)
            || !ctx->executor->pull(block))
            return false;

        ctx->column_elems_written += block.rows();
        ctx->column_to->write(block);
    } while (watch.elapsedMilliseconds() < step_time_ms);

    /// Need execute again
    return true;
}


void MergeTask::VerticalMergeStage::finalizeVerticalMergeForOneColumn() const
{
    const String & column_name = ctx->it_name_and_type->name;
    if (global_ctx->merges_blocker->isCancelled() || global_ctx->merge_list_element_ptr->is_cancelled.load(std::memory_order_relaxed))
        throw Exception(ErrorCodes::ABORTED, "Cancelled merging parts");

    ctx->executor.reset();
    auto changed_checksums = ctx->column_to->fillChecksums(global_ctx->new_data_part, global_ctx->checksums_gathered_columns);
    global_ctx->checksums_gathered_columns.add(std::move(changed_checksums));

    ctx->delayed_streams.emplace_back(std::move(ctx->column_to));

    while (ctx->delayed_streams.size() > ctx->max_delayed_streams)
    {
        ctx->delayed_streams.front()->finish(ctx->need_sync);
        ctx->delayed_streams.pop_front();
    }

    if (global_ctx->rows_written != ctx->column_elems_written)
    {
        throw Exception(ErrorCodes::LOGICAL_ERROR, "Written {} elements of column {}, but {} rows of PK columns",
                        toString(ctx->column_elems_written), column_name, toString(global_ctx->rows_written));
    }

    UInt64 rows = 0;
    UInt64 bytes = 0;
    ctx->column_parts_pipeline.tryGetResultRowsAndBytes(rows, bytes);

    /// NOTE: 'progress' is modified by single thread, but it may be concurrently read from MergeListElement::getInfo() (StorageSystemMerges).

    global_ctx->merge_list_element_ptr->columns_written += 1;
    global_ctx->merge_list_element_ptr->bytes_written_uncompressed += bytes;
    global_ctx->merge_list_element_ptr->progress.store(ctx->progress_before + ctx->column_sizes->columnWeight(column_name), std::memory_order_relaxed);

    /// This is the external loop increment.
    ++ctx->it_name_and_type;
}


bool MergeTask::VerticalMergeStage::finalizeVerticalMergeForAllColumns() const
{
    for (auto & stream : ctx->delayed_streams)
        stream->finish(ctx->need_sync);

    return false;
}


bool MergeTask::MergeProjectionsStage::mergeMinMaxIndexAndPrepareProjections() const
{
    for (const auto & part : global_ctx->future_part->parts)
    {
        /// Skip empty parts,
        /// (that can be created in StorageReplicatedMergeTree::createEmptyPartInsteadOfLost())
        /// since they can incorrectly set min,
        /// that will be changed after one more merge/OPTIMIZE.
        if (!part->isEmpty())
            global_ctx->new_data_part->minmax_idx->merge(*part->minmax_idx);
    }

    /// Print overall profiling info. NOTE: it may duplicates previous messages
    {
        ProfileEvents::increment(ProfileEvents::MergedColumns, global_ctx->merging_columns.size());
        ProfileEvents::increment(ProfileEvents::GatheredColumns, global_ctx->gathering_columns.size());

        double elapsed_seconds = global_ctx->merge_list_element_ptr->watch.elapsedSeconds();
        LOG_DEBUG(ctx->log,
            "Merge sorted {} rows, containing {} columns ({} merged, {} gathered) in {} sec., {} rows/sec., {}/sec.",
            global_ctx->merge_list_element_ptr->rows_read,
            global_ctx->storage_columns.size(),
            global_ctx->merging_columns.size(),
            global_ctx->gathering_columns.size(),
            elapsed_seconds,
            global_ctx->merge_list_element_ptr->rows_read / elapsed_seconds,
            ReadableSize(global_ctx->merge_list_element_ptr->bytes_read_uncompressed / elapsed_seconds));
    }

    for (const auto & projection : global_ctx->projections_to_merge)
    {
        MergeTreeData::DataPartsVector projection_parts = global_ctx->projections_to_merge_parts[projection->name];
        LOG_DEBUG(
            ctx->log,
            "Selected {} projection_parts from {} to {}",
            projection_parts.size(),
            projection_parts.front()->name,
            projection_parts.back()->name);

        auto projection_future_part = std::make_shared<FutureMergedMutatedPart>();
        projection_future_part->assign(std::move(projection_parts));
        projection_future_part->name = projection->name;
        // TODO (ab): path in future_part is only for merge process introspection, which is not available for merges of projection parts.
        // Let's comment this out to avoid code inconsistency and add it back after we implement projection merge introspection.
        // projection_future_part->path = global_ctx->future_part->path + "/" + projection.name + ".proj/";
        projection_future_part->part_info = {"all", 0, 0, 0};

        MergeTreeData::MergingParams projection_merging_params;
        projection_merging_params.mode = MergeTreeData::MergingParams::Ordinary;
        if (projection->type == ProjectionDescription::Type::Aggregate)
            projection_merging_params.mode = MergeTreeData::MergingParams::Aggregating;

        ctx->tasks_for_projections.emplace_back(std::make_shared<MergeTask>(
            projection_future_part,
            projection->metadata,
            global_ctx->merge_entry,
            std::make_unique<MergeListElement>((*global_ctx->merge_entry)->table_id, projection_future_part, global_ctx->context),
            global_ctx->time_of_merge,
            global_ctx->context,
            *global_ctx->holder,
            global_ctx->space_reservation,
            global_ctx->deduplicate,
            global_ctx->deduplicate_by_columns,
            global_ctx->cleanup,
            projection_merging_params,
            global_ctx->need_prefix,
            global_ctx->new_data_part.get(),
            ".proj",
            NO_TRANSACTION_PTR,
            global_ctx->data,
            global_ctx->mutator,
            global_ctx->merges_blocker,
            global_ctx->ttl_merges_blocker));
    }

    /// We will iterate through projections and execute them
    ctx->projections_iterator = ctx->tasks_for_projections.begin();

    return false;
}


bool MergeTask::MergeProjectionsStage::executeProjections() const
{
    if (ctx->projections_iterator == ctx->tasks_for_projections.end())
        return false;

    if ((*ctx->projections_iterator)->execute())
        return true;

    ++ctx->projections_iterator;
    return true;
}


bool MergeTask::MergeProjectionsStage::finalizeProjectionsAndWholeMerge() const
{
    for (const auto & task : ctx->tasks_for_projections)
    {
        auto part = task->getFuture().get();
        global_ctx->new_data_part->addProjectionPart(part->name, std::move(part));
    }

    if (global_ctx->chosen_merge_algorithm != MergeAlgorithm::Vertical)
        global_ctx->to->finalizePart(global_ctx->new_data_part, ctx->need_sync);
    else
        global_ctx->to->finalizePart(global_ctx->new_data_part, ctx->need_sync, &global_ctx->storage_columns, &global_ctx->checksums_gathered_columns);

    global_ctx->new_data_part->getDataPartStorage().precommitTransaction();
    global_ctx->promise.set_value(global_ctx->new_data_part);

    return false;
}

MergeTask::StageRuntimeContextPtr MergeTask::MergeProjectionsStage::getContextForNextStage()
{
    /// Do not increment for projection stage because time is already accounted in main task.
    /// The projection stage has its own empty projection stage which may add a drift of several milliseconds.
    if (global_ctx->parent_part == nullptr)
    {
        ProfileEvents::increment(ProfileEvents::MergeExecuteMilliseconds, ctx->elapsed_execute_ns / 1000000UL);
        ProfileEvents::increment(ProfileEvents::MergeProjectionStageExecuteMilliseconds, ctx->elapsed_execute_ns / 1000000UL);
    }

    return nullptr;
}

bool MergeTask::VerticalMergeStage::execute()
{
    chassert(subtasks_iterator != subtasks.end());

    Stopwatch watch;
    bool res = (this->**subtasks_iterator)();
    ctx->elapsed_execute_ns += watch.elapsedNanoseconds();

    if (res)
        return res;

    /// Move to the next subtask in an array of subtasks
    ++subtasks_iterator;
    return subtasks_iterator != subtasks.end();
}

bool MergeTask::MergeProjectionsStage::execute()
{
    chassert(subtasks_iterator != subtasks.end());

    Stopwatch watch;
    bool res = (this->**subtasks_iterator)();
    ctx->elapsed_execute_ns += watch.elapsedNanoseconds();

    if (res)
        return res;

    /// Move to the next subtask in an array of subtasks
    ++subtasks_iterator;
    return subtasks_iterator != subtasks.end();
}


bool MergeTask::VerticalMergeStage::executeVerticalMergeForAllColumns() const
{
    /// No need to execute this part if it is horizontal merge.
    if (global_ctx->chosen_merge_algorithm != MergeAlgorithm::Vertical)
        return false;

    /// This is the external cycle condition
    if (ctx->it_name_and_type == global_ctx->gathering_columns.end())
        return false;

    switch (ctx->vertical_merge_one_column_state)
    {
        case VerticalMergeRuntimeContext::State::NEED_PREPARE:
        {
            prepareVerticalMergeForOneColumn();
            ctx->vertical_merge_one_column_state = VerticalMergeRuntimeContext::State::NEED_EXECUTE;
            return true;
        }
        case VerticalMergeRuntimeContext::State::NEED_EXECUTE:
        {
            if (executeVerticalMergeForOneColumn())
                return true;

            ctx->vertical_merge_one_column_state = VerticalMergeRuntimeContext::State::NEED_FINISH;
            return true;
        }
        case VerticalMergeRuntimeContext::State::NEED_FINISH:
        {
            finalizeVerticalMergeForOneColumn();
            ctx->vertical_merge_one_column_state = VerticalMergeRuntimeContext::State::NEED_PREPARE;
            return true;
        }
    }
    return false;
}


bool MergeTask::execute()
{
    chassert(stages_iterator != stages.end());
    const auto & current_stage = *stages_iterator;

    if (current_stage->execute())
        return true;

    /// Stage is finished, need to initialize context for the next stage and update profile events.

    UInt64 current_elapsed_ms = global_ctx->merge_list_element_ptr->watch.elapsedMilliseconds();
    UInt64 stage_elapsed_ms = current_elapsed_ms - global_ctx->prev_elapsed_ms;
    global_ctx->prev_elapsed_ms = current_elapsed_ms;

    auto next_stage_context = current_stage->getContextForNextStage();

    /// Do not increment for projection stage because time is already accounted in main task.
    if (global_ctx->parent_part == nullptr)
    {
        ProfileEvents::increment(current_stage->getTotalTimeProfileEvent(), stage_elapsed_ms);
        ProfileEvents::increment(ProfileEvents::MergeTotalMilliseconds, stage_elapsed_ms);
    }

    /// Move to the next stage in an array of stages
    ++stages_iterator;
    if (stages_iterator == stages.end())
        return false;

    (*stages_iterator)->setRuntimeContext(std::move(next_stage_context), global_ctx);
    return true;
}


void MergeTask::ExecuteAndFinalizeHorizontalPart::createMergedStream()
{
    /** Read from all parts, merge and write into a new one.
      * In passing, we calculate expression for sorting.
      */
    Pipes pipes;
    global_ctx->watch_prev_elapsed = 0;

    /// We count total amount of bytes in parts
    /// and use direct_io + aio if there is more than min_merge_bytes_to_use_direct_io
    ctx->read_with_direct_io = false;
    const auto data_settings = global_ctx->data->getSettings();
    if (data_settings->min_merge_bytes_to_use_direct_io != 0)
    {
        size_t total_size = 0;
        for (const auto & part : global_ctx->future_part->parts)
        {
            total_size += part->getBytesOnDisk();
            if (total_size >= data_settings->min_merge_bytes_to_use_direct_io)
            {
                LOG_DEBUG(ctx->log, "Will merge parts reading files in O_DIRECT");
                ctx->read_with_direct_io = true;

                break;
            }
        }
    }

    /// Using unique_ptr, because MergeStageProgress has no default constructor
    global_ctx->horizontal_stage_progress = std::make_unique<MergeStageProgress>(
        ctx->column_sizes ? ctx->column_sizes->keyColumnsWeight() : 1.0);

    for (const auto & part : global_ctx->future_part->parts)
    {
        Pipe pipe = createMergeTreeSequentialSource(
            MergeTreeSequentialSourceType::Merge,
            *global_ctx->data,
            global_ctx->storage_snapshot,
            part,
            global_ctx->merging_columns.getNames(),
            /*mark_ranges=*/ {},
            global_ctx->input_rows_filtered,
            /*apply_deleted_mask=*/ true,
            ctx->read_with_direct_io,
            /*prefetch=*/ false);

        if (global_ctx->metadata_snapshot->hasSortingKey())
        {
            pipe.addSimpleTransform([this](const Block & header)
            {
                return std::make_shared<ExpressionTransform>(header, global_ctx->metadata_snapshot->getSortingKey().expression);
            });
        }

        pipes.emplace_back(std::move(pipe));
    }


    Names sort_columns = global_ctx->metadata_snapshot->getSortingKeyColumns();
    SortDescription sort_description;
    sort_description.compile_sort_description = global_ctx->data->getContext()->getSettingsRef().compile_sort_description;
    sort_description.min_count_to_compile_sort_description = global_ctx->data->getContext()->getSettingsRef().min_count_to_compile_sort_description;

    size_t sort_columns_size = sort_columns.size();
    sort_description.reserve(sort_columns_size);

    Names partition_key_columns = global_ctx->metadata_snapshot->getPartitionKey().column_names;

    Block header = pipes.at(0).getHeader();
    for (size_t i = 0; i < sort_columns_size; ++i)
        sort_description.emplace_back(sort_columns[i], 1, 1);

#ifndef NDEBUG
    if (!sort_description.empty())
    {
        for (size_t i = 0; i < pipes.size(); ++i)
        {
            auto & pipe = pipes[i];
            pipe.addSimpleTransform([&](const Block & header_)
            {
                auto transform = std::make_shared<CheckSortedTransform>(header_, sort_description);
                transform->setDescription(global_ctx->future_part->parts[i]->name);
                return transform;
            });
        }
    }
#endif

    /// The order of the streams is important: when the key is matched, the elements go in the order of the source stream number.
    /// In the merged part, the lines with the same key must be in the ascending order of the identifier of original part,
    ///  that is going in insertion order.
    ProcessorPtr merged_transform;

    /// If merge is vertical we cannot calculate it
    ctx->blocks_are_granules_size = (global_ctx->chosen_merge_algorithm == MergeAlgorithm::Vertical);

    /// There is no sense to have the block size bigger than one granule for merge operations.
    const UInt64 merge_block_size_rows = data_settings->merge_max_block_size;
    const UInt64 merge_block_size_bytes = data_settings->merge_max_block_size_bytes;

    switch (ctx->merging_params.mode)
    {
        case MergeTreeData::MergingParams::Ordinary:
            merged_transform = std::make_shared<MergingSortedTransform>(
                header,
                pipes.size(),
                sort_description,
                merge_block_size_rows,
                merge_block_size_bytes,
                SortingQueueStrategy::Default,
                /* limit_= */0,
                /* always_read_till_end_= */false,
                ctx->rows_sources_write_buf.get(),
                ctx->blocks_are_granules_size);
            break;

        case MergeTreeData::MergingParams::Collapsing:
            merged_transform = std::make_shared<CollapsingSortedTransform>(
                header, pipes.size(), sort_description, ctx->merging_params.sign_column, false,
                merge_block_size_rows, merge_block_size_bytes, ctx->rows_sources_write_buf.get(), ctx->blocks_are_granules_size);
            break;

        case MergeTreeData::MergingParams::Summing:
            merged_transform = std::make_shared<SummingSortedTransform>(
                header, pipes.size(), sort_description, ctx->merging_params.columns_to_sum, partition_key_columns, merge_block_size_rows, merge_block_size_bytes);
            break;

        case MergeTreeData::MergingParams::Aggregating:
            merged_transform = std::make_shared<AggregatingSortedTransform>(header, pipes.size(), sort_description, merge_block_size_rows, merge_block_size_bytes);
            break;

        case MergeTreeData::MergingParams::Replacing:
            if (global_ctx->cleanup && !data_settings->allow_experimental_replacing_merge_with_cleanup)
                throw Exception(ErrorCodes::SUPPORT_IS_DISABLED, "Experimental merges with CLEANUP are not allowed");

            merged_transform = std::make_shared<ReplacingSortedTransform>(
                header, pipes.size(), sort_description, ctx->merging_params.is_deleted_column, ctx->merging_params.version_column,
                merge_block_size_rows, merge_block_size_bytes, ctx->rows_sources_write_buf.get(), ctx->blocks_are_granules_size,
                global_ctx->cleanup);
            break;

        case MergeTreeData::MergingParams::Graphite:
            merged_transform = std::make_shared<GraphiteRollupSortedTransform>(
                header, pipes.size(), sort_description, merge_block_size_rows, merge_block_size_bytes,
                ctx->merging_params.graphite_params, global_ctx->time_of_merge);
            break;

        case MergeTreeData::MergingParams::VersionedCollapsing:
            merged_transform = std::make_shared<VersionedCollapsingTransform>(
                header, pipes.size(), sort_description, ctx->merging_params.sign_column,
                merge_block_size_rows, merge_block_size_bytes, ctx->rows_sources_write_buf.get(), ctx->blocks_are_granules_size);
            break;
    }

    auto builder = std::make_unique<QueryPipelineBuilder>();
    builder->init(Pipe::unitePipes(std::move(pipes)));
    builder->addTransform(std::move(merged_transform));

#ifndef NDEBUG
    if (!sort_description.empty())
    {
        builder->addSimpleTransform([&](const Block & header_)
        {
            auto transform = std::make_shared<CheckSortedTransform>(header_, sort_description);
            return transform;
        });
    }
#endif

    if (global_ctx->deduplicate)
    {
        const auto & virtuals = *global_ctx->data->getVirtualsPtr();

        /// We don't want to deduplicate by virtual persistent column.
        /// If deduplicate_by_columns is empty, add all columns except virtuals.
        if (global_ctx->deduplicate_by_columns.empty())
        {
            for (const auto & column : global_ctx->merging_columns)
            {
                if (virtuals.tryGet(column.name, VirtualsKind::Persistent))
                    continue;

                global_ctx->deduplicate_by_columns.emplace_back(column.name);
            }
        }

        if (DistinctSortedTransform::isApplicable(header, sort_description, global_ctx->deduplicate_by_columns))
            builder->addTransform(std::make_shared<DistinctSortedTransform>(
                builder->getHeader(), sort_description, SizeLimits(), 0 /*limit_hint*/, global_ctx->deduplicate_by_columns));
        else
            builder->addTransform(std::make_shared<DistinctTransform>(
                builder->getHeader(), SizeLimits(), 0 /*limit_hint*/, global_ctx->deduplicate_by_columns));
    }

    PreparedSets::Subqueries subqueries;

    if (ctx->need_remove_expired_values)
    {
        auto transform = std::make_shared<TTLTransform>(global_ctx->context, builder->getHeader(), *global_ctx->data, global_ctx->metadata_snapshot, global_ctx->new_data_part, global_ctx->time_of_merge, ctx->force_ttl);
        subqueries = transform->getSubqueries();
        builder->addTransform(std::move(transform));
    }

    if (!global_ctx->merging_skip_indexes.empty())
    {
        builder->addTransform(std::make_shared<ExpressionTransform>(
            builder->getHeader(),
            global_ctx->merging_skip_indexes.getSingleExpressionForIndices(global_ctx->metadata_snapshot->getColumns(),
            global_ctx->data->getContext())));

        builder->addTransform(std::make_shared<MaterializingTransform>(builder->getHeader()));
    }

    if (!subqueries.empty())
        builder = addCreatingSetsTransform(std::move(builder), std::move(subqueries), global_ctx->context);

    global_ctx->merged_pipeline = QueryPipelineBuilder::getPipeline(std::move(*builder));
    /// Dereference unique_ptr and pass horizontal_stage_progress by reference
    global_ctx->merged_pipeline.setProgressCallback(MergeProgressCallback(global_ctx->merge_list_element_ptr, global_ctx->watch_prev_elapsed, *global_ctx->horizontal_stage_progress));
    /// Is calculated inside MergeProgressCallback.
    global_ctx->merged_pipeline.disableProfileEventUpdate();

    global_ctx->merging_executor = std::make_unique<PullingPipelineExecutor>(global_ctx->merged_pipeline);
}


MergeAlgorithm MergeTask::ExecuteAndFinalizeHorizontalPart::chooseMergeAlgorithm() const
{
    const size_t total_rows_count = global_ctx->merge_list_element_ptr->total_rows_count;
    const size_t total_size_bytes_uncompressed = global_ctx->merge_list_element_ptr->total_size_bytes_uncompressed;
    const auto data_settings = global_ctx->data->getSettings();

    if (global_ctx->deduplicate)
        return MergeAlgorithm::Horizontal;
    if (data_settings->enable_vertical_merge_algorithm == 0)
        return MergeAlgorithm::Horizontal;
    if (ctx->need_remove_expired_values)
        return MergeAlgorithm::Horizontal;
    if (global_ctx->future_part->part_format.part_type != MergeTreeDataPartType::Wide)
        return MergeAlgorithm::Horizontal;
    if (global_ctx->future_part->part_format.storage_type != MergeTreeDataPartStorageType::Full)
        return MergeAlgorithm::Horizontal;
    if (global_ctx->cleanup)
        return MergeAlgorithm::Horizontal;

    if (!data_settings->allow_vertical_merges_from_compact_to_wide_parts)
    {
        for (const auto & part : global_ctx->future_part->parts)
        {
            if (!isWidePart(part))
                return MergeAlgorithm::Horizontal;
        }
    }

    bool is_supported_storage =
        ctx->merging_params.mode == MergeTreeData::MergingParams::Ordinary ||
        ctx->merging_params.mode == MergeTreeData::MergingParams::Collapsing ||
        ctx->merging_params.mode == MergeTreeData::MergingParams::Replacing ||
        ctx->merging_params.mode == MergeTreeData::MergingParams::VersionedCollapsing;

    bool enough_ordinary_cols = global_ctx->gathering_columns.size() >= data_settings->vertical_merge_algorithm_min_columns_to_activate;

    bool enough_total_rows = total_rows_count >= data_settings->vertical_merge_algorithm_min_rows_to_activate;

    bool enough_total_bytes = total_size_bytes_uncompressed >= data_settings->vertical_merge_algorithm_min_bytes_to_activate;

    bool no_parts_overflow = global_ctx->future_part->parts.size() <= RowSourcePart::MAX_PARTS;

    auto merge_alg = (is_supported_storage && enough_total_rows && enough_total_bytes && enough_ordinary_cols && no_parts_overflow) ?
                        MergeAlgorithm::Vertical : MergeAlgorithm::Horizontal;

    return merge_alg;
}

}<|MERGE_RESOLUTION|>--- conflicted
+++ resolved
@@ -717,13 +717,10 @@
     return true;
 }
 
-<<<<<<< HEAD
+
+void MergeTask::ExecuteAndFinalizeHorizontalPart::finalize() const
+{
     finalizeProjections();
-
-=======
-void MergeTask::ExecuteAndFinalizeHorizontalPart::finalize() const
-{
->>>>>>> 67bbe6fe
     global_ctx->merging_executor.reset();
     global_ctx->merged_pipeline.reset();
 
