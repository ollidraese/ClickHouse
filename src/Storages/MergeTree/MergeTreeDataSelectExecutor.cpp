--- conflicted
+++ resolved
@@ -80,12 +80,9 @@
     extern const SettingsUInt64 parallel_replica_offset;
     extern const SettingsUInt64 parallel_replicas_count;
     extern const SettingsParallelReplicasMode parallel_replicas_mode;
-<<<<<<< HEAD
     extern const SettingsBool use_query_condition_cache;
-=======
     extern const SettingsBool parallel_replicas_local_plan;
     extern const SettingsBool parallel_replicas_index_analysis_only_on_coordinator;
->>>>>>> 05892536
 }
 
 namespace MergeTreeSetting
