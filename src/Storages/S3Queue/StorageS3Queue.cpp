--- conflicted
+++ resolved
@@ -163,56 +163,10 @@
     }
 
     if (mv_attached)
-<<<<<<< HEAD
     {
         throw Exception(ErrorCodes::QUERY_NOT_ALLOWED,
                         "Cannot read from {} with attached materialized views", getName());
     }
-=======
-        throw Exception(ErrorCodes::QUERY_NOT_ALLOWED, "Cannot read from StorageS3Queue with attached materialized views");
-
-    auto query_configuration = updateConfigurationAndGetCopy(local_context);
-
-    std::shared_ptr<StorageS3Source::IIterator> iterator_wrapper = createFileIterator(local_context, query_info.query);
-
-    auto read_from_format_info = prepareReadingFromFormat(column_names, storage_snapshot, supportsSubsetOfColumns(local_context), getVirtuals());
-
-    const size_t max_download_threads = local_context->getSettingsRef().max_download_threads;
-
-    return Pipe(std::make_shared<StorageS3QueueSource>(
-        read_from_format_info,
-        configuration.format,
-        getName(),
-        local_context,
-        format_settings,
-        max_block_size,
-        query_configuration.request_settings,
-        configuration.compression_method,
-        query_configuration.client,
-        query_configuration.url.bucket,
-        query_configuration.url.version_id,
-        query_configuration.url.uri.getHost() + std::to_string(query_configuration.url.uri.getPort()),
-        iterator_wrapper,
-        files_metadata,
-        after_processing,
-        max_download_threads));
-}
-
-SinkToStoragePtr StorageS3Queue::write(const ASTPtr &, const StorageMetadataPtr &, ContextPtr, bool)
-{
-    throw Exception(ErrorCodes::NOT_IMPLEMENTED, "Write is not supported by storage {}", getName());
-}
-
-void StorageS3Queue::truncate(const ASTPtr &, const StorageMetadataPtr &, ContextPtr, TableExclusiveLockHolder &)
-{
-    throw Exception(ErrorCodes::NOT_IMPLEMENTED, "Truncate is not supported by storage {}", getName());
-}
-
-NamesAndTypesList StorageS3Queue::getVirtuals() const
-{
-    return virtual_columns;
-}
->>>>>>> eeb2c5b2
 
     Pipes pipes;
     pipes.emplace_back(createSource(column_names, storage_snapshot, query_info.query, max_block_size, local_context));
@@ -354,35 +308,6 @@
     // Only insert into dependent views and expect that input blocks contain virtual columns
     InterpreterInsertQuery interpreter(insert, s3queue_context, false, true, true);
     auto block_io = interpreter.execute();
-<<<<<<< HEAD
-=======
-    auto column_names = block_io.pipeline.getHeader().getNames();
-
-    // Create a stream for each consumer and join them in a union stream
-
-    std::shared_ptr<StorageS3Source::IIterator> iterator_wrapper = createFileIterator(s3queue_context, nullptr);
-    auto read_from_format_info = prepareReadingFromFormat(column_names, storage_snapshot, supportsSubsetOfColumns(getContext()), getVirtuals());
-    const size_t max_download_threads = s3queue_context->getSettingsRef().max_download_threads;
-
-    auto pipe = Pipe(std::make_shared<StorageS3QueueSource>(
-        read_from_format_info,
-        configuration.format,
-        getName(),
-        s3queue_context,
-        format_settings,
-        block_size,
-        query_configuration.request_settings,
-        configuration.compression_method,
-        query_configuration.client,
-        query_configuration.url.bucket,
-        query_configuration.url.version_id,
-        query_configuration.url.uri.getHost() + std::to_string(query_configuration.url.uri.getPort()),
-        iterator_wrapper,
-        files_metadata,
-        after_processing,
-        max_download_threads));
->>>>>>> eeb2c5b2
-
     auto pipe = Pipe(createSource(block_io.pipeline.getHeader().getNames(), storage_snapshot, nullptr, DBMS_DEFAULT_BUFFER_SIZE, s3queue_context));
 
     std::atomic_size_t rows = 0;
