#include "Storages/StorageAzureBlobCluster.h"

#include "config.h"

#if USE_AZURE_BLOB_STORAGE

#include <Interpreters/AddDefaultDatabaseVisitor.h>
#include <Interpreters/InterpreterSelectQuery.h>
#include <Processors/Sources/RemoteSource.h>
#include <Processors/Transforms/AddingDefaultsTransform.h>
#include <QueryPipeline/RemoteQueryExecutor.h>
#include <Storages/IStorage.h>
#include <Storages/StorageURL.h>
#include <Storages/StorageDictionary.h>
#include <Storages/extractTableFunctionArgumentsFromSelectQuery.h>
#include <Storages/VirtualColumnUtils.h>
#include <Common/Exception.h>
#include <Parsers/queryToString.h>
#include <TableFunctions/TableFunctionAzureBlobStorageCluster.h>

#include <memory>
#include <string>

namespace DB
{

namespace ErrorCodes
{
    extern const int LOGICAL_ERROR;
}

StorageAzureBlobCluster::StorageAzureBlobCluster(
    const String & cluster_name_,
    const StorageAzureBlob::Configuration & configuration_,
    std::unique_ptr<AzureObjectStorage> && object_storage_,
    const StorageID & table_id_,
    const ColumnsDescription & columns_,
    const ConstraintsDescription & constraints_,
<<<<<<< HEAD
    const ContextPtr & context)
    : IStorageCluster(cluster_name_, table_id_, &Poco::Logger::get("StorageAzureBlobCluster (" + table_id_.table_name + ")"))
=======
    ContextPtr context_,
    bool structure_argument_was_provided_)
    : IStorageCluster(cluster_name_, table_id_, getLogger("StorageAzureBlobCluster (" + table_id_.table_name + ")"), structure_argument_was_provided_)
>>>>>>> a69a0aea
    , configuration{configuration_}
    , object_storage(std::move(object_storage_))
{
    context->getGlobalContext()->getRemoteHostFilter().checkURL(configuration_.getConnectionURL());
    StorageInMemoryMetadata storage_metadata;

    if (columns_.empty())
    {
        ColumnsDescription columns;
        /// `format_settings` is set to std::nullopt, because StorageAzureBlobCluster is used only as table function
        if (configuration.format == "auto")
            std::tie(columns, configuration.format) = StorageAzureBlob::getTableStructureAndFormatFromData(object_storage.get(), configuration, /*format_settings=*/std::nullopt, context);
        else
            columns = StorageAzureBlob::getTableStructureFromData(object_storage.get(), configuration, /*format_settings=*/std::nullopt, context);
        storage_metadata.setColumns(columns);
    }
    else
    {
        if (configuration.format == "auto")
            configuration.format = StorageAzureBlob::getTableStructureAndFormatFromData(object_storage.get(), configuration, /*format_settings=*/std::nullopt, context).second;
        storage_metadata.setColumns(columns_);
    }

    storage_metadata.setConstraints(constraints_);
    setInMemoryMetadata(storage_metadata);

    virtual_columns = VirtualColumnUtils::getPathFileAndSizeVirtualsForStorage(storage_metadata.getSampleBlock().getNamesAndTypesList());
}

void StorageAzureBlobCluster::updateQueryToSendIfNeeded(DB::ASTPtr & query, const DB::StorageSnapshotPtr & storage_snapshot, const DB::ContextPtr & context)
{
    ASTExpressionList * expression_list = extractTableFunctionArgumentsFromSelectQuery(query);
    if (!expression_list)
        throw Exception(ErrorCodes::LOGICAL_ERROR, "Expected SELECT query from table function s3Cluster, got '{}'", queryToString(query));

    TableFunctionAzureBlobStorageCluster::updateStructureAndFormatArgumentsIfNeeded(
        expression_list->children, storage_snapshot->metadata->getColumns().getAll().toNamesAndTypesDescription(), configuration.format, context);
}

RemoteQueryExecutor::Extension StorageAzureBlobCluster::getTaskIteratorExtension(const ActionsDAG::Node * predicate, const ContextPtr & context) const
{
    auto iterator = std::make_shared<StorageAzureBlobSource::GlobIterator>(
        object_storage.get(), configuration.container, configuration.blob_path,
        predicate, virtual_columns, context, nullptr);
    auto callback = std::make_shared<std::function<String()>>([iterator]() mutable -> String{ return iterator->next().relative_path; });
    return RemoteQueryExecutor::Extension{ .task_iterator = std::move(callback) };
}

NamesAndTypesList StorageAzureBlobCluster::getVirtuals() const
{
    return virtual_columns;
}


}

#endif<|MERGE_RESOLUTION|>--- conflicted
+++ resolved
@@ -36,14 +36,8 @@
     const StorageID & table_id_,
     const ColumnsDescription & columns_,
     const ConstraintsDescription & constraints_,
-<<<<<<< HEAD
     const ContextPtr & context)
-    : IStorageCluster(cluster_name_, table_id_, &Poco::Logger::get("StorageAzureBlobCluster (" + table_id_.table_name + ")"))
-=======
-    ContextPtr context_,
-    bool structure_argument_was_provided_)
-    : IStorageCluster(cluster_name_, table_id_, getLogger("StorageAzureBlobCluster (" + table_id_.table_name + ")"), structure_argument_was_provided_)
->>>>>>> a69a0aea
+    : IStorageCluster(cluster_name_, table_id_, getLogger("StorageAzureBlobCluster (" + table_id_.table_name + ")"))
     , configuration{configuration_}
     , object_storage(std::move(object_storage_))
 {
