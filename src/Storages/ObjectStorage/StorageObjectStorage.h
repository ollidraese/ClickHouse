#pragma once
#include <Core/SchemaInferenceMode.h>
#include <Disks/ObjectStorages/IObjectStorage.h>
#include <Parsers/IAST_fwd.h>
#include <Processors/Formats/IInputFormat.h>
#include <Storages/IStorage.h>
#include <Storages/ObjectStorage/DataLakes/PartitionColumns.h>
#include <Storages/ObjectStorage/StorageObjectStorageSettings.h>
#include <Storages/prepareReadingFromFormat.h>
#include <Common/threadPoolCallbackRunner.h>
#include "Interpreters/ActionsDAG.h"
#include "Storages/ColumnsDescription.h"

#include <memory>
namespace DB
{

class ReadBufferIterator;
class SchemaCache;
class NamedCollection;

namespace ErrorCodes
{
    extern const int NOT_IMPLEMENTED;
}


/**
 * A general class containing implementation for external table engines
 * such as StorageS3, StorageAzure, StorageHDFS.
 * Works with an object of IObjectStorage class.
 */
class StorageObjectStorage : public IStorage
{
public:
    class Configuration;
    using ConfigurationPtr = std::shared_ptr<Configuration>;
    using ConfigurationObserverPtr = std::weak_ptr<Configuration>;
    using ObjectInfo = RelativePathWithMetadata;
    using ObjectInfoPtr = std::shared_ptr<ObjectInfo>;
    using ObjectInfos = std::vector<ObjectInfoPtr>;

    struct QuerySettings
    {
        /// Insert settings:
        bool truncate_on_insert;
        bool create_new_file_on_insert;

        /// Schema inference settings:
        bool schema_inference_use_cache;
        SchemaInferenceMode schema_inference_mode;

        /// List settings:
        bool skip_empty_files;
        size_t list_object_keys_size;
        bool throw_on_zero_files_match;
        bool ignore_non_existent_file;
    };

    StorageObjectStorage(
        ConfigurationPtr configuration_,
        ObjectStoragePtr object_storage_,
        ContextPtr context_,
        const StorageID & table_id_,
        const ColumnsDescription & columns_,
        const ConstraintsDescription & constraints_,
        const String & comment,
        std::optional<FormatSettings> format_settings_,
        LoadingStrictnessLevel mode,
        bool distributed_processing_ = false,
        ASTPtr partition_by_ = nullptr);

    String getName() const override;

    void read(
        QueryPlan & query_plan,
        const Names & column_names,
        const StorageSnapshotPtr & storage_snapshot,
        SelectQueryInfo & query_info,
        ContextPtr local_context,
        QueryProcessingStage::Enum processed_stage,
        size_t max_block_size,
        size_t num_streams) override;

    SinkToStoragePtr write(
        const ASTPtr & query,
        const StorageMetadataPtr & metadata_snapshot,
        ContextPtr context,
        bool async_insert) override;

    void truncate(
        const ASTPtr & query,
        const StorageMetadataPtr & metadata_snapshot,
        ContextPtr local_context,
        TableExclusiveLockHolder &) override;

    bool supportsPartitionBy() const override { return true; }

    bool supportsSubcolumns() const override { return true; }

    bool supportsDynamicSubcolumns() const override { return true; }

    bool supportsTrivialCountOptimization(const StorageSnapshotPtr &, ContextPtr) const override { return true; }

    bool supportsSubsetOfColumns(const ContextPtr & context) const;

    bool prefersLargeBlocks() const override;

    bool parallelizeOutputAfterReading(ContextPtr context) const override;

    static SchemaCache & getSchemaCache(const ContextPtr & context, const std::string & storage_type_name);

    static ColumnsDescription resolveSchemaFromData(
        const ObjectStoragePtr & object_storage,
        const ConfigurationPtr & configuration,
        const std::optional<FormatSettings> & format_settings,
        std::string & sample_path,
        const ContextPtr & context);

    static std::string resolveFormatFromData(
        const ObjectStoragePtr & object_storage,
        const ConfigurationPtr & configuration,
        const std::optional<FormatSettings> & format_settings,
        std::string & sample_path,
        const ContextPtr & context);

    static std::pair<ColumnsDescription, std::string> resolveSchemaAndFormatFromData(
        const ObjectStoragePtr & object_storage,
        const ConfigurationPtr & configuration,
        const std::optional<FormatSettings> & format_settings,
        std::string & sample_path,
        const ContextPtr & context);

<<<<<<< HEAD
    void addInferredEngineArgsToCreateQuery(ASTs & args, const ContextPtr & context) const override;
=======
    bool hasExternalDynamicMetadata() const override;

    void updateExternalDynamicMetadata(ContextPtr) override;
>>>>>>> 55d6a7f6

protected:
    String getPathSample(ContextPtr context);

    static std::unique_ptr<ReadBufferIterator> createReadBufferIterator(
        const ObjectStoragePtr & object_storage,
        const ConfigurationPtr & configuration,
        const std::optional<FormatSettings> & format_settings,
        ObjectInfos & read_keys,
        const ContextPtr & context);

    ConfigurationPtr configuration;
    const ObjectStoragePtr object_storage;
    const std::optional<FormatSettings> format_settings;
    const ASTPtr partition_by;
    const bool distributed_processing;

    LoggerPtr log;
};

class StorageObjectStorage::Configuration
{
public:
    Configuration() = default;
    Configuration(const Configuration & other);
    virtual ~Configuration() = default;

    using Path = std::string;
    using Paths = std::vector<Path>;

    static void initialize(
        Configuration & configuration,
        ASTs & engine_args,
        ContextPtr local_context,
        bool with_table_structure,
        std::unique_ptr<StorageObjectStorageSettings> settings);

    /// Storage type: s3, hdfs, azure, local.
    virtual ObjectStorageType getType() const = 0;
    virtual std::string getTypeName() const = 0;
    /// Engine name: S3, HDFS, Azure.
    virtual std::string getEngineName() const = 0;
    /// Sometimes object storages have something similar to chroot or namespace, for example
    /// buckets in S3. If object storage doesn't have any namepaces return empty string.
    virtual std::string getNamespaceType() const { return "namespace"; }

    virtual Path getPath() const = 0;
    virtual void setPath(const Path & path) = 0;

    virtual const Paths & getPaths() const = 0;
    virtual void setPaths(const Paths & paths) = 0;

    virtual String getDataSourceDescription() const = 0;
    virtual String getNamespace() const = 0;

    virtual StorageObjectStorage::QuerySettings getQuerySettings(const ContextPtr &) const = 0;

    /// Add/replace structure and format arguments in the AST arguments if they have 'auto' values.
    virtual void addStructureAndFormatToArgsIfNeeded(
        ASTs & args, const String & structure_, const String & format_, ContextPtr context, bool with_structure) = 0;

    bool withPartitionWildcard() const;
    bool withGlobs() const { return isPathWithGlobs() || isNamespaceWithGlobs(); }
    bool withGlobsIgnorePartitionWildcard() const;
    bool isPathWithGlobs() const;
    bool isNamespaceWithGlobs() const;
    virtual std::string getPathWithoutGlobs() const;

    virtual bool isArchive() const { return false; }
    bool isPathInArchiveWithGlobs() const;
    virtual std::string getPathInArchive() const;

    virtual void check(ContextPtr context) const;
    virtual void validateNamespace(const String & /* name */) const {}

    virtual ObjectStoragePtr createObjectStorage(ContextPtr context, bool is_readonly) = 0;
    virtual ConfigurationPtr clone() = 0;
    virtual bool isStaticConfiguration() const { return true; }

    void setPartitionColumns(const DataLakePartitionColumns & columns) { partition_columns = columns; }
    const DataLakePartitionColumns & getPartitionColumns() const { return partition_columns; }

    virtual bool isDataLakeConfiguration() const { return false; }

    virtual bool hasExternalDynamicMetadata() { return false; }

    virtual std::shared_ptr<NamesAndTypesList> getInitialSchemaByPath(const String&) const { return {}; }

    virtual std::shared_ptr<const ActionsDAG> getSchemaTransformer(const String&) const { return {}; }

    virtual ColumnsDescription updateAndGetCurrentSchema(ObjectStoragePtr, ContextPtr)
    {
        throw Exception(ErrorCodes::NOT_IMPLEMENTED, "Method updateAndGetCurrentSchema is not supported by storage {}", getEngineName());
    }

    virtual ReadFromFormatInfo prepareReadingFromFormat(
        ObjectStoragePtr object_storage,
        const Strings & requested_columns,
        const StorageSnapshotPtr & storage_snapshot,
        bool supports_subset_of_columns,
        ContextPtr local_context);

    virtual std::optional<ColumnsDescription> tryGetTableStructureFromMetadata() const;

    String format = "auto";
    String compression_method = "auto";
    String structure = "auto";

    virtual void update(ObjectStoragePtr object_storage, ContextPtr local_context);


protected:
    virtual void fromNamedCollection(const NamedCollection & collection, ContextPtr context) = 0;
    virtual void fromAST(ASTs & args, ContextPtr context, bool with_structure) = 0;


    void assertInitialized() const;

    bool initialized = false;
    DataLakePartitionColumns partition_columns;

    bool allow_dynamic_metadata_for_data_lakes;
};

}<|MERGE_RESOLUTION|>--- conflicted
+++ resolved
@@ -131,13 +131,11 @@
         std::string & sample_path,
         const ContextPtr & context);
 
-<<<<<<< HEAD
     void addInferredEngineArgsToCreateQuery(ASTs & args, const ContextPtr & context) const override;
-=======
+
     bool hasExternalDynamicMetadata() const override;
 
     void updateExternalDynamicMetadata(ContextPtr) override;
->>>>>>> 55d6a7f6
 
 protected:
     String getPathSample(ContextPtr context);
