--- conflicted
+++ resolved
@@ -893,12 +893,7 @@
     M(Bool, optimize_distinct_in_order, true, "Enable DISTINCT optimization if some columns in DISTINCT form a prefix of sorting. For example, prefix of sorting key in merge tree or ORDER BY statement", 0) \
     M(Bool, keeper_map_strict_mode, false, "Enforce additional checks during operations on KeeperMap. E.g. throw an exception on an insert for already existing key", 0) \
     M(UInt64, extract_key_value_pairs_max_pairs_per_row, 1000, "Max number of pairs that can be produced by the `extractKeyValuePairs` function. Used as a safeguard against consuming too much memory.", 0) ALIAS(extract_kvp_max_pairs_per_row) \
-<<<<<<< HEAD
     M(UInt64, object_storage_remove_recursive_file_limit, DEFAULT_REMOVE_SHARED_RECURSIVE_FILE_LIMIT, "Max number of files to store in memory during remove. Zero value means unlimited. Used to reduce memory usage.", 0) \
-    M(Bool, restore_replace_external_engines_to_null, false, "Replace all the external table engines to Null on restore. Useful for testing purposes", 0) \
-    M(Bool, restore_replace_external_table_functions_to_null, false, "Replace all table functions to Null on restore. Useful for testing purposes", 0) \
-=======
->>>>>>> b5c5ea61
     \
     \
     /* ###################################### */ \
