#pragma once

#include <Core/Field.h>
#include <Core/Settings.h>
#include <IO/ReadHelpers.h>
#include <IO/ReadBufferFromString.h>
#include <boost/algorithm/string.hpp>
#include <map>


namespace DB
{

namespace ErrorCodes
{
    extern const int BAD_ARGUMENTS;
}

class ClickHouseVersion
{
public:
    ClickHouseVersion(const String & version)
    {
        Strings split;
        boost::split(split, version, [](char c){ return c == '.'; });
        components.reserve(split.size());
        if (split.empty())
            throw Exception{ErrorCodes::BAD_ARGUMENTS, "Cannot parse ClickHouse version here: {}", version};

        for (const auto & split_element : split)
        {
            size_t component;
            ReadBufferFromString buf(split_element);
            if (!tryReadIntText(component, buf) || !buf.eof())
                throw Exception{ErrorCodes::BAD_ARGUMENTS, "Cannot parse ClickHouse version here: {}", version};
            components.push_back(component);
        }
    }

    ClickHouseVersion(const char * version) : ClickHouseVersion(String(version)) {}

    String toString() const
    {
        String version = std::to_string(components[0]);
        for (size_t i = 1; i < components.size(); ++i)
            version += "." + std::to_string(components[i]);

        return version;
    }

    bool operator<(const ClickHouseVersion & other) const
    {
        return components < other.components;
    }

    bool operator>=(const ClickHouseVersion & other) const
    {
        return components >= other.components;
    }

private:
    std::vector<size_t> components;
};

namespace SettingsChangesHistory
{
    struct SettingChange
    {
        String name;
        Field previous_value;
        Field new_value;
        String reason;
    };

    using SettingsChanges = std::vector<SettingChange>;
}

/// History of settings changes that controls some backward incompatible changes
/// across all ClickHouse versions. It maps ClickHouse version to settings changes that were done
/// in this version. This history contains both changes to existing settings and newly added settings.
/// Settings changes is a vector of structs {setting_name, previous_value, new_value}.
/// For newly added setting choose the most appropriate previous_value (for example, if new setting
/// controls new feature and it's 'true' by default, use 'false' as previous_value).
/// It's used to implement `compatibility` setting (see https://github.com/ClickHouse/ClickHouse/issues/35972)
static std::map<ClickHouseVersion, SettingsChangesHistory::SettingsChanges> settings_changes_history =
{
    {"24.2", {
<<<<<<< HEAD
              {"output_format_values_escape_quote_with_quote", false, false, "If true escape ' with '', otherwise quoted with \\'"},
=======
              {"input_format_try_infer_exponent_floats", true, false, "Don't infer floats in exponential notation by default"},
>>>>>>> f10a8868
              {"async_insert_max_data_size", 1000000, 10485760, "The previous value appeared to be too small."},
              {"async_insert_poll_timeout_ms", 10, 10, "Timeout in milliseconds for polling data from asynchronous insert queue"},
              {"async_insert_use_adaptive_busy_timeout", true, true, "Use adaptive asynchronous insert timeout"},
              {"async_insert_busy_timeout_min_ms", 50, 50, "The minimum value of the asynchronous insert timeout in milliseconds; it also serves as the initial value, which may be increased later by the adaptive algorithm"},
              {"async_insert_busy_timeout_max_ms", 200, 200, "The minimum value of the asynchronous insert timeout in milliseconds; async_insert_busy_timeout_ms is aliased to async_insert_busy_timeout_max_ms"},
              {"async_insert_busy_timeout_increase_rate", 0.2, 0.2, "The exponential growth rate at which the adaptive asynchronous insert timeout increases"},
              {"async_insert_busy_timeout_decrease_rate", 0.2, 0.2, "The exponential growth rate at which the adaptive asynchronous insert timeout decreases"},
              {"format_template_row_format", "", "", "Template row format string can be set directly in query"},
              {"format_template_resultset_format", "", "", "Template result set format string can be set in query"},
              {"split_parts_ranges_into_intersecting_and_non_intersecting_final", true, true, "Allow to split parts ranges into intersecting and non intersecting during FINAL optimization"},
              {"split_intersecting_parts_ranges_into_layers_final", true, true, "Allow to split intersecting parts ranges into layers during FINAL optimization"},
              {"azure_max_single_part_copy_size", 256*1024*1024, 256*1024*1024, "The maximum size of object to copy using single part copy to Azure blob storage."},
              {"min_external_table_block_size_rows", DEFAULT_INSERT_BLOCK_SIZE, DEFAULT_INSERT_BLOCK_SIZE, "Squash blocks passed to external table to specified size in rows, if blocks are not big enough"},
              {"min_external_table_block_size_bytes", DEFAULT_INSERT_BLOCK_SIZE * 256, DEFAULT_INSERT_BLOCK_SIZE * 256, "Squash blocks passed to external table to specified size in bytes, if blocks are not big enough."},
              {"parallel_replicas_prefer_local_join", true, true, "If true, and JOIN can be executed with parallel replicas algorithm, and all storages of right JOIN part are *MergeTree, local JOIN will be used instead of GLOBAL JOIN."},
              {"extract_key_value_pairs_max_pairs_per_row", 0, 0, "Max number of pairs that can be produced by the `extractKeyValuePairs` function. Used as a safeguard against consuming too much memory."},
              }},
    {"24.1", {{"print_pretty_type_names", false, true, "Better user experience."},
              {"input_format_json_read_bools_as_strings", false, true, "Allow to read bools as strings in JSON formats by default"},
              {"output_format_arrow_use_signed_indexes_for_dictionary", false, true, "Use signed indexes type for Arrow dictionaries by default as it's recommended"},
              {"allow_experimental_variant_type", false, false, "Add new experimental Variant type"},
              {"use_variant_as_common_type", false, false, "Allow to use Variant in if/multiIf if there is no common type"},
              {"output_format_arrow_use_64_bit_indexes_for_dictionary", false, false, "Allow to use 64 bit indexes type in Arrow dictionaries"},
              {"parallel_replicas_mark_segment_size", 128, 128, "Add new setting to control segment size in new parallel replicas coordinator implementation"},
              {"ignore_materialized_views_with_dropped_target_table", false, false, "Add new setting to allow to ignore materialized views with dropped target table"},
              {"output_format_compression_level", 3, 3, "Allow to change compression level in the query output"},
              {"output_format_compression_zstd_window_log", 0, 0, "Allow to change zstd window log in the query output when zstd compression is used"},
              {"enable_zstd_qat_codec", false, false, "Add new ZSTD_QAT codec"},
              {"enable_vertical_final", false, true, "Use vertical final by default"},
              {"output_format_arrow_use_64_bit_indexes_for_dictionary", false, false, "Allow to use 64 bit indexes type in Arrow dictionaries"},
              {"max_rows_in_set_to_optimize_join", 100000, 0, "Disable join optimization as it prevents from read in order optimization"},
              {"output_format_pretty_color", true, "auto", "Setting is changed to allow also for auto value, disabling ANSI escapes if output is not a tty"},
              {"function_visible_width_behavior", 0, 1, "We changed the default behavior of `visibleWidth` to be more precise"},
              {"max_estimated_execution_time", 0, 0, "Separate max_execution_time and max_estimated_execution_time"},
              {"iceberg_engine_ignore_schema_evolution", false, false, "Allow to ignore schema evolution in Iceberg table engine"},
              {"optimize_injective_functions_in_group_by", false, true, "Replace injective functions by it's arguments in GROUP BY section in analyzer"},
              {"update_insert_deduplication_token_in_dependent_materialized_views", false, false, "Allow to update insert deduplication token with table identifier during insert in dependent materialized views"},
              {"azure_max_unexpected_write_error_retries", 4, 4, "The maximum number of retries in case of unexpected errors during Azure blob storage write"},
              {"split_parts_ranges_into_intersecting_and_non_intersecting_final", false, true, "Allow to split parts ranges into intersecting and non intersecting during FINAL optimization"},
              {"split_intersecting_parts_ranges_into_layers_final", true, true, "Allow to split intersecting parts ranges into layers during FINAL optimization"}}},
    {"23.12", {{"allow_suspicious_ttl_expressions", true, false, "It is a new setting, and in previous versions the behavior was equivalent to allowing."},
              {"input_format_parquet_allow_missing_columns", false, true, "Allow missing columns in Parquet files by default"},
              {"input_format_orc_allow_missing_columns", false, true, "Allow missing columns in ORC files by default"},
              {"input_format_arrow_allow_missing_columns", false, true, "Allow missing columns in Arrow files by default"}}},
    {"23.9", {{"optimize_group_by_constant_keys", false, true, "Optimize group by constant keys by default"},
              {"input_format_json_try_infer_named_tuples_from_objects", false, true, "Try to infer named Tuples from JSON objects by default"},
              {"input_format_json_read_numbers_as_strings", false, true, "Allow to read numbers as strings in JSON formats by default"},
              {"input_format_json_read_arrays_as_strings", false, true, "Allow to read arrays as strings in JSON formats by default"},
              {"input_format_json_infer_incomplete_types_as_strings", false, true, "Allow to infer incomplete types as Strings in JSON formats by default"},
              {"input_format_json_try_infer_numbers_from_strings", true, false, "Don't infer numbers from strings in JSON formats by default to prevent possible parsing errors"},
              {"http_write_exception_in_output_format", false, true, "Output valid JSON/XML on exception in HTTP streaming."}}},
    {"23.8", {{"rewrite_count_distinct_if_with_count_distinct_implementation", false, true, "Rewrite countDistinctIf with count_distinct_implementation configuration"}}},
    {"23.7", {{"function_sleep_max_microseconds_per_block", 0, 3000000, "In previous versions, the maximum sleep time of 3 seconds was applied only for `sleep`, but not for `sleepEachRow` function. In the new version, we introduce this setting. If you set compatibility with the previous versions, we will disable the limit altogether."}}},
    {"23.6", {{"http_send_timeout", 180, 30, "3 minutes seems crazy long. Note that this is timeout for a single network write call, not for the whole upload operation."},
              {"http_receive_timeout", 180, 30, "See http_send_timeout."}}},
    {"23.5", {{"input_format_parquet_preserve_order", true, false, "Allow Parquet reader to reorder rows for better parallelism."},
              {"parallelize_output_from_storages", false, true, "Allow parallelism when executing queries that read from file/url/s3/etc. This may reorder rows."},
              {"use_with_fill_by_sorting_prefix", false, true, "Columns preceding WITH FILL columns in ORDER BY clause form sorting prefix. Rows with different values in sorting prefix are filled independently"},
              {"output_format_parquet_compliant_nested_types", false, true, "Change an internal field name in output Parquet file schema."}}},
    {"23.4", {{"allow_suspicious_indices", true, false, "If true, index can defined with identical expressions"},
              {"allow_nonconst_timezone_arguments", true, false, "Allow non-const timezone arguments in certain time-related functions like toTimeZone(), fromUnixTimestamp*(), snowflakeToDateTime*()."},
              {"connect_timeout_with_failover_ms", 50, 1000, "Increase default connect timeout because of async connect"},
              {"connect_timeout_with_failover_secure_ms", 100, 1000, "Increase default secure connect timeout because of async connect"},
              {"hedged_connection_timeout_ms", 100, 50, "Start new connection in hedged requests after 50 ms instead of 100 to correspond with previous connect timeout"}}},
    {"23.3", {{"output_format_parquet_version", "1.0", "2.latest", "Use latest Parquet format version for output format"},
              {"input_format_json_ignore_unknown_keys_in_named_tuple", false, true, "Improve parsing JSON objects as named tuples"},
              {"input_format_native_allow_types_conversion", false, true, "Allow types conversion in Native input forma"},
              {"output_format_arrow_compression_method", "none", "lz4_frame", "Use lz4 compression in Arrow output format by default"},
              {"output_format_parquet_compression_method", "snappy", "lz4", "Use lz4 compression in Parquet output format by default"},
              {"output_format_orc_compression_method", "none", "lz4_frame", "Use lz4 compression in ORC output format by default"},
              {"async_query_sending_for_remote", false, true, "Create connections and send query async across shards"}}},
    {"23.2", {{"output_format_parquet_fixed_string_as_fixed_byte_array", false, true, "Use Parquet FIXED_LENGTH_BYTE_ARRAY type for FixedString by default"},
              {"output_format_arrow_fixed_string_as_fixed_byte_array", false, true, "Use Arrow FIXED_SIZE_BINARY type for FixedString by default"},
              {"query_plan_remove_redundant_distinct", false, true, "Remove redundant Distinct step in query plan"},
              {"optimize_duplicate_order_by_and_distinct", true, false, "Remove duplicate ORDER BY and DISTINCT if it's possible"},
              {"insert_keeper_max_retries", 0, 20, "Enable reconnections to Keeper on INSERT, improve reliability"}}},
    {"23.1", {{"input_format_json_read_objects_as_strings", 0, 1, "Enable reading nested json objects as strings while object type is experimental"},
              {"input_format_json_defaults_for_missing_elements_in_named_tuple", false, true, "Allow missing elements in JSON objects while reading named tuples by default"},
              {"input_format_csv_detect_header", false, true, "Detect header in CSV format by default"},
              {"input_format_tsv_detect_header", false, true, "Detect header in TSV format by default"},
              {"input_format_custom_detect_header", false, true, "Detect header in CustomSeparated format by default"},
              {"query_plan_remove_redundant_sorting", false, true, "Remove redundant sorting in query plan. For example, sorting steps related to ORDER BY clauses in subqueries"}}},
    {"22.12", {{"max_size_to_preallocate_for_aggregation", 10'000'000, 100'000'000, "This optimizes performance"},
               {"query_plan_aggregation_in_order", 0, 1, "Enable some refactoring around query plan"},
               {"format_binary_max_string_size", 0, 1_GiB, "Prevent allocating large amount of memory"}}},
    {"22.11", {{"use_structure_from_insertion_table_in_table_functions", 0, 2, "Improve using structure from insertion table in table functions"}}},
    {"23.4", {{"formatdatetime_f_prints_single_zero", true, false, "Improved compatibility with MySQL DATE_FORMAT()/STR_TO_DATE()"}}},
    {"23.4", {{"formatdatetime_parsedatetime_m_is_month_name", false, true, "Improved compatibility with MySQL DATE_FORMAT/STR_TO_DATE"}}},
    {"23.11", {{"parsedatetime_parse_without_leading_zeros", false, true, "Improved compatibility with MySQL DATE_FORMAT/STR_TO_DATE"}}},
    {"22.9", {{"force_grouping_standard_compatibility", false, true, "Make GROUPING function output the same as in SQL standard and other DBMS"}}},
    {"22.7", {{"cross_to_inner_join_rewrite", 1, 2, "Force rewrite comma join to inner"},
              {"enable_positional_arguments", false, true, "Enable positional arguments feature by default"},
              {"format_csv_allow_single_quotes", true, false, "Most tools don't treat single quote in CSV specially, don't do it by default too"}}},
    {"22.6", {{"output_format_json_named_tuples_as_objects", false, true, "Allow to serialize named tuples as JSON objects in JSON formats by default"},
              {"input_format_skip_unknown_fields", false, true, "Optimize reading subset of columns for some input formats"}}},
    {"22.5", {{"memory_overcommit_ratio_denominator", 0, 1073741824, "Enable memory overcommit feature by default"},
              {"memory_overcommit_ratio_denominator_for_user", 0, 1073741824, "Enable memory overcommit feature by default"}}},
    {"22.4", {{"allow_settings_after_format_in_insert", true, false, "Do not allow SETTINGS after FORMAT for INSERT queries because ClickHouse interpret SETTINGS as some values, which is misleading"}}},
    {"22.3", {{"cast_ipv4_ipv6_default_on_conversion_error", true, false, "Make functions cast(value, 'IPv4') and cast(value, 'IPv6') behave same as toIPv4 and toIPv6 functions"}}},
    {"21.12", {{"stream_like_engine_allow_direct_select", true, false, "Do not allow direct select for Kafka/RabbitMQ/FileLog by default"}}},
    {"21.9", {{"output_format_decimal_trailing_zeros", true, false, "Do not output trailing zeros in text representation of Decimal types by default for better looking output"},
              {"use_hedged_requests", false, true, "Enable Hedged Requests feature by default"}}},
    {"21.7", {{"legacy_column_name_of_tuple_literal", true, false, "Add this setting only for compatibility reasons. It makes sense to set to 'true', while doing rolling update of cluster from version lower than 21.7 to higher"}}},
    {"21.5", {{"async_socket_for_remote", false, true, "Fix all problems and turn on asynchronous reads from socket for remote queries by default again"}}},
    {"21.3", {{"async_socket_for_remote", true, false, "Turn off asynchronous reads from socket for remote queries because of some problems"},
              {"optimize_normalize_count_variants", false, true, "Rewrite aggregate functions that semantically equals to count() as count() by default"},
              {"normalize_function_names", false, true, "Normalize function names to their canonical names, this was needed for projection query routing"}}},
    {"21.2", {{"enable_global_with_statement", false, true, "Propagate WITH statements to UNION queries and all subqueries by default"}}},
    {"21.1", {{"insert_quorum_parallel", false, true, "Use parallel quorum inserts by default. It is significantly more convenient to use than sequential quorum inserts"},
              {"input_format_null_as_default", false, true, "Allow to insert NULL as default for input formats by default"},
              {"optimize_on_insert", false, true, "Enable data optimization on INSERT by default for better user experience"},
              {"use_compact_format_in_distributed_parts_names", false, true, "Use compact format for async INSERT into Distributed tables by default"}}},
    {"20.10", {{"format_regexp_escaping_rule", "Escaped", "Raw", "Use Raw as default escaping rule for Regexp format to male the behaviour more like to what users expect"}}},
    {"20.7", {{"show_table_uuid_in_table_create_query_if_not_nil", true, false, "Stop showing  UID of the table in its CREATE query for Engine=Atomic"}}},
    {"20.5", {{"input_format_with_names_use_header", false, true, "Enable using header with names for formats with WithNames/WithNamesAndTypes suffixes"},
              {"allow_suspicious_codecs", true, false, "Don't allow to specify meaningless compression codecs"}}},
    {"20.4", {{"validate_polygons", false, true, "Throw exception if polygon is invalid in function pointInPolygon by default instead of returning possibly wrong results"}}},
    {"19.18", {{"enable_scalar_subquery_optimization", false, true, "Prevent scalar subqueries from (de)serializing large scalar values and possibly avoid running the same subquery more than once"}}},
    {"19.14", {{"any_join_distinct_right_table_keys", true, false, "Disable ANY RIGHT and ANY FULL JOINs by default to avoid inconsistency"}}},
    {"19.12", {{"input_format_defaults_for_omitted_fields", false, true, "Enable calculation of complex default expressions for omitted fields for some input formats, because it should be the expected behaviour"}}},
    {"19.5", {{"max_partitions_per_insert_block", 0, 100, "Add a limit for the number of partitions in one block"}}},
    {"18.12.17", {{"enable_optimize_predicate_expression", 0, 1, "Optimize predicates to subqueries by default"}}},
};

}<|MERGE_RESOLUTION|>--- conflicted
+++ resolved
@@ -85,11 +85,8 @@
 static std::map<ClickHouseVersion, SettingsChangesHistory::SettingsChanges> settings_changes_history =
 {
     {"24.2", {
-<<<<<<< HEAD
               {"output_format_values_escape_quote_with_quote", false, false, "If true escape ' with '', otherwise quoted with \\'"},
-=======
               {"input_format_try_infer_exponent_floats", true, false, "Don't infer floats in exponential notation by default"},
->>>>>>> f10a8868
               {"async_insert_max_data_size", 1000000, 10485760, "The previous value appeared to be too small."},
               {"async_insert_poll_timeout_ms", 10, 10, "Timeout in milliseconds for polling data from asynchronous insert queue"},
               {"async_insert_use_adaptive_busy_timeout", true, true, "Use adaptive asynchronous insert timeout"},
