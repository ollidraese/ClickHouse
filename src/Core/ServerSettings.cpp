#include <Access/AccessControl.h>
#include <Columns/IColumn.h>
#include <Core/BaseSettings.h>
#include <Core/BaseSettingsFwdMacrosImpl.h>
#include <Core/ServerSettings.h>
#include <IO/MMappedFileCache.h>
#include <IO/UncompressedCache.h>
#include <IO/SharedThreadPools.h>
#include <Interpreters/Context.h>
#include <Interpreters/ProcessList.h>
#include <Storages/MarkCache.h>
#include <Storages/MergeTree/MergeTreeBackgroundExecutor.h>
#include <Storages/System/ServerSettingColumnsParams.h>
#include <Common/Config/ConfigReloader.h>
#include <Common/MemoryTracker.h>

#include <Poco/Util/AbstractConfiguration.h>


namespace CurrentMetrics
{
extern const Metric BackgroundSchedulePoolSize;
extern const Metric BackgroundBufferFlushSchedulePoolSize;
extern const Metric BackgroundDistributedSchedulePoolSize;
extern const Metric BackgroundMessageBrokerSchedulePoolSize;
}

namespace DB
{

// clang-format off

#define LIST_OF_SERVER_SETTINGS(DECLARE, ALIAS) \
    DECLARE(UInt64, dictionary_background_reconnect_interval, 1000, "Interval in milliseconds for reconnection attempts of failed MySQL and Postgres dictionaries having `background_reconnect` enabled.", 0) \
    DECLARE(Bool, show_addresses_in_stack_traces, true, R"(If it is set true will show addresses in stack traces)", 0) \
    DECLARE(Bool, shutdown_wait_unfinished_queries, false, R"(If set true ClickHouse will wait for running queries finish before shutdown.)", 0) \
    DECLARE(UInt64, shutdown_wait_unfinished, 5, R"(Delay in seconds to wait for unfinished queries)", 0) \
    DECLARE(UInt64, max_thread_pool_size, 10000, R"(
    ClickHouse uses threads from the Global Thread pool to process queries. If there is no idle thread to process a query, then a new thread is created in the pool. `max_thread_pool_size` limits the maximum number of threads in the pool.

    **Example**

    ``` xml
    <max_thread_pool_size>12000</max_thread_pool_size>
    ```
    )", 0) \
    DECLARE(UInt64, max_thread_pool_free_size, 1000, R"(
    If the number of **idle** threads in the Global Thread pool is greater than [`max_thread_pool_free_size`](/operations/server-configuration-parameters/settings#max_thread_pool_free_size), then ClickHouse releases resources occupied by some threads and the pool size is decreased. Threads can be created again if necessary.

    **Example**

    ``` xml
    <max_thread_pool_free_size>1200</max_thread_pool_free_size>
    ```
    )", 0) \
    DECLARE(UInt64, thread_pool_queue_size, 10000, R"(
    The maximum number of jobs that can be scheduled on the Global Thread pool. Increasing queue size leads to larger memory usage. It is recommended to keep this value equal to [`max_thread_pool_size`](/operations/server-configuration-parameters/settings#max_thread_pool_size).

    :::note
    A value of `0` means unlimited.
    :::

    **Example**

    ``` xml
    <thread_pool_queue_size>12000</thread_pool_queue_size>
    ```
    )", 0) \
    DECLARE(UInt64, max_io_thread_pool_size, 100, R"(
    ClickHouse uses threads from the IO Thread pool to do some IO operations (e.g. to interact with S3). `max_io_thread_pool_size` limits the maximum number of threads in the pool.
    )", 0) \
    DECLARE(UInt64, max_io_thread_pool_free_size, 0, R"(
    If the number of **idle** threads in the IO Thread pool exceeds `max_io_thread_pool_free_size`, ClickHouse will release resources occupied by idling threads and decrease the pool size. Threads can be created again if necessary.
    )", 0) \
    DECLARE(UInt64, io_thread_pool_queue_size, 10000, R"(
    The maximum number of jobs that can be scheduled on the IO Thread pool.

    :::note
    A value of `0` means unlimited.
    :::
    )", 0) \
    DECLARE(UInt64, max_prefixes_deserialization_thread_pool_size, 100, R"(
    ClickHouse uses threads from the prefixes deserialization Thread pool for parallel reading of metadata of columns and subcolumns from file prefixes in Wide parts in MergeTree. `max_prefixes_deserialization_thread_pool_size` limits the maximum number of threads in the pool.
    )", 0) \
    DECLARE(UInt64, max_prefixes_deserialization_thread_pool_free_size, 0, R"(
    If the number of **idle** threads in the prefixes deserialization Thread pool exceeds `max_prefixes_deserialization_thread_pool_free_size`, ClickHouse will release resources occupied by idling threads and decrease the pool size. Threads can be created again if necessary.
    )", 0) \
    DECLARE(UInt64, prefixes_deserialization_thread_pool_thread_pool_queue_size, 10000, R"(
    The maximum number of jobs that can be scheduled on the prefixes deserialization Thread pool.

    :::note
    A value of `0` means unlimited.
    :::
    )", 0) \
    DECLARE(UInt64, max_fetch_partition_thread_pool_size, 64, R"(The number of threads for ALTER TABLE FETCH PARTITION.)", 0) \
    DECLARE(UInt64, max_active_parts_loading_thread_pool_size, 64, R"(The number of threads to load active set of data parts (Active ones) at startup.)", 0) \
    DECLARE(UInt64, max_outdated_parts_loading_thread_pool_size, 32, R"(The number of threads to load inactive set of data parts (Outdated ones) at startup.)", 0) \
    DECLARE(UInt64, max_unexpected_parts_loading_thread_pool_size, 8, R"(The number of threads to load inactive set of data parts (Unexpected ones) at startup.)", 0) \
    DECLARE(UInt64, max_parts_cleaning_thread_pool_size, 128, R"(The number of threads for concurrent removal of inactive data parts.)", 0) \
    DECLARE(UInt64, max_mutations_bandwidth_for_server, 0, R"(The maximum read speed of all mutations on server in bytes per second. Zero means unlimited.)", 0) \
    DECLARE(UInt64, max_merges_bandwidth_for_server, 0, R"(The maximum read speed of all merges on server in bytes per second. Zero means unlimited.)", 0) \
    DECLARE(UInt64, max_replicated_fetches_network_bandwidth_for_server, 0, R"(The maximum speed of data exchange over the network in bytes per second for replicated fetches. Zero means unlimited.)", 0) \
    DECLARE(UInt64, max_replicated_sends_network_bandwidth_for_server, 0, R"(The maximum speed of data exchange over the network in bytes per second for replicated sends. Zero means unlimited.)", 0) \
    DECLARE(UInt64, max_remote_read_network_bandwidth_for_server, 0, R"(
    The maximum speed of data exchange over the network in bytes per second for read.

    :::note
    A value of `0` (default) means unlimited.
    :::
    )", 0) \
    DECLARE(UInt64, max_remote_write_network_bandwidth_for_server, 0, R"(
    The maximum speed of data exchange over the network in bytes per second for write.

    :::note
    A value of `0` (default) means unlimited.
    :::
    )", 0) \
    DECLARE(UInt64, max_local_read_bandwidth_for_server, 0, R"(
    The maximum speed of local reads in bytes per second.

    :::note
    A value of `0` means unlimited.
    :::
    )", 0) \
    DECLARE(UInt64, max_local_write_bandwidth_for_server, 0, R"(
    The maximum speed of local writes in bytes per seconds.

    :::note
    A value of `0` means unlimited.
    :::
    )", 0) \
    DECLARE(UInt64, max_backups_io_thread_pool_size, 1000, R"(ClickHouse uses threads from the Backups IO Thread pool to do S3 backup IO operations. `max_backups_io_thread_pool_size` limits the maximum number of threads in the pool.)", 0) \
    DECLARE(UInt64, max_backups_io_thread_pool_free_size, 0, R"(If the number of **idle** threads in the Backups IO Thread pool exceeds `max_backup_io_thread_pool_free_size`, ClickHouse will release resources occupied by idling threads and decrease the pool size. Threads can be created again if necessary.)", 0) \
    DECLARE(UInt64, backups_io_thread_pool_queue_size, 0, R"(
    The maximum number of jobs that can be scheduled on the Backups IO Thread pool. It is recommended to keep this queue unlimited due to the current S3 backup logic.

    :::note
    A value of `0` (default) means unlimited.
    :::
    )", 0) \
    DECLARE(UInt64, backup_threads, 16, R"(The maximum number of threads to execute `BACKUP` requests.)", 0) \
    DECLARE(UInt64, max_backup_bandwidth_for_server, 0, R"(The maximum read speed in bytes per second for all backups on server. Zero means unlimited.)", 0) \
    DECLARE(UInt64, restore_threads, 16, R"(The maximum number of threads to execute RESTORE requests.)", 0) \
    DECLARE(Bool, shutdown_wait_backups_and_restores, true, R"(If set to true ClickHouse will wait for running backups and restores to finish before shutdown.)", 0) \
    DECLARE(Double, cannot_allocate_thread_fault_injection_probability, 0, R"(For testing purposes.)", 0) \
    DECLARE(Int32, max_connections, 4096, R"(Max server connections.)", 0) \
    DECLARE(UInt32, asynchronous_metrics_update_period_s, 1, R"(Period in seconds for updating asynchronous metrics.)", 0) \
    DECLARE(Bool, asynchronous_metrics_enable_heavy_metrics, false, R"(Enable the calculation of heavy asynchronous metrics.)", 0) \
    DECLARE(UInt32, asynchronous_heavy_metrics_update_period_s, 120, R"(Period in seconds for updating heavy asynchronous metrics.)", 0) \
    DECLARE(String, default_database, "default", R"(The default database name.)", 0) \
    DECLARE(String, tmp_policy, "", R"(
    Policy for storage with temporary data. For more information see the [MergeTree Table Engine](/engines/table-engines/mergetree-family/mergetree) documentation.

    :::note
    - Only one option can be used to configure temporary data storage: `tmp_path` ,`tmp_policy`, `temporary_data_in_cache`.
    - `move_factor`, `keep_free_space_bytes`,`max_data_part_size_bytes` and are ignored.
    - Policy should have exactly *one volume* with *local* disks.
    :::

    **Example**

    When `/disk1` is full, temporary data will be stored on `/disk2`.

    ```xml
    <clickhouse>
    <storage_configuration>
        <disks>
            <disk1>
                <path>/disk1/</path>
            </disk1>
            <disk2>
                <path>/disk2/</path>
            </disk2>
        </disks>

        <policies>
            <!-- highlight-start -->
            <tmp_two_disks>
                <volumes>
                    <main>
                        <disk>disk1</disk>
                        <disk>disk2</disk>
                    </main>
                </volumes>
            </tmp_two_disks>
            <!-- highlight-end -->
        </policies>
    </storage_configuration>

    <!-- highlight-start -->
    <tmp_policy>tmp_two_disks</tmp_policy>
    <!-- highlight-end -->
    </clickhouse>
    ```
    )", 0) \
    DECLARE(UInt64, max_temporary_data_on_disk_size, 0, R"(
    The maximum amount of storage that could be used for external aggregation, joins or sorting.
    Queries that exceed this limit will fail with an exception.

    :::note
    A value of `0` means unlimited.
    :::

    See also:
    - [`max_temporary_data_on_disk_size_for_user`](/operations/settings/settings#max_temporary_data_on_disk_size_for_user)
    - [`max_temporary_data_on_disk_size_for_query`](/operations/settings/settings#max_temporary_data_on_disk_size_for_query)
    )", 0) \
    DECLARE(String, temporary_data_in_cache, "", R"(
    With this option, temporary data will be stored in the cache for the particular disk.
    In this section, you should specify the disk name with the type `cache`.
    In that case, the cache and temporary data will share the same space, and the disk cache can be evicted to create temporary data.

    :::note
    Only one option can be used to configure temporary data storage: `tmp_path` ,`tmp_policy`, `temporary_data_in_cache`.
    :::

    **Example**

    Both the cache for `local_disk`, and temporary data will be stored in `/tiny_local_cache` on the filesystem, managed by `tiny_local_cache`.

    ```xml
    <clickhouse>
    <storage_configuration>
        <disks>
            <local_disk>
                <type>local</type>
                <path>/local_disk/</path>
            </local_disk>

            <!-- highlight-start -->
            <tiny_local_cache>
                <type>cache</type>
                <disk>local_disk</disk>
                <path>/tiny_local_cache/</path>
                <max_size_rows>10M</max_size_rows>
                <max_file_segment_size>1M</max_file_segment_size>
                <cache_on_write_operations>1</cache_on_write_operations>
            </tiny_local_cache>
            <!-- highlight-end -->
        </disks>
    </storage_configuration>

    <!-- highlight-start -->
    <temporary_data_in_cache>tiny_local_cache</temporary_data_in_cache>
    <!-- highlight-end -->
    </clickhouse>
    ```
    )", 0) \
    DECLARE(UInt64, aggregate_function_group_array_max_element_size, 0xFFFFFF, R"(Max array element size in bytes for groupArray function. This limit is checked at serialization and help to avoid large state size.)", 0) \
    DECLARE(GroupArrayActionWhenLimitReached, aggregate_function_group_array_action_when_limit_is_reached, GroupArrayActionWhenLimitReached::THROW, R"(Action to execute when max array element size is exceeded in groupArray: `throw` exception, or `discard` extra values)", 0) \
    DECLARE(UInt64, max_server_memory_usage, 0, R"(
    The maximum amount of memory the server is allowed to use, expressed in bytes.

    :::note
    The maximum memory consumption of the server is further restricted by setting `max_server_memory_usage_to_ram_ratio`.
    :::

    As a special case, a value of `0` (default) means the server may consume all available memory (excluding further restrictions imposed by `max_server_memory_usage_to_ram_ratio`).
    )", 0) \
    DECLARE(Double, max_server_memory_usage_to_ram_ratio, 0.9, R"(
    The maximum amount of memory the server is allowed to use, expressed as a ratio to all available memory.
    For example, a value of `0.9` (default) means that the server may consume 90% of the available memory.

    :::note
    The maximum memory consumption of the server is further restricted by setting `max_server_memory_usage`.
    :::
    )", 0) \
    DECLARE(UInt64, merges_mutations_memory_usage_soft_limit, 0, R"(
    Sets the limit on how much RAM is allowed to use for performing merge and mutation operations.
    If ClickHouse reaches the limit set, it won't schedule any new background merge or mutation operations but will continue to execute already scheduled tasks.

    :::note
    A value of `0` means unlimited.
    :::

    **Example**

    ```xml
    <merges_mutations_memory_usage_soft_limit>0</merges_mutations_memory_usage_soft_limit>
    ```
    )", 0) \
    DECLARE(Double, merges_mutations_memory_usage_to_ram_ratio, 0.5, R"(
    The default `merges_mutations_memory_usage_soft_limit` value is calculated as `memory_amount * merges_mutations_memory_usage_to_ram_ratio`.

    **See also:**

    - [max_memory_usage](/operations/settings/settings#max_memory_usage)
    - [merges_mutations_memory_usage_soft_limit](/operations/server-configuration-parameters/settings#merges_mutations_memory_usage_soft_limit)
    )", 0) \
    DECLARE(Bool, allow_use_jemalloc_memory, true, R"(Allows to use jemalloc memory.)", 0) \
    DECLARE(UInt64, cgroups_memory_usage_observer_wait_time, 15, R"(
    Interval in seconds during which the server's maximum allowed memory consumption is adjusted by the corresponding threshold in cgroups.

    To disable the cgroup observer, set this value to `0`.

    see settings:
    - [`cgroup_memory_watcher_hard_limit_ratio`](/operations/server-configuration-parameters/settings#cgroup_memory_watcher_hard_limit_ratio)
    - [`cgroup_memory_watcher_soft_limit_ratio`](/operations/server-configuration-parameters/settings#cgroup_memory_watcher_soft_limit_ratio).
    )", 0) \
    DECLARE(Double, cgroup_memory_watcher_hard_limit_ratio, 0.95, R"(
    Specifies the "hard" threshold of the memory consumption of the server process according to cgroups after which the server's
    maximum memory consumption is adjusted to the threshold value.

    See settings:
    - [`cgroups_memory_usage_observer_wait_time`](/operations/server-configuration-parameters/settings#cgroups_memory_usage_observer_wait_time)
    - [`cgroup_memory_watcher_soft_limit_ratio`](/operations/server-configuration-parameters/settings#cgroup_memory_watcher_soft_limit_ratio)
    )", 0) \
    DECLARE(Double, cgroup_memory_watcher_soft_limit_ratio, 0.9, R"(
    Specifies the "soft" threshold of the memory consumption of the server process according to cgroups after which arenas in
    jemalloc are purged.

    See settings:
    - [`cgroups_memory_usage_observer_wait_time`](/operations/server-configuration-parameters/settings#cgroups_memory_usage_observer_wait_time)
    - [`cgroup_memory_watcher_hard_limit_ratio`](/operations/server-configuration-parameters/settings#cgroup_memory_watcher_hard_limit_ratio)
    )", 0) \
    DECLARE(UInt64, async_insert_threads, 16, R"(Maximum number of threads to actually parse and insert data in background. Zero means asynchronous mode is disabled)", 0) \
    DECLARE(Bool, async_insert_queue_flush_on_shutdown, true, R"(If true queue of asynchronous inserts is flushed on graceful shutdown)", 0) \
    DECLARE(Bool, ignore_empty_sql_security_in_create_view_query, true, R"(
    If true, ClickHouse doesn't write defaults for empty SQL security statement in `CREATE VIEW` queries.

    :::note
    This setting is only necessary for the migration period and will become obsolete in 24.4
    :::
    )", 0)  \
    DECLARE(UInt64, max_build_vector_similarity_index_thread_pool_size, 16, R"(
    The maximum number of threads to use for building vector indexes.

    :::note
    A value of `0` means all cores.
    :::
    )", 0) \
    \
    /* Database Catalog */ \
    DECLARE(UInt64, database_atomic_delay_before_drop_table_sec, 8 * 60, R"(
    The delay during which a dropped table can be restored using the [`UNDROP`](/sql-reference/statements/undrop.md) statement. If `DROP TABLE` ran with a `SYNC` modifier, the setting is ignored.
    The default for this setting is `480` (8 minutes).
    )", 0) \
    DECLARE(UInt64, database_catalog_unused_dir_hide_timeout_sec, 60 * 60, R"(
    Parameter of a task that cleans up garbage from `store/` directory.
    If some subdirectory is not used by clickhouse-server and this directory was not modified for last
    [`database_catalog_unused_dir_hide_timeout_sec`](/operations/server-configuration-parameters/settings#database_catalog_unused_dir_hide_timeout_sec) seconds, the task will "hide" this directory by
    removing all access rights. It also works for directories that clickhouse-server does not
    expect to see inside `store/`.

    :::note
    A value of `0` means "immediately".
    :::
    )", 0) \
    DECLARE(UInt64, database_catalog_unused_dir_rm_timeout_sec, 30 * 24 * 60 * 60, R"(
    Parameter of a task that cleans up garbage from `store/` directory.
    If some subdirectory is not used by clickhouse-server and it was previously "hidden"
    (see [database_catalog_unused_dir_hide_timeout_sec](/operations/server-configuration-parameters/settings#database_catalog_unused_dir_hide_timeout_sec))
    and this directory was not modified for last
    [`database_catalog_unused_dir_rm_timeout_sec`]/operations/server-configuration-parameters/settings#database_catalog_unused_dir_rm_timeout_sec) seconds, the task will remove this directory.
    It also works for directories that clickhouse-server does not
    expect to see inside `store/`.

    :::note
    A value of `0` means "never". The default value corresponds to 30 days.
    :::
    )", 0) \
    DECLARE(UInt64, database_catalog_unused_dir_cleanup_period_sec, 24 * 60 * 60, R"(
    Parameter of a task that cleans up garbage from `store/` directory.
    Sets scheduling period of the task.

    :::note
    A value of `0` means "never". The default value corresponds to 1 day.
    :::
    )", 0) \
    DECLARE(UInt64, database_catalog_drop_error_cooldown_sec, 5, R"(In case of a failed table drop, ClickHouse will wait for this time-out before retrying the operation.)", 0) \
    DECLARE(UInt64, database_catalog_drop_table_concurrency, 16, R"(The size of the threadpool used for dropping tables.)", 0) \
    \
    \
    DECLARE(UInt64, max_concurrent_queries, 0, R"(
    Limit on total number of concurrently executed queries. Note that limits on `INSERT` and `SELECT` queries, and on the maximum number of queries for users must also be considered.

    See also:
    - [`max_concurrent_insert_queries`](/operations/server-configuration-parameters/settings#max_concurrent_insert_queries)
    - [`max_concurrent_select_queries`](/operations/server-configuration-parameters/settings#max_concurrent_select_queries)
    - [`max_concurrent_queries_for_all_users`](/operations/settings/settings#max_concurrent_queries_for_all_users)

    :::note

    A value of `0` (default) means unlimited.

    This setting can be modified at runtime and will take effect immediately. Queries that are already running will remain unchanged.
    :::
    )", 0) \
    DECLARE(UInt64, max_concurrent_insert_queries, 0, R"(
    Limit on total number of concurrent insert queries.

    :::note

    A value of `0` (default) means unlimited.

    This setting can be modified at runtime and will take effect immediately. Queries that are already running will remain unchanged.
    :::
    )", 0) \
    DECLARE(UInt64, max_concurrent_select_queries, 0, R"(
    Limit on total number of concurrently select queries.

    :::note

    A value of `0` (default) means unlimited.

    This setting can be modified at runtime and will take effect immediately. Queries that are already running will remain unchanged.
    :::
    )", 0) \
    DECLARE(UInt64, max_waiting_queries, 0, R"(
    Limit on total number of concurrently waiting queries.
    Execution of a waiting query is blocked while required tables are loading asynchronously (see [`async_load_databases`](/operations/server-configuration-parameters/settings#async_load_databases).

    :::note
    Waiting queries are not counted when limits controlled by the following settings are checked:

    - [`max_concurrent_queries`](/operations/server-configuration-parameters/settings#max_concurrent_queries)
    - [`max_concurrent_insert_queries`](/operations/server-configuration-parameters/settings#max_concurrent_insert_queries)
    - [`max_concurrent_select_queries`](/operations/server-configuration-parameters/settings#max_concurrent_select_queries)
    - [`max_concurrent_queries_for_user`](/operations/settings/settings#max_concurrent_queries_for_user)
    - [`max_concurrent_queries_for_all_users`](/operations/settings/settings#max_concurrent_queries_for_all_users)

    This correction is done to avoid hitting these limits just after server startup.
    :::

    :::note

    A value of `0` (default) means unlimited.

    This setting can be modified at runtime and will take effect immediately. Queries that are already running will remain unchanged.
    :::
    )", 0) \
    \
    DECLARE(Double, cache_size_to_ram_max_ratio, 0.5, R"(Set cache size to RAM max ratio. Allows lowering the cache size on low-memory systems.)", 0) \
    DECLARE(String, uncompressed_cache_policy, DEFAULT_UNCOMPRESSED_CACHE_POLICY, R"(Uncompressed cache policy name.)", 0) \
    DECLARE(UInt64, uncompressed_cache_size, DEFAULT_UNCOMPRESSED_CACHE_MAX_SIZE, R"(
    Cache size (in bytes) for uncompressed data used by table engines from the MergeTree family.

    There is one shared cache for the server. Memory is allocated on demand. The cache is used if the option use_uncompressed_cache is enabled.

    The uncompressed cache is advantageous for very short queries in individual cases.

    :::note
    A value of `0` means disabled.

    This setting can be modified at runtime and will take effect immediately.
    :::
    )", 0) \
    DECLARE(Double, uncompressed_cache_size_ratio, DEFAULT_UNCOMPRESSED_CACHE_SIZE_RATIO, R"(The size of the protected queue in the uncompressed cache relative to the cache's total size.)", 0) \
    DECLARE(String, mark_cache_policy, DEFAULT_MARK_CACHE_POLICY, R"(Mark cache policy name.)", 0) \
    DECLARE(UInt64, mark_cache_size, DEFAULT_MARK_CACHE_MAX_SIZE, R"(
    Maximum size of cache for marks (index of [`MergeTree`](/engines/table-engines/mergetree-family) family of tables).

    :::note
    This setting can be modified at runtime and will take effect immediately.
    :::
    )", 0) \
    DECLARE(Double, mark_cache_size_ratio, DEFAULT_MARK_CACHE_SIZE_RATIO, R"(The size of the protected queue in the mark cache relative to the cache's total size.)", 0) \
    DECLARE(Double, mark_cache_prewarm_ratio, 0.95, R"(The ratio of total size of mark cache to fill during prewarm.)", 0) \
    DECLARE(String, primary_index_cache_policy, DEFAULT_PRIMARY_INDEX_CACHE_POLICY, R"(Primary index cache policy name.)", 0) \
    DECLARE(UInt64, primary_index_cache_size, DEFAULT_PRIMARY_INDEX_CACHE_MAX_SIZE, R"(Size of cache for primary index (index of MergeTree family of tables).)", 0) \
    DECLARE(Double, primary_index_cache_size_ratio, DEFAULT_PRIMARY_INDEX_CACHE_SIZE_RATIO, R"(The size of the protected queue in the primary index cache relative to the cache's total size.)", 0) \
    DECLARE(Double, primary_index_cache_prewarm_ratio, 0.95, R"(The ratio of total size of mark cache to fill during prewarm.)", 0) \
<<<<<<< HEAD
    DECLARE(String, skipping_index_cache_policy, DEFAULT_SKIPPING_INDEX_CACHE_POLICY, "Skipping index cache policy name.", 0) \
    DECLARE(UInt64, skipping_index_cache_size, DEFAULT_SKIPPING_INDEX_CACHE_MAX_SIZE, "Size of cache for secondary index in bytes. Zero means disabled.", 0) \
    DECLARE(UInt64, skipping_index_cache_max_entries, DEFAULT_SKIPPING_INDEX_CACHE_MAX_ENTRIES, "Size of cache for secondary index in entries. Zero means disabled.", 0) \
    DECLARE(Double, skipping_index_cache_size_ratio, DEFAULT_SKIPPING_INDEX_CACHE_SIZE_RATIO, "The size of the protected queue (in case of SLRU policy) in the skipping index cache relative to the cache's total size.", 0) \
    DECLARE(String, datalake_metadata_cache_policy, DEFAULT_DATALAKE_METADATA_CACHE_POLICY, "DataLake metadata cache policy name.", 0) \
    DECLARE(UInt64, datalake_metadata_cache_size, DEFAULT_DATALAKE_METADATA_CACHE_MAX_SIZE, "Size of cache for datalake metadata in bytes. Zero means disabled.", 0) \
    DECLARE(UInt64, datalake_metadata_cache_max_entries, DEFAULT_DATALAKE_METADATA_CACHE_MAX_ENTRIES, "Size of cache for datalake metadata in entries. Zero means disabled.", 0) \
    DECLARE(Double, datalake_metadata_cache_size_ratio, DEFAULT_DATALAKE_METADATA_CACHE_SIZE_RATIO, "The size of the protected queue (in case of SLRU policy) in the datalake metadata cache relative to the cache's total size.", 0) \
=======
>>>>>>> 1aec2d50
    DECLARE(String, index_uncompressed_cache_policy, DEFAULT_INDEX_UNCOMPRESSED_CACHE_POLICY, R"(Secondary index uncompressed cache policy name.)", 0) \
    DECLARE(UInt64, index_uncompressed_cache_size, DEFAULT_INDEX_UNCOMPRESSED_CACHE_MAX_SIZE, R"(
    Size of cache for uncompressed blocks of `MergeTree` indices.

    :::note
    A value of `0` means disabled.

    This setting can be modified at runtime and will take effect immediately.
    :::
    )", 0) \
    DECLARE(Double, index_uncompressed_cache_size_ratio, DEFAULT_INDEX_UNCOMPRESSED_CACHE_SIZE_RATIO, R"(The size of the protected queue in the secondary index uncompressed cache relative to the cache's total size.)", 0) \
    DECLARE(String, index_mark_cache_policy, DEFAULT_INDEX_MARK_CACHE_POLICY, R"(Secondary index mark cache policy name.)", 0) \
    DECLARE(UInt64, index_mark_cache_size, DEFAULT_INDEX_MARK_CACHE_MAX_SIZE, R"(
    Size of cache for index marks.

    :::note

    A value of `0` means disabled.

    This setting can be modified at runtime and will take effect immediately.
    :::
    )", 0) \
    DECLARE(Double, index_mark_cache_size_ratio, DEFAULT_INDEX_MARK_CACHE_SIZE_RATIO, R"(The size of the protected queue (in case of SLRU policy) in the secondary index mark cache relative to the cache's total size.)", 0) \
    DECLARE(UInt64, page_cache_block_size, 1 << 20, "Size of file chunks to store in the userspace page cache, in bytes. All reads that go through the cache will be rounded up to a multiple of this size.", 0) \
    DECLARE(UInt64, page_cache_history_window_ms, 1000, "Delay before freed memory can be used by userspace page cache.", 0) \
    DECLARE(String, page_cache_policy, DEFAULT_PAGE_CACHE_POLICY, "Userspace page cache policy name.", 0) \
    DECLARE(Double, page_cache_size_ratio, DEFAULT_PAGE_CACHE_SIZE_RATIO, "The size of the protected queue in the userspace page cache relative to the cache's total size.", 0) \
    DECLARE(UInt64, page_cache_min_size, DEFAULT_PAGE_CACHE_MIN_SIZE, "Minimum size of the userspace page cache.", 0) \
    DECLARE(UInt64, page_cache_max_size, DEFAULT_PAGE_CACHE_MAX_SIZE, "Maximum size of the userspace page cache. Set to 0 to disable the cache. If greater than page_cache_min_size, the cache size will be continuously adjusted within this range, to use most of the available memory while keeping the total memory usage below the limit (max_server_memory_usage[_to_ram_ratio]).", 0) \
    DECLARE(Double, page_cache_free_memory_ratio, 0.15, "Fraction of the memory limit to keep free from the userspace page cache. Analogous to Linux min_free_kbytes setting.", 0) \
    DECLARE(UInt64, page_cache_lookahead_blocks, 16, "On userspace page cache miss, read up to this many consecutive blocks (page_cache_block_size) at once from the underlying storage, if they're also not in the cache.", 0) \
    DECLARE(UInt64, mmap_cache_size, DEFAULT_MMAP_CACHE_MAX_SIZE, R"(
    Sets the cache size (in bytes) for mapped files. This setting allows avoiding frequent open/close calls (which are very expensive due to consequent page faults), and to reuse mappings from several threads and queries. The setting value is the number of mapped regions (usually equal to the number of mapped files).

    The amount of data in mapped files can be monitored in the following system tables with the following metrics:

    | System Table                                                                                                                                                                                                                                                                                                                                                       | Metric                                                                                                   |
    |--------------------------------------------------------------------------------------------------------------------------------------------------------------------------------------------------------------------------------------------------------------------------------------------------------------------------------------------------------------------|----------------------------------------------------------------------------------------------------------|
    | [`system.metrics`](/operations/system-tables/metrics) and [`system.metric_log`](/operations/system-tables/metric_log)                                                                                                                                                                                                                              | `MMappedFiles` and `MMappedFileBytes`                                                                    |
    | [`system.asynchronous_metrics_log`](/operations/system-tables/asynchronous_metric_log)                                                                                                                                                                                                                                                                     | `MMapCacheCells`                                                                                         |
    | [`system.events`](/operations/system-tables/events), [`system.processes`](/operations/system-tables/processes), [`system.query_log`](/operations/system-tables/query_log), [`system.query_thread_log`](/operations/system-tables/query_thread_log), [`system.query_views_log`](/operations/system-tables/query_views_log)  | `CreatedReadBufferMMap`, `CreatedReadBufferMMapFailed`, `MMappedFileCacheHits`, `MMappedFileCacheMisses` |

    :::note
    The amount of data in mapped files does not consume memory directly and is not accounted for in query or server memory usage — because this memory can be discarded similar to the OS page cache. The cache is dropped (the files are closed) automatically on the removal of old parts in tables of the MergeTree family, also it can be dropped manually by the `SYSTEM DROP MMAP CACHE` query.

    This setting can be modified at runtime and will take effect immediately.
    :::
    )", 0) \
    DECLARE(UInt64, compiled_expression_cache_size, DEFAULT_COMPILED_EXPRESSION_CACHE_MAX_SIZE, R"(Sets the cache size (in bytes) for [compiled expressions](../../operations/caches.md).)", 0) \
    DECLARE(UInt64, compiled_expression_cache_elements_size, DEFAULT_COMPILED_EXPRESSION_CACHE_MAX_ENTRIES, R"(Sets the cache size (in elements) for [compiled expressions](../../operations/caches.md).)", 0) \
    DECLARE(String, query_condition_cache_policy, DEFAULT_QUERY_CONDITION_CACHE_POLICY, "Query condition cache policy name.", 0) \
    DECLARE(UInt64, query_condition_cache_size, DEFAULT_QUERY_CONDITION_CACHE_MAX_SIZE, R"(
    Maximum size of the query condition cache.
    :::note
    This setting can be modified at runtime and will take effect immediately.
    :::
    )", 0) \
    DECLARE(Double, query_condition_cache_size_ratio, DEFAULT_QUERY_CONDITION_CACHE_SIZE_RATIO, "The size of the protected queue in the query condition cache relative to the cache's total size.", 0) \
    \
    DECLARE(Bool, disable_internal_dns_cache, false, "Disable internal DNS caching at all.", 0) \
    DECLARE(UInt64, dns_cache_max_entries, 10000, R"(Internal DNS cache max entries.)", 0) \
    DECLARE(Int32, dns_cache_update_period, 15, "Internal DNS cache update period in seconds.", 0) \
    DECLARE(UInt32, dns_max_consecutive_failures, 10, "Max DNS resolve failures of a hostname before dropping the hostname from ClickHouse DNS cache.", 0) \
    DECLARE(Bool, dns_allow_resolve_names_to_ipv4, true, "Allows resolve names to ipv4 addresses.", 0) \
    DECLARE(Bool, dns_allow_resolve_names_to_ipv6, true, "Allows resolve names to ipv6 addresses.", 0) \
    \
    DECLARE(UInt64, max_table_size_to_drop, 50000000000lu, R"(
    Restriction on deleting tables.

    If the size of a [MergeTree](../../engines/table-engines/mergetree-family/mergetree.md) table exceeds `max_table_size_to_drop` (in bytes), you can't delete it using a [`DROP`](../../sql-reference/statements/drop.md) query or [`TRUNCATE`](../../sql-reference/statements/truncate.md) query.

    :::note
    A value of `0` means that you can delete all tables without any restrictions.

    This setting does not require a restart of the ClickHouse server to apply. Another way to disable the restriction is to create the `<clickhouse-path>/flags/force_drop_table` file.
    :::

    **Example**

    ``` xml
    <max_table_size_to_drop>0</max_table_size_to_drop>
    ```
    )", 0) \
    DECLARE(UInt64, max_partition_size_to_drop, 50000000000lu, R"(
    Restriction on dropping partitions.

    If the size of a [MergeTree](../../engines/table-engines/mergetree-family/mergetree.md) table exceeds [`max_partition_size_to_drop`](/operations/settings/settings#max_partition_size_to_drop) (in bytes), you can't drop a partition using a [DROP PARTITION](../../sql-reference/statements/alter/partition.md#drop-partitionpart) query.
    This setting does not require a restart of the ClickHouse server to apply. Another way to disable the restriction is to create the `<clickhouse-path>/flags/force_drop_table` file.

    :::note
    The value `0` means that you can drop partitions without any restrictions.

    This limitation does not restrict drop table and truncate table, see [max_table_size_to_drop](/operations/settings/settings#max_table_size_to_drop)
    :::

    **Example**

    ``` xml
    <max_partition_size_to_drop>0</max_partition_size_to_drop>
    ```
    )", 0) \
    DECLARE(UInt64, max_table_num_to_warn, 5000lu, R"(
    If the number of attached tables exceeds the specified value, clickhouse server will add warning messages to `system.warnings` table.

    **Example**

    ``` xml
    <max_table_num_to_warn>400</max_table_num_to_warn>
    ```
    )", 0) \
    DECLARE(UInt64, max_pending_mutations_to_warn, 500lu, R"(
    If the number of pending mutations exceeds the specified value, clickhouse server will add warning messages to `system.warnings` table.

    **Example**

    ``` xml
    <max_pending_mutations_to_warn>400</max_pending_mutations_to_warn>
    ```
    )", 0) \
    DECLARE(UInt64, max_view_num_to_warn, 10000lu, R"(
    If the number of attached views exceeds the specified value, clickhouse server will add warning messages to `system.warnings` table.

    **Example**

    ``` xml
    <max_view_num_to_warn>400</max_view_num_to_warn>
    ```
    )", 0) \
    DECLARE(UInt64, max_dictionary_num_to_warn, 1000lu, R"(
    If the number of attached dictionaries exceeds the specified value, clickhouse server will add warning messages to `system.warnings` table.

    **Example**

    ``` xml
    <max_dictionary_num_to_warn>400</max_dictionary_num_to_warn>
    ```
    )", 0) \
    DECLARE(UInt64, max_database_num_to_warn, 1000lu, R"(
    If the number of attached databases exceeds the specified value, clickhouse server will add warning messages to `system.warnings` table.

    **Example**

    ``` xml
    <max_database_num_to_warn>50</max_database_num_to_warn>
    ```
    )", 0) \
    DECLARE(UInt64, max_part_num_to_warn, 100000lu, R"(
    If the number of active parts exceeds the specified value, clickhouse server will add warning messages to `system.warnings` table.

    **Example**

    ``` xml
    <max_part_num_to_warn>400</max_part_num_to_warn>
    ```
    )", 0) \
    DECLARE(UInt64, max_table_num_to_throw, 0lu, R"(
    If number of tables is greater than this value, server will throw an exception.

    The following tables are not counted:
    - view
    - remote
    - dictionary
    - system

    Only counts tables for database engines:
    - Atomic
    - Ordinary
    - Replicated
    - Lazy

    :::note
    A value of `0` means no limitation.
    :::

    **Example**
    ```xml
    <max_table_num_to_throw>400</max_table_num_to_throw>
    ```
    )", 0) \
    DECLARE(UInt64, max_replicated_table_num_to_throw, 0lu, R"(
    If the number of replicated tables is greater than this value, the server will throw an exception.

    Only counts tables for database engines:
    - Atomic
    - Ordinary
    - Replicated
    - Lazy

    :::note
    A value of `0` means no limitation.
    :::

    **Example**
    ```xml
    <max_replicated_table_num_to_throw>400</max_replicated_table_num_to_throw>
    ```
    )", 0) \
    DECLARE(UInt64, max_dictionary_num_to_throw, 0lu, R"(
    If the number of dictionaries is greater than this value, the server will throw an exception.

    Only counts tables for database engines:
    - Atomic
    - Ordinary
    - Replicated
    - Lazy

    :::note
    A value of `0` means no limitation.
    :::

    **Example**
    ```xml
    <max_dictionary_num_to_throw>400</max_dictionary_num_to_throw>
    ```
    )", 0) \
    DECLARE(UInt64, max_view_num_to_throw, 0lu, R"(
    If the number of views is greater than this value, the server will throw an exception.

    Only counts tables for database engines:
    - Atomic
    - Ordinary
    - Replicated
    - Lazy

    :::note
    A value of `0` means no limitation.
    :::

    **Example**
    ```xml
    <max_view_num_to_throw>400</max_view_num_to_throw>
    ```
    )", 0) \
    DECLARE(UInt64, max_database_num_to_throw, 0lu, R"(If number of databases is greater than this value, server will throw an exception. 0 means no limitation.)", 0) \
    DECLARE(UInt64, max_authentication_methods_per_user, 100, R"(
    The maximum number of authentication methods a user can be created with or altered to.
    Changing this setting does not affect existing users. Create/alter authentication-related queries will fail if they exceed the limit specified in this setting.
    Non authentication create/alter queries will succeed.

    :::note
    A value of `0` means unlimited.
    :::
    )", 0) \
    DECLARE(UInt64, concurrent_threads_soft_limit_num, 0, R"(
    The maximum number of query processing threads, excluding threads for retrieving data from remote servers, allowed to run all queries. This is not a hard limit. In case if the limit is reached the query will still get at least one thread to run. Query can upscale to desired number of threads during execution if more threads become available.

    :::note
    A value of `0` (default) means unlimited.
    :::
    )", 0) \
    DECLARE(UInt64, concurrent_threads_soft_limit_ratio_to_cores, 0, "Same as concurrent_threads_soft_limit_num, but with ratio to cores.", 0) \
    DECLARE(String, concurrent_threads_scheduler, "round_robin", R"(
    The policy on how to perform a scheduling of CPU slots in Concurrency Control. Algorithm used to govern how limited number `concurrent_threads_soft_limit` of CPU slots are distributed among concurrent queries. Scheduler may be changed at runtime without server restart.

    Possible values:

    - `round_robin` — Every query with setting `use_concurrency_control` = 1 allocates up to `max_threads` CPU slots. One slot per thread. On contention CPU slot are granted to queries using round-robin. Note that the first slot is granted unconditionally, which could lead to unfairness and increased latency of queries having high `max_threads` in presence of high number of queries with `max_threads` = 1.
    - `fair_round_robin` — Every query with setting `use_concurrency_control` = 1 allocates up to `max_threads - 1` CPU slots. Variation of `round_robin` that does not require a CPU slot for the first thread of every query. This way queries having `max_threads` = 1 do not require any slot and could not unfairly allocate all slots. There are no slots granted unconditionally.
    )", 0) \
    DECLARE(UInt64, background_pool_size, 16, R"(
    Sets the number of threads performing background merges and mutations for tables with MergeTree engines.

    :::note
    - This setting could also be applied at server startup from the `default` profile configuration for backward compatibility at the ClickHouse server start.
    - You can only increase the number of threads at runtime.
    - To lower the number of threads you have to restart the server.
    - By adjusting this setting, you manage CPU and disk load.
    :::

    :::danger
    Smaller pool size utilizes less CPU and disk resources, but background processes advance slower which might eventually impact query performance.
    :::

    Before changing it, please also take a look at related MergeTree settings, such as:
    - [`number_of_free_entries_in_pool_to_lower_max_size_of_merge`](../../operations/settings/merge-tree-settings.md#number-of-free-entries-in-pool-to-lower-max-size-of-merge) .
    - [`number_of_free_entries_in_pool_to_execute_mutation`](../../operations/settings/merge-tree-settings.md#number-of-free-entries-in-pool-to-execute-mutation).

    **Example**

    ```xml
    <background_pool_size>16</background_pool_size>
    ```
    )", 0) \
    DECLARE(Float, background_merges_mutations_concurrency_ratio, 2, R"(
    Sets a ratio between the number of threads and the number of background merges and mutations that can be executed concurrently.

    For example, if the ratio equals to 2 and [`background_pool_size`](/operations/server-configuration-parameters/settings#background_pool_size) is set to 16 then ClickHouse can execute 32 background merges concurrently. This is possible, because background operations could be suspended and postponed. This is needed to give small merges more execution priority.

    :::note
    You can only increase this ratio at runtime. To lower it you have to restart the server.

    As with the [`background_pool_size`](/operations/server-configuration-parameters/settings#background_pool_size) setting [`background_merges_mutations_concurrency_ratio`](/operations/server-configuration-parameters/settings#background_merges_mutations_concurrency_ratio) could be applied from the `default` profile for backward compatibility.
    :::
    )", 0) \
    DECLARE(String, background_merges_mutations_scheduling_policy, "round_robin", R"(
    The policy on how to perform a scheduling for background merges and mutations. Possible values are: `round_robin` and `shortest_task_first`.

    Algorithm used to select next merge or mutation to be executed by background thread pool. Policy may be changed at runtime without server restart.
    Could be applied from the `default` profile for backward compatibility.

    Possible values:

    - `round_robin` — Every concurrent merge and mutation is executed in round-robin order to ensure starvation-free operation. Smaller merges are completed faster than bigger ones just because they have fewer blocks to merge.
    - `shortest_task_first` — Always execute smaller merge or mutation. Merges and mutations are assigned priorities based on their resulting size. Merges with smaller sizes are strictly preferred over bigger ones. This policy ensures the fastest possible merge of small parts but can lead to indefinite starvation of big merges in partitions heavily overloaded by `INSERT`s.
    )", 0) \
    DECLARE(UInt64, background_move_pool_size, 8, R"(The maximum number of threads that will be used for moving data parts to another disk or volume for *MergeTree-engine tables in a background.)", 0) \
    DECLARE(UInt64, background_fetches_pool_size, 16, R"(The maximum number of threads that will be used for fetching data parts from another replica for [*MergeTree-engine](/engines/table-engines/mergetree-family) tables in the background.)", 0) \
    DECLARE(UInt64, background_common_pool_size, 8, R"(The maximum number of threads that will be used for performing a variety of operations (mostly garbage collection) for [*MergeTree-engine](/engines/table-engines/mergetree-family) tables in the background.)", 0) \
    DECLARE(UInt64, background_buffer_flush_schedule_pool_size, 16, R"(The maximum number of threads that will be used for performing flush operations for [Buffer-engine tables](/engines/table-engines/special/buffer) in the background.)", 0) \
    DECLARE(UInt64, background_schedule_pool_size, 512, R"(The maximum number of threads that will be used for constantly executing some lightweight periodic operations for replicated tables, Kafka streaming, and DNS cache updates.)", 0) \
    DECLARE(UInt64, background_message_broker_schedule_pool_size, 16, R"(The maximum number of threads that will be used for executing background operations for message streaming.)", 0) \
    DECLARE(UInt64, background_distributed_schedule_pool_size, 16, R"(The maximum number of threads that will be used for executing distributed sends.)", 0) \
    DECLARE(UInt64, tables_loader_foreground_pool_size, 0, R"(
    Sets the number of threads performing load jobs in foreground pool. The foreground pool is used for loading table synchronously before server start listening on a port and for loading tables that are waited for. Foreground pool has higher priority than background pool. It means that no job starts in background pool while there are jobs running in foreground pool.

    :::note
    A value of `0` means all available CPUs will be used.
    :::
    )", 0) \
    DECLARE(UInt64, tables_loader_background_pool_size, 0, R"(
    Sets the number of threads performing asynchronous load jobs in background pool. The background pool is used for loading tables asynchronously after server start in case there are no queries waiting for the table. It could be beneficial to keep low number of threads in background pool if there are a lot of tables. It will reserve CPU resources for concurrent query execution.

    :::note
    A value of `0` means all available CPUs will be used.
    :::
    )", 0) \
    DECLARE(Bool, async_load_databases, true, R"(
    Asynchronous loading of databases and tables.

    - If `true` all non-system databases with `Ordinary`, `Atomic` and `Replicated` engine will be loaded asynchronously after the ClickHouse server start up. See `system.asynchronous_loader` table, `tables_loader_background_pool_size` and `tables_loader_foreground_pool_size` server settings. Any query that tries to access a table, that is not yet loaded, will wait for exactly this table to be started up. If load job fails, query will rethrow an error (instead of shutting down the whole server in case of `async_load_databases = false`). The table that is waited for by at least one query will be loaded with higher priority. DDL queries on a database will wait for exactly that database to be started up. Also consider setting a limit `max_waiting_queries` for the total number of waiting queries.
    - If `false`, all databases are loaded when the server starts.

    **Example**

    ``` xml
    <async_load_databases>true</async_load_databases>
    ```
    )", 0) \
    DECLARE(Bool, async_load_system_database, false, R"(
    Asynchronous loading of system tables. Helpful if there is a high amount of log tables and parts in the `system` database. Independent of the `async_load_databases` setting.

    - If set to `true`, all system databases with `Ordinary`, `Atomic`, and `Replicated` engines will be loaded asynchronously after the ClickHouse server starts. See `system.asynchronous_loader` table, `tables_loader_background_pool_size` and `tables_loader_foreground_pool_size` server settings. Any query that tries to access a system table, that is not yet loaded, will wait for exactly this table to be started up. The table that is waited for by at least one query will be loaded with higher priority. Also consider setting the `max_waiting_queries` setting to limit the total number of waiting queries.
    - If set to `false`, system database loads before server start.

    **Example**

    ``` xml
    <async_load_system_database>true</async_load_system_database>
    ```
    )", 0) \
    DECLARE(Bool, display_secrets_in_show_and_select, false, R"(
    Enables or disables showing secrets in `SHOW` and `SELECT` queries for tables, databases, table functions, and dictionaries.

    User wishing to see secrets must also have
    [`format_display_secrets_in_show_and_select` format setting](../settings/formats#format_display_secrets_in_show_and_select)
    turned on and a
    [`displaySecretsInShowAndSelect`](/sql-reference/statements/grant#displaysecretsinshowandselect) privilege.

    Possible values:

    - `0` — Disabled.
    - `1` — Enabled.
    )", 0) \
    DECLARE(Seconds, keep_alive_timeout, DEFAULT_HTTP_KEEP_ALIVE_TIMEOUT, R"(
    The number of seconds that ClickHouse waits for incoming requests before closing the connection.

    **Example**

    ``` xml
    <keep_alive_timeout>10</keep_alive_timeout>
    ```
    )", 0) \
    DECLARE(UInt64, max_keep_alive_requests, 10000, R"(
    Maximal number of requests through a single keep-alive connection until it will be closed by ClickHouse server.

    **Example**

    ``` xml
    <max_keep_alive_requests>10</max_keep_alive_requests>
    ```
    )", 0) \
    DECLARE(Seconds, replicated_fetches_http_connection_timeout, 0, R"(HTTP connection timeout for part fetch requests. Inherited from default profile `http_connection_timeout` if not set explicitly.)", 0) \
    DECLARE(Seconds, replicated_fetches_http_send_timeout, 0, R"(HTTP send timeout for part fetch requests. Inherited from default profile `http_send_timeout` if not set explicitly.)", 0) \
    DECLARE(Seconds, replicated_fetches_http_receive_timeout, 0, R"(HTTP receive timeout for fetch part requests. Inherited from default profile `http_receive_timeout` if not set explicitly.)", 0) \
    DECLARE(UInt64, total_memory_profiler_step, 0, R"(Whenever server memory usage becomes larger than every next step in number of bytes the memory profiler will collect the allocating stack trace. Zero means disabled memory profiler. Values lower than a few megabytes will slow down server.)", 0) \
    DECLARE(Double, total_memory_tracker_sample_probability, 0, R"(
    Allows to collect random allocations and de-allocations and writes them in the [system.trace_log](../../operations/system-tables/trace_log.md) system table with `trace_type` equal to a `MemorySample` with the specified probability. The probability is for every allocation or deallocations, regardless of the size of the allocation. Note that sampling happens only when the amount of untracked memory exceeds the untracked memory limit (default value is `4` MiB). It can be lowered if [total_memory_profiler_step](/operations/server-configuration-parameters/settings#total_memory_profiler_step) is lowered. You can set `total_memory_profiler_step` equal to `1` for extra fine-grained sampling.

    Possible values:

    - Positive integer.
    - `0` — Writing of random allocations and de-allocations in the `system.trace_log` system table is disabled.
    )", 0) \
    DECLARE(UInt64, total_memory_profiler_sample_min_allocation_size, 0, R"(Collect random allocations of size greater or equal than specified value with probability equal to `total_memory_profiler_sample_probability`. 0 means disabled. You may want to set 'max_untracked_memory' to 0 to make this threshold to work as expected.)", 0) \
    DECLARE(UInt64, total_memory_profiler_sample_max_allocation_size, 0, R"(Collect random allocations of size less or equal than specified value with probability equal to `total_memory_profiler_sample_probability`. 0 means disabled. You may want to set 'max_untracked_memory' to 0 to make this threshold to work as expected.)", 0) \
    DECLARE(Bool, validate_tcp_client_information, false, R"(Validate client_information in the query packet over the native TCP protocol.)", 0) \
    DECLARE(Bool, storage_metadata_write_full_object_key, false, R"(Write disk metadata files with VERSION_FULL_OBJECT_KEY format)", 0) \
    DECLARE(UInt64, max_materialized_views_count_for_table, 0, R"(
    A limit on the number of materialized views attached to a table.

    :::note
    Only directly dependent views are considered here, and the creation of one view on top of another view is not considered.
    :::
    )", 0) \
    DECLARE(UInt32, max_database_replicated_create_table_thread_pool_size, 1, R"(The number of threads to create tables during replica recovery in DatabaseReplicated. Zero means number of threads equal number of cores.)", 0) \
    DECLARE(Bool, database_replicated_allow_detach_permanently, true, R"(Allow detaching tables permanently in Replicated databases)", 0) \
    DECLARE(Bool, format_alter_operations_with_parentheses, true, R"(If set to `true`, then alter operations will be surrounded by parentheses in formatted queries. This makes the parsing of formatted alter queries less ambiguous.)", 0) \
    DECLARE(String, default_replica_path, "/clickhouse/tables/{uuid}/{shard}", R"(
    The path to the table in ZooKeeper.

    **Example**

    ``` xml
    <default_replica_path>/clickhouse/tables/{uuid}/{shard}</default_replica_path>
    ```
    )", 0) \
    DECLARE(String, default_replica_name, "{replica}", R"(
    The replica name in ZooKeeper.

    **Example**

    ``` xml
    <default_replica_name>{replica}</default_replica_name>
    ```
    )", 0) \
    DECLARE(UInt64, disk_connections_soft_limit, 5000, R"(Connections above this limit have significantly shorter time to live. The limit applies to the disks connections.)", 0) \
    DECLARE(UInt64, disk_connections_warn_limit, 10000, R"(Warning massages are written to the logs if number of in-use connections are higher than this limit. The limit applies to the disks connections.)", 0) \
    DECLARE(UInt64, disk_connections_store_limit, 30000, R"(Connections above this limit reset after use. Set to 0 to turn connection cache off. The limit applies to the disks connections.)", 0) \
    DECLARE(UInt64, storage_connections_soft_limit, 100, R"(Connections above this limit have significantly shorter time to live. The limit applies to the storages connections.)", 0) \
    DECLARE(UInt64, storage_connections_warn_limit, 1000, R"(Warning massages are written to the logs if number of in-use connections are higher than this limit. The limit applies to the storages connections.)", 0) \
    DECLARE(UInt64, storage_connections_store_limit, 5000, R"(Connections above this limit reset after use. Set to 0 to turn connection cache off. The limit applies to the storages connections.)", 0) \
    DECLARE(UInt64, http_connections_soft_limit, 100, R"(Connections above this limit have significantly shorter time to live. The limit applies to the http connections which do not belong to any disk or storage.)", 0) \
    DECLARE(UInt64, http_connections_warn_limit, 1000, R"(Warning massages are written to the logs if number of in-use connections are higher than this limit. The limit applies to the http connections which do not belong to any disk or storage.)", 0) \
    DECLARE(UInt64, http_connections_store_limit, 5000, R"(Connections above this limit reset after use. Set to 0 to turn connection cache off. The limit applies to the http connections which do not belong to any disk or storage.)", 0) \
    DECLARE(UInt64, global_profiler_real_time_period_ns, 0, R"(Period for real clock timer of global profiler (in nanoseconds). Set 0 value to turn off the real clock global profiler. Recommended value is at least 10000000 (100 times a second) for single queries or 1000000000 (once a second) for cluster-wide profiling.)", 0) \
    DECLARE(UInt64, global_profiler_cpu_time_period_ns, 0, R"(Period for CPU clock timer of global profiler (in nanoseconds). Set 0 value to turn off the CPU clock global profiler. Recommended value is at least 10000000 (100 times a second) for single queries or 1000000000 (once a second) for cluster-wide profiling.)", 0) \
    DECLARE(Bool, enable_azure_sdk_logging, false, R"(Enables logging from Azure sdk)", 0) \
    DECLARE(UInt64, max_entries_for_hash_table_stats, 10'000, R"(How many entries hash table statistics collected during aggregation is allowed to have)", 0) \
    DECLARE(String, merge_workload, "default", R"(
    Used to regulate how resources are utilized and shared between merges and other workloads. Specified value is used as `workload` setting value for all background merges. Can be overridden by a merge tree setting.

    **See Also**
    - [Workload Scheduling](/operations/workload-scheduling.md)
    )", 0) \
    DECLARE(String, mutation_workload, "default", R"(
    Used to regulate how resources are utilized and shared between mutations and other workloads. Specified value is used as `workload` setting value for all background mutations. Can be overridden by a merge tree setting.

    **See Also**
    - [Workload Scheduling](/operations/workload-scheduling.md)
    )", 0) \
    DECLARE(Bool, throw_on_unknown_workload, false, R"(
    Defines behaviour on access to unknown WORKLOAD with query setting 'workload'.

    - If `true`, RESOURCE_ACCESS_DENIED exception is thrown from a query that is trying to access unknown workload. Useful to enforce resource scheduling for all queries after WORKLOAD hierarchy is established and contains WORKLOAD default.
    - If `false` (default), unlimited access w/o resource scheduling is provided to a query with 'workload' setting pointing to unknown WORKLOAD. This is important during setting up hierarchy of WORKLOAD, before WORKLOAD default is added.

    **Example**

    ``` xml
    <throw_on_unknown_workload>true</throw_on_unknown_workload>
    ```

    **See Also**
    - [Workload Scheduling](/operations/workload-scheduling.md)
    )", 0) \
    DECLARE(String, series_keeper_path, "/clickhouse/series", R"(
    Path in Keeper with auto-incremental numbers, generated by the `generateSerialID` function. Each series will be a node under this path.
    )", 0) \
    DECLARE(Bool, prepare_system_log_tables_on_startup, false, R"(
    If true, ClickHouse creates all configured `system.*_log` tables before the startup. It can be helpful if some startup scripts depend on these tables.
    )", 0) \
    DECLARE(UInt64, config_reload_interval_ms, 2000, R"(
    How often clickhouse will reload config and check for new changes
    )", 0) \
    DECLARE(UInt64, memory_worker_period_ms, 0, R"(
    Tick period of background memory worker which corrects memory tracker memory usages and cleans up unused pages during higher memory usage. If set to 0, default value will be used depending on the memory usage source
    )", 0) \
    DECLARE(Bool, memory_worker_correct_memory_tracker, 0, R"(
    Whether background memory worker should correct internal memory tracker based on the information from external sources like jemalloc and cgroups
    )", 0) \
    DECLARE(Bool, memory_worker_use_cgroup, true, "Use current cgroup memory usage information to correct memory tracking.", 0) \
    DECLARE(Bool, disable_insertion_and_mutation, false, R"(
    Disable all insert/alter/delete queries. This setting will be enabled if someone needs read-only nodes to prevent insertion and mutation affect reading performance.
    )", 0) \
    DECLARE(UInt64, parts_kill_delay_period, 30, R"(
    Period to completely remove parts for SharedMergeTree. Only available in ClickHouse Cloud
    )", 0) \
    DECLARE(UInt64, parts_kill_delay_period_random_add, 10, R"(
    Add uniformly distributed value from 0 to x seconds to kill_delay_period to avoid thundering herd effect and subsequent DoS of ZooKeeper in case of very large number of tables. Only available in ClickHouse Cloud
    )", 0) \
    DECLARE(UInt64, parts_killer_pool_size, 128, R"(
    Threads for cleanup of shared merge tree outdated threads. Only available in ClickHouse Cloud
    )", 0) \
    DECLARE(UInt64, keeper_multiread_batch_size, 10'000, R"(
    Maximum size of batch for MultiRead request to [Zoo]Keeper that support batching. If set to 0, batching is disabled. Available only in ClickHouse Cloud.
    )", 0) \
    DECLARE(Bool, use_legacy_mongodb_integration, false, R"(
    Use the legacy MongoDB integration implementation. Note: it's highly recommended to set this option to false, since legacy implementation will be removed in the future. Please submit any issues you encounter with the new implementation.
    )", 0) \
    \
    DECLARE(String, license_key, "", "License key for ClickHouse Enterprise Edition", 0) \
    DECLARE(UInt64, prefetch_threadpool_pool_size, 100, R"(Size of background pool for prefetches for remote object storages)", 0) \
    DECLARE(UInt64, prefetch_threadpool_queue_size, 1000000, R"(Number of tasks which is possible to push into prefetches pool)", 0) \
    DECLARE(UInt64, load_marks_threadpool_pool_size, 50, R"(Size of background pool for marks loading)", 0) \
    DECLARE(UInt64, load_marks_threadpool_queue_size, 1000000, R"(Number of tasks which is possible to push into prefetches pool)", 0) \
    DECLARE(UInt64, threadpool_writer_pool_size, 100, R"(Size of background pool for write requests to object storages)", 0) \
    DECLARE(UInt64, threadpool_writer_queue_size, 1000000, R"(Number of tasks which is possible to push into background pool for write requests to object storages)", 0) \
    DECLARE(UInt64, iceberg_catalog_threadpool_pool_size, 50, R"(Size of background pool for iceberg catalog)", 0) \
    DECLARE(UInt64, iceberg_catalog_threadpool_queue_size, 1000000, R"(Number of tasks which is possible to push into iceberg catalog pool)", 0) \
    DECLARE(UInt32, allow_feature_tier, 0, R"(
    Controls if the user can change settings related to the different feature tiers.

    - `0` - Changes to any setting are allowed (experimental, beta, production).
    - `1` - Only changes to beta and production feature settings are allowed. Changes to experimental settings are rejected.
    - `2` - Only changes to production settings are allowed. Changes to experimental or beta settings are rejected.

    This is equivalent to setting a readonly constraint on all `EXPERIMENTAL` / `BETA` features.

    :::note
    A value of `0` means that all settings can be changed.
    :::
    )", 0) \
    DECLARE(Bool, dictionaries_lazy_load, 1, R"(
    Lazy loading of dictionaries.

    - If `true`, then each dictionary is loaded on the first use. If the loading is failed, the function that was using the dictionary throws an exception.
    - If `false`, then the server loads all dictionaries at startup.

    :::note
    The server will wait at startup until all the dictionaries finish their loading before receiving any connections
    (exception: if [`wait_dictionaries_load_at_startup`](/operations/server-configuration-parameters/settings#wait_dictionaries_load_at_startup) is set to `false`).
    :::

    **Example**

    ``` xml
    <dictionaries_lazy_load>true</dictionaries_lazy_load>
    ```
    )", 0) \
    DECLARE(Bool, wait_dictionaries_load_at_startup, 1, R"(
    This setting allows to specify behavior if `dictionaries_lazy_load` is `false`.
    (If `dictionaries_lazy_load` is `true` this setting doesn't affect anything.)

    If `wait_dictionaries_load_at_startup` is `false`, then the server
    will start loading all the dictionaries at startup and it will receive connections in parallel with that loading.
    When a dictionary is used in a query for the first time then the query will wait until the dictionary is loaded if it's not loaded yet.
    Setting `wait_dictionaries_load_at_startup` to `false` can make ClickHouse start faster, however some queries can be executed slower
    (because they will have to wait for some dictionaries to be loaded).

    If `wait_dictionaries_load_at_startup` is `true`, then the server will wait at startup
    until all the dictionaries finish their loading (successfully or not) before receiving any connections.

    **Example**

    ``` xml
    <wait_dictionaries_load_at_startup>true</wait_dictionaries_load_at_startup>
    ```
    )", 0) \
    DECLARE(Bool, storage_shared_set_join_use_inner_uuid, false, "If enabled, an inner UUID is generated during the creation of SharedSet and SharedJoin. ClickHouse Cloud only", 0)


// clang-format on

/// If you add a setting which can be updated at runtime, please update 'changeable_settings' map in dumpToSystemServerSettingsColumns below

DECLARE_SETTINGS_TRAITS(ServerSettingsTraits, LIST_OF_SERVER_SETTINGS)
IMPLEMENT_SETTINGS_TRAITS(ServerSettingsTraits, LIST_OF_SERVER_SETTINGS)

struct ServerSettingsImpl : public BaseSettings<ServerSettingsTraits>
{
    void loadSettingsFromConfig(const Poco::Util::AbstractConfiguration & config);
};

void ServerSettingsImpl::loadSettingsFromConfig(const Poco::Util::AbstractConfiguration & config)
{
    // settings which can be loaded from the the default profile, see also MAKE_DEPRECATED_BY_SERVER_CONFIG in src/Core/Settings.h
    std::unordered_set<std::string> settings_from_profile_allowlist = {
        "background_pool_size",
        "background_merges_mutations_concurrency_ratio",
        "background_merges_mutations_scheduling_policy",
        "background_move_pool_size",
        "background_fetches_pool_size",
        "background_common_pool_size",
        "background_buffer_flush_schedule_pool_size",
        "background_schedule_pool_size",
        "background_message_broker_schedule_pool_size",
        "background_distributed_schedule_pool_size",

        "max_remote_read_network_bandwidth_for_server",
        "max_remote_write_network_bandwidth_for_server",
    };

    for (const auto & setting : all())
    {
        const auto & name = setting.getName();
        try
        {
            if (config.has(name))
                set(name, config.getString(name));
            else if (settings_from_profile_allowlist.contains(name) && config.has("profiles.default." + name))
                set(name, config.getString("profiles.default." + name));
        }
        catch (Exception & e)
        {
            e.addMessage("while parsing setting '{}' value", name);
            throw;
        }
    }
}


#define INITIALIZE_SETTING_EXTERN(TYPE, NAME, DEFAULT, DESCRIPTION, FLAGS) ServerSettings##TYPE NAME = &ServerSettingsImpl ::NAME;

namespace ServerSetting
{
LIST_OF_SERVER_SETTINGS(INITIALIZE_SETTING_EXTERN, SKIP_ALIAS)
}

#undef INITIALIZE_SETTING_EXTERN

ServerSettings::ServerSettings() : impl(std::make_unique<ServerSettingsImpl>())
{
}

ServerSettings::ServerSettings(const ServerSettings & settings) : impl(std::make_unique<ServerSettingsImpl>(*settings.impl))
{
}

ServerSettings::~ServerSettings() = default;

SERVER_SETTINGS_SUPPORTED_TYPES(ServerSettings, IMPLEMENT_SETTING_SUBSCRIPT_OPERATOR)

void ServerSettings::set(std::string_view name, const Field & value)
{
    impl->set(name, value);
}

void ServerSettings::loadSettingsFromConfig(const Poco::Util::AbstractConfiguration & config)
{
    impl->loadSettingsFromConfig(config);
}


void ServerSettings::dumpToSystemServerSettingsColumns(ServerSettingColumnsParams & params) const
{
    MutableColumns & res_columns = params.res_columns;
    ContextPtr context = params.context;

    /// When the server configuration file is periodically re-loaded from disk, the server components (e.g. memory tracking) are updated
    /// with new the setting values but the settings themselves are not stored between re-loads. As a result, if one wants to know the
    /// current setting values, one needs to ask the components directly.
    std::unordered_map<String, std::pair<String, ChangeableWithoutRestart>> changeable_settings
        = {
            {"max_server_memory_usage", {std::to_string(total_memory_tracker.getHardLimit()), ChangeableWithoutRestart::Yes}},

            {"max_table_size_to_drop", {std::to_string(context->getMaxTableSizeToDrop()), ChangeableWithoutRestart::Yes}},
            {"max_partition_size_to_drop", {std::to_string(context->getMaxPartitionSizeToDrop()), ChangeableWithoutRestart::Yes}},

            {"max_concurrent_queries", {std::to_string(context->getProcessList().getMaxSize()), ChangeableWithoutRestart::Yes}},
            {"max_concurrent_insert_queries",
            {std::to_string(context->getProcessList().getMaxInsertQueriesAmount()), ChangeableWithoutRestart::Yes}},
            {"max_concurrent_select_queries",
            {std::to_string(context->getProcessList().getMaxSelectQueriesAmount()), ChangeableWithoutRestart::Yes}},
            {"max_waiting_queries", {std::to_string(context->getProcessList().getMaxWaitingQueriesAmount()), ChangeableWithoutRestart::Yes}},
            {"concurrent_threads_soft_limit_num", {std::to_string(context->getConcurrentThreadsSoftLimitNum()), ChangeableWithoutRestart::Yes}},
            {"concurrent_threads_soft_limit_ratio_to_cores", {std::to_string(context->getConcurrentThreadsSoftLimitRatioToCores()), ChangeableWithoutRestart::Yes}},
            {"concurrent_threads_scheduler", {context->getConcurrentThreadsScheduler(), ChangeableWithoutRestart::Yes}},

            {"background_buffer_flush_schedule_pool_size",
                {std::to_string(CurrentMetrics::get(CurrentMetrics::BackgroundBufferFlushSchedulePoolSize)), ChangeableWithoutRestart::IncreaseOnly}},
            {"background_schedule_pool_size",
                {std::to_string(CurrentMetrics::get(CurrentMetrics::BackgroundSchedulePoolSize)), ChangeableWithoutRestart::IncreaseOnly}},
            {"background_message_broker_schedule_pool_size",
                {std::to_string(CurrentMetrics::get(CurrentMetrics::BackgroundMessageBrokerSchedulePoolSize)), ChangeableWithoutRestart::IncreaseOnly}},
            {"background_distributed_schedule_pool_size",
                {std::to_string(CurrentMetrics::get(CurrentMetrics::BackgroundDistributedSchedulePoolSize)), ChangeableWithoutRestart::IncreaseOnly}},

            {"mark_cache_size", {std::to_string(context->getMarkCache()->maxSizeInBytes()), ChangeableWithoutRestart::Yes}},
            {"uncompressed_cache_size", {std::to_string(context->getUncompressedCache()->maxSizeInBytes()), ChangeableWithoutRestart::Yes}},
            {"index_mark_cache_size", {std::to_string(context->getIndexMarkCache()->maxSizeInBytes()), ChangeableWithoutRestart::Yes}},
            {"index_uncompressed_cache_size",
                {std::to_string(context->getIndexUncompressedCache()->maxSizeInBytes()), ChangeableWithoutRestart::Yes}},
            {"mmap_cache_size", {std::to_string(context->getMMappedFileCache()->maxSizeInBytes()), ChangeableWithoutRestart::Yes}},

            {"merge_workload", {context->getMergeWorkload(), ChangeableWithoutRestart::Yes}},
            {"mutation_workload", {context->getMutationWorkload(), ChangeableWithoutRestart::Yes}},
            {"throw_on_unknown_workload", {std::to_string(context->getThrowOnUnknownWorkload()), ChangeableWithoutRestart::Yes}},
            {"config_reload_interval_ms", {std::to_string(context->getConfigReloaderInterval()), ChangeableWithoutRestart::Yes}},

            {"allow_feature_tier",
                {std::to_string(context->getAccessControl().getAllowTierSettings()), ChangeableWithoutRestart::Yes}},

            {"max_remote_read_network_bandwidth_for_server",
             {context->getRemoteReadThrottler() ? std::to_string(context->getRemoteReadThrottler()->getMaxSpeed()) : "0", ChangeableWithoutRestart::Yes}},
            {"max_remote_write_network_bandwidth_for_server",
             {context->getRemoteWriteThrottler() ? std::to_string(context->getRemoteWriteThrottler()->getMaxSpeed()) : "0", ChangeableWithoutRestart::Yes}},
            {"max_io_thread_pool_size",
             {getIOThreadPool().isInitialized() ? std::to_string(getIOThreadPool().get().getMaxThreads()) : "0", ChangeableWithoutRestart::Yes}},
            {"max_io_thread_pool_free_size",
             {getIOThreadPool().isInitialized() ? std::to_string(getIOThreadPool().get().getMaxFreeThreads()) : "0", ChangeableWithoutRestart::Yes}},
            {"io_thread_pool_queue_size",
             {getIOThreadPool().isInitialized() ? std::to_string(getIOThreadPool().get().getQueueSize()) : "0", ChangeableWithoutRestart::Yes}},
            {"max_backups_io_thread_pool_size",
             {getBackupsIOThreadPool().isInitialized() ? std::to_string(getBackupsIOThreadPool().get().getMaxThreads()) : "0", ChangeableWithoutRestart::Yes}},
            {"max_backups_io_thread_pool_free_size",
             {getBackupsIOThreadPool().isInitialized() ? std::to_string(getBackupsIOThreadPool().get().getMaxFreeThreads()) : "0", ChangeableWithoutRestart::Yes}},
            {"backups_io_thread_pool_queue_size",
             {getBackupsIOThreadPool().isInitialized() ? std::to_string(getBackupsIOThreadPool().get().getQueueSize()) : "0", ChangeableWithoutRestart::Yes}},
            {"max_fetch_partition_thread_pool_size",
             {getFetchPartitionThreadPool().isInitialized() ? std::to_string(getFetchPartitionThreadPool().get().getMaxThreads()) : "0", ChangeableWithoutRestart::Yes}},
            {"max_active_parts_loading_thread_pool_size",
             {getActivePartsLoadingThreadPool().isInitialized() ? std::to_string(getActivePartsLoadingThreadPool().get().getMaxThreads()) : "0", ChangeableWithoutRestart::Yes}},
            {"max_outdated_parts_loading_thread_pool_size",
             {getOutdatedPartsLoadingThreadPool().isInitialized() ? std::to_string(getOutdatedPartsLoadingThreadPool().get().getMaxThreads()) : "0", ChangeableWithoutRestart::Yes}},
            {"max_parts_cleaning_thread_pool_size",
             {getPartsCleaningThreadPool().isInitialized() ? std::to_string(getPartsCleaningThreadPool().get().getMaxThreads()) : "0", ChangeableWithoutRestart::Yes}},
            {"max_prefixes_deserialization_thread_pool_size",
             {getMergeTreePrefixesDeserializationThreadPool().isInitialized() ? std::to_string(getMergeTreePrefixesDeserializationThreadPool().get().getMaxThreads()) : "0", ChangeableWithoutRestart::Yes}},
            {"max_prefixes_deserialization_thread_pool_free_size",
             {getMergeTreePrefixesDeserializationThreadPool().isInitialized() ? std::to_string(getMergeTreePrefixesDeserializationThreadPool().get().getMaxFreeThreads()) : "0", ChangeableWithoutRestart::Yes}},
            {"prefixes_deserialization_thread_pool_thread_pool_queue_size",
             {getMergeTreePrefixesDeserializationThreadPool().isInitialized() ? std::to_string(getMergeTreePrefixesDeserializationThreadPool().get().getQueueSize()) : "0", ChangeableWithoutRestart::Yes}},
    };

    if (context->areBackgroundExecutorsInitialized())
    {
        changeable_settings.insert(
            {"background_pool_size",
             {std::to_string(context->getMergeMutateExecutor()->getMaxThreads()), ChangeableWithoutRestart::IncreaseOnly}});
        changeable_settings.insert(
            {"background_move_pool_size",
             {std::to_string(context->getMovesExecutor()->getMaxThreads()), ChangeableWithoutRestart::IncreaseOnly}});
        changeable_settings.insert(
            {"background_fetches_pool_size",
             {std::to_string(context->getFetchesExecutor()->getMaxThreads()), ChangeableWithoutRestart::IncreaseOnly}});
        changeable_settings.insert(
            {"background_common_pool_size",
             {std::to_string(context->getCommonExecutor()->getMaxThreads()), ChangeableWithoutRestart::IncreaseOnly}});
    }

    for (const auto & setting : impl->all())
    {
        const auto & setting_name = setting.getName();

        const auto & changeable_settings_it = changeable_settings.find(setting_name);
        const bool is_changeable = (changeable_settings_it != changeable_settings.end());

        res_columns[0]->insert(setting_name);
        res_columns[1]->insert(is_changeable ? changeable_settings_it->second.first : setting.getValueString());
        res_columns[2]->insert(setting.getDefaultValueString());
        res_columns[3]->insert(setting.isValueChanged());
        res_columns[4]->insert(setting.getDescription());
        res_columns[5]->insert(setting.getTypeName());
        res_columns[6]->insert(is_changeable ? changeable_settings_it->second.second : ChangeableWithoutRestart::No);
        res_columns[7]->insert(setting.getTier() == SettingsTierType::OBSOLETE);
    }
}
}<|MERGE_RESOLUTION|>--- conflicted
+++ resolved
@@ -460,7 +460,6 @@
     DECLARE(UInt64, primary_index_cache_size, DEFAULT_PRIMARY_INDEX_CACHE_MAX_SIZE, R"(Size of cache for primary index (index of MergeTree family of tables).)", 0) \
     DECLARE(Double, primary_index_cache_size_ratio, DEFAULT_PRIMARY_INDEX_CACHE_SIZE_RATIO, R"(The size of the protected queue in the primary index cache relative to the cache's total size.)", 0) \
     DECLARE(Double, primary_index_cache_prewarm_ratio, 0.95, R"(The ratio of total size of mark cache to fill during prewarm.)", 0) \
-<<<<<<< HEAD
     DECLARE(String, skipping_index_cache_policy, DEFAULT_SKIPPING_INDEX_CACHE_POLICY, "Skipping index cache policy name.", 0) \
     DECLARE(UInt64, skipping_index_cache_size, DEFAULT_SKIPPING_INDEX_CACHE_MAX_SIZE, "Size of cache for secondary index in bytes. Zero means disabled.", 0) \
     DECLARE(UInt64, skipping_index_cache_max_entries, DEFAULT_SKIPPING_INDEX_CACHE_MAX_ENTRIES, "Size of cache for secondary index in entries. Zero means disabled.", 0) \
@@ -469,8 +468,6 @@
     DECLARE(UInt64, datalake_metadata_cache_size, DEFAULT_DATALAKE_METADATA_CACHE_MAX_SIZE, "Size of cache for datalake metadata in bytes. Zero means disabled.", 0) \
     DECLARE(UInt64, datalake_metadata_cache_max_entries, DEFAULT_DATALAKE_METADATA_CACHE_MAX_ENTRIES, "Size of cache for datalake metadata in entries. Zero means disabled.", 0) \
     DECLARE(Double, datalake_metadata_cache_size_ratio, DEFAULT_DATALAKE_METADATA_CACHE_SIZE_RATIO, "The size of the protected queue (in case of SLRU policy) in the datalake metadata cache relative to the cache's total size.", 0) \
-=======
->>>>>>> 1aec2d50
     DECLARE(String, index_uncompressed_cache_policy, DEFAULT_INDEX_UNCOMPRESSED_CACHE_POLICY, R"(Secondary index uncompressed cache policy name.)", 0) \
     DECLARE(UInt64, index_uncompressed_cache_size, DEFAULT_INDEX_UNCOMPRESSED_CACHE_MAX_SIZE, R"(
     Size of cache for uncompressed blocks of `MergeTree` indices.
