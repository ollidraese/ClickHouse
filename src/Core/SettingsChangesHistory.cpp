#include <Core/Defines.h>
#include <Core/SettingsChangesHistory.h>
#include <IO/ReadBufferFromString.h>
#include <IO/ReadHelpers.h>
#include <boost/algorithm/string.hpp>


namespace DB
{

namespace ErrorCodes
{
    extern const int BAD_ARGUMENTS;
    extern const int LOGICAL_ERROR;
}

ClickHouseVersion::ClickHouseVersion(const String & version)
{
    Strings split;
    boost::split(split, version, [](char c){ return c == '.'; });
    components.reserve(split.size());
    if (split.empty())
        throw Exception{ErrorCodes::BAD_ARGUMENTS, "Cannot parse ClickHouse version here: {}", version};

    for (const auto & split_element : split)
    {
        size_t component;
        ReadBufferFromString buf(split_element);
        if (!tryReadIntText(component, buf) || !buf.eof())
            throw Exception{ErrorCodes::BAD_ARGUMENTS, "Cannot parse ClickHouse version here: {}", version};
        components.push_back(component);
    }
}

ClickHouseVersion::ClickHouseVersion(const char * version)
    : ClickHouseVersion(String(version))
{
}

String ClickHouseVersion::toString() const
{
    String version = std::to_string(components[0]);
    for (size_t i = 1; i < components.size(); ++i)
        version += "." + std::to_string(components[i]);

    return version;
}

// clang-format off
/// History of settings changes that controls some backward incompatible changes
/// across all ClickHouse versions. It maps ClickHouse version to settings changes that were done
/// in this version. This history contains both changes to existing settings and newly added settings.
/// Settings changes is a vector of structs
///     {setting_name, previous_value, new_value, reason}.
/// For newly added setting choose the most appropriate previous_value (for example, if new setting
/// controls new feature and it's 'true' by default, use 'false' as previous_value).
/// It's used to implement `compatibility` setting (see https://github.com/ClickHouse/ClickHouse/issues/35972)
/// Note: please check if the key already exists to prevent duplicate entries.
static std::initializer_list<std::pair<ClickHouseVersion, SettingsChangesHistory::SettingsChanges>> settings_changes_history_initializer =
{
    {"24.12",
        {
        }
    },
    {"24.11",
        {
        }
    },
    {"24.10",
        {
<<<<<<< HEAD
            {"check_table_structure_completely", true, false, "Add new setting to allow attach when source table's projections and secondary indices is a subset of those in the target table."},
=======
            {"enforce_strict_identifier_format", false, false, "New setting."},
>>>>>>> 9ccb3073
            {"enable_parsing_to_custom_serialization", false, true, "New setting"},
            {"mongodb_throw_on_unsupported_query", false, true, "New setting."},
            {"enable_parallel_replicas", false, false, "Parallel replicas with read tasks became the Beta tier feature."},
            {"parallel_replicas_mode", "read_tasks", "read_tasks", "This setting was introduced as a part of making parallel replicas feature Beta"},
            {"filesystem_cache_name", "", "", "Filesystem cache name to use for stateless table engines or data lakes"},
            {"restore_replace_external_dictionary_source_to_null", false, false, "New setting."},
            {"show_create_query_identifier_quoting_rule", "when_necessary", "when_necessary", "New setting."},
            {"show_create_query_identifier_quoting_style", "Backticks", "Backticks", "New setting."},
            {"output_format_native_write_json_as_string", false, false, "Add new setting to allow write JSON column as single String column in Native format"},
            {"output_format_binary_write_json_as_string", false, false, "Add new setting to write values of JSON type as JSON string in RowBinary output format"},
            {"input_format_binary_read_json_as_string", false, false, "Add new setting to read values of JSON type as JSON string in RowBinary input format"},
            {"min_free_disk_bytes_to_perform_insert", 0, 0, "New setting."},
            {"min_free_disk_ratio_to_perform_insert", 0.0, 0.0, "New setting."},
            {"cloud_mode_database_engine", 1, 1, "A setting for ClickHouse Cloud"},
            {"allow_experimental_shared_set_join", 1, 1, "A setting for ClickHouse Cloud"},
            {"read_through_distributed_cache", 0, 0, "A setting for ClickHouse Cloud"},
            {"write_through_distributed_cache", 0, 0, "A setting for ClickHouse Cloud"},
            {"distributed_cache_throw_on_error", 0, 0, "A setting for ClickHouse Cloud"},
            {"distributed_cache_log_mode", "on_error", "on_error", "A setting for ClickHouse Cloud"},
            {"distributed_cache_fetch_metrics_only_from_current_az", 1, 1, "A setting for ClickHouse Cloud"},
            {"distributed_cache_connect_max_tries", 100, 100, "A setting for ClickHouse Cloud"},
            {"distributed_cache_receive_response_wait_milliseconds", 60000, 60000, "A setting for ClickHouse Cloud"},
            {"distributed_cache_receive_timeout_milliseconds", 10000, 10000, "A setting for ClickHouse Cloud"},
            {"distributed_cache_wait_connection_from_pool_milliseconds", 100, 100, "A setting for ClickHouse Cloud"},
            {"distributed_cache_bypass_connection_pool", 0, 0, "A setting for ClickHouse Cloud"},
            {"distributed_cache_pool_behaviour_on_limit", "allocate_bypassing_pool", "allocate_bypassing_pool", "A setting for ClickHouse Cloud"},
            {"distributed_cache_read_alignment", 0, 0, "A setting for ClickHouse Cloud"},
            {"distributed_cache_max_unacked_inflight_packets", 10, 10, "A setting for ClickHouse Cloud"},
            {"distributed_cache_data_packet_ack_window", 5, 5, "A setting for ClickHouse Cloud"},
            {"input_format_orc_dictionary_as_low_cardinality", false, true, "Treat ORC dictionary encoded columns as LowCardinality columns while reading ORC files"},
            {"allow_experimental_refreshable_materialized_view", false, true, "Not experimental anymore"},
            {"max_parts_to_move", 1000, 1000, "New setting"},
            {"allow_reorder_prewhere_conditions", false, true, "New setting"},
            {"input_format_parquet_bloom_filter_push_down", false, true, "When reading Parquet files, skip whole row groups based on the WHERE/PREWHERE expressions and bloom filter in the Parquet metadata."},
            {"date_time_64_output_format_cut_trailing_zeros_align_to_groups_of_thousands", false, false, "Dynamically trim the trailing zeros of datetime64 values to adjust the output scale to (0, 3, 6), corresponding to 'seconds', 'milliseconds', and 'microseconds'."}
        }
    },
    {"24.9",
        {
            {"output_format_orc_dictionary_key_size_threshold", 0.0, 0.0, "For a string column in ORC output format, if the number of distinct values is greater than this fraction of the total number of non-null rows, turn off dictionary encoding. Otherwise dictionary encoding is enabled"},
            {"input_format_json_empty_as_default", false, false, "Added new setting to allow to treat empty fields in JSON input as default values."},
            {"input_format_try_infer_variants", false, false, "Try to infer Variant type in text formats when there is more than one possible type for column/array elements"},
            {"join_output_by_rowlist_perkey_rows_threshold", 0, 5, "The lower limit of per-key average rows in the right table to determine whether to output by row list in hash join."},
            {"create_if_not_exists", false, false, "New setting."},
            {"allow_materialized_view_with_bad_select", true, true, "Support (but not enable yet) stricter validation in CREATE MATERIALIZED VIEW"},
            {"parallel_replicas_mark_segment_size", 128, 0, "Value for this setting now determined automatically"},
            {"database_replicated_allow_replicated_engine_arguments", 1, 0, "Don't allow explicit arguments by default"},
            {"database_replicated_allow_explicit_uuid", 1, 0, "Added a new setting to disallow explicitly specifying table UUID"},
            {"parallel_replicas_local_plan", false, false, "Use local plan for local replica in a query with parallel replicas"},
            {"join_to_sort_minimum_perkey_rows", 0, 40, "The lower limit of per-key average rows in the right table to determine whether to rerange the right table by key in left or inner join. This setting ensures that the optimization is not applied for sparse table keys"},
            {"join_to_sort_maximum_table_rows", 0, 10000, "The maximum number of rows in the right table to determine whether to rerange the right table by key in left or inner join"},
            {"allow_experimental_join_right_table_sorting", false, false, "If it is set to true, and the conditions of `join_to_sort_minimum_perkey_rows` and `join_to_sort_maximum_table_rows` are met, rerange the right table by key to improve the performance in left or inner hash join"},
            {"mongodb_throw_on_unsupported_query", false, true, "New setting."},
            {"min_free_disk_bytes_to_perform_insert", 0, 0, "Maintain some free disk space bytes from inserts while still allowing for temporary writing."},
            {"min_free_disk_ratio_to_perform_insert", 0.0, 0.0, "Maintain some free disk space bytes expressed as ratio to total disk space from inserts while still allowing for temporary writing."},
        }
    },
    {"24.8",
        {
            {"rows_before_aggregation", false, false, "Provide exact value for rows_before_aggregation statistic, represents the number of rows read before aggregation"},
            {"restore_replace_external_table_functions_to_null", false, false, "New setting."},
            {"restore_replace_external_engines_to_null", false, false, "New setting."},
            {"input_format_json_max_depth", 1000000, 1000, "It was unlimited in previous versions, but that was unsafe."},
            {"merge_tree_min_bytes_per_task_for_remote_reading", 4194304, 2097152, "Value is unified with `filesystem_prefetch_min_bytes_for_single_read_task`"},
            {"use_hive_partitioning", false, false, "Allows to use hive partitioning for File, URL, S3, AzureBlobStorage and HDFS engines."},
            {"allow_experimental_kafka_offsets_storage_in_keeper", false, false, "Allow the usage of experimental Kafka storage engine that stores the committed offsets in ClickHouse Keeper"},
            {"allow_archive_path_syntax", true, true, "Added new setting to allow disabling archive path syntax."},
            {"query_cache_tag", "", "", "New setting for labeling query cache settings."},
            {"allow_experimental_time_series_table", false, false, "Added new setting to allow the TimeSeries table engine"},
            {"enable_analyzer", 1, 1, "Added an alias to a setting `allow_experimental_analyzer`."},
            {"optimize_functions_to_subcolumns", false, true, "Enabled settings by default"},
            {"allow_experimental_json_type", false, false, "Add new experimental JSON type"},
            {"use_json_alias_for_old_object_type", true, false, "Use JSON type alias to create new JSON type"},
            {"type_json_skip_duplicated_paths", false, false, "Allow to skip duplicated paths during JSON parsing"},
            {"allow_experimental_vector_similarity_index", false, false, "Added new setting to allow experimental vector similarity indexes"},
            {"input_format_try_infer_datetimes_only_datetime64", true, false, "Allow to infer DateTime instead of DateTime64 in data formats"},
        }
    },
    {"24.7",
        {
            {"output_format_parquet_write_page_index", false, true, "Add a possibility to write page index into parquet files."},
            {"output_format_binary_encode_types_in_binary_format", false, false, "Added new setting to allow to write type names in binary format in RowBinaryWithNamesAndTypes output format"},
            {"input_format_binary_decode_types_in_binary_format", false, false, "Added new setting to allow to read type names in binary format in RowBinaryWithNamesAndTypes input format"},
            {"output_format_native_encode_types_in_binary_format", false, false, "Added new setting to allow to write type names in binary format in Native output format"},
            {"input_format_native_decode_types_in_binary_format", false, false, "Added new setting to allow to read type names in binary format in Native output format"},
            {"read_in_order_use_buffering", false, true, "Use buffering before merging while reading in order of primary key"},
            {"enable_named_columns_in_function_tuple", false, true, "Generate named tuples in function tuple() when all names are unique and can be treated as unquoted identifiers."},
            {"optimize_trivial_insert_select", true, false, "The optimization does not make sense in many cases."},
            {"dictionary_validate_primary_key_type", false, false, "Validate primary key type for dictionaries. By default id type for simple layouts will be implicitly converted to UInt64."},
            {"collect_hash_table_stats_during_joins", false, true, "New setting."},
            {"max_size_to_preallocate_for_joins", 0, 100'000'000, "New setting."},
            {"input_format_orc_reader_time_zone_name", "GMT", "GMT", "The time zone name for ORC row reader, the default ORC row reader's time zone is GMT."},
            {"database_replicated_allow_heavy_create", true, false, "Long-running DDL queries (CREATE AS SELECT and POPULATE) for Replicated database engine was forbidden"},
            {"query_plan_merge_filters", false, false, "Allow to merge filters in the query plan"},
            {"azure_sdk_max_retries", 10, 10, "Maximum number of retries in azure sdk"},
            {"azure_sdk_retry_initial_backoff_ms", 10, 10, "Minimal backoff between retries in azure sdk"},
            {"azure_sdk_retry_max_backoff_ms", 1000, 1000, "Maximal backoff between retries in azure sdk"},
            {"ignore_on_cluster_for_replicated_named_collections_queries", false, false, "Ignore ON CLUSTER clause for replicated named collections management queries."},
            {"backup_restore_s3_retry_attempts", 1000,1000, "Setting for Aws::Client::RetryStrategy, Aws::Client does retries itself, 0 means no retries. It takes place only for backup/restore."},
            {"postgresql_connection_attempt_timeout", 2, 2, "Allow to control 'connect_timeout' parameter of PostgreSQL connection."},
            {"postgresql_connection_pool_retries", 2, 2, "Allow to control the number of retries in PostgreSQL connection pool."}
        }
    },
    {"24.6",
        {
            {"materialize_skip_indexes_on_insert", true, true, "Added new setting to allow to disable materialization of skip indexes on insert"},
            {"materialize_statistics_on_insert", true, true, "Added new setting to allow to disable materialization of statistics on insert"},
            {"input_format_parquet_use_native_reader", false, false, "When reading Parquet files, to use native reader instead of arrow reader."},
            {"hdfs_throw_on_zero_files_match", false, false, "Allow to throw an error when ListObjects request cannot match any files in HDFS engine instead of empty query result"},
            {"azure_throw_on_zero_files_match", false, false, "Allow to throw an error when ListObjects request cannot match any files in AzureBlobStorage engine instead of empty query result"},
            {"s3_validate_request_settings", true, true, "Allow to disable S3 request settings validation"},
            {"allow_experimental_full_text_index", false, false, "Enable experimental full-text index"},
            {"azure_skip_empty_files", false, false, "Allow to skip empty files in azure table engine"},
            {"hdfs_ignore_file_doesnt_exist", false, false, "Allow to return 0 rows when the requested files don't exist instead of throwing an exception in HDFS table engine"},
            {"azure_ignore_file_doesnt_exist", false, false, "Allow to return 0 rows when the requested files don't exist instead of throwing an exception in AzureBlobStorage table engine"},
            {"s3_ignore_file_doesnt_exist", false, false, "Allow to return 0 rows when the requested files don't exist instead of throwing an exception in S3 table engine"},
            {"s3_max_part_number", 10000, 10000, "Maximum part number number for s3 upload part"},
            {"s3_max_single_operation_copy_size", 32 * 1024 * 1024, 32 * 1024 * 1024, "Maximum size for a single copy operation in s3"},
            {"input_format_parquet_max_block_size", 8192, DEFAULT_BLOCK_SIZE, "Increase block size for parquet reader."},
            {"input_format_parquet_prefer_block_bytes", 0, DEFAULT_BLOCK_SIZE * 256, "Average block bytes output by parquet reader."},
            {"enable_blob_storage_log", true, true, "Write information about blob storage operations to system.blob_storage_log table"},
            {"allow_deprecated_snowflake_conversion_functions", true, false, "Disabled deprecated functions snowflakeToDateTime[64] and dateTime[64]ToSnowflake."},
            {"allow_statistic_optimize", false, false, "Old setting which popped up here being renamed."},
            {"allow_experimental_statistic", false, false, "Old setting which popped up here being renamed."},
            {"allow_statistics_optimize", false, false, "The setting was renamed. The previous name is `allow_statistic_optimize`."},
            {"allow_experimental_statistics", false, false, "The setting was renamed. The previous name is `allow_experimental_statistic`."},
            {"enable_vertical_final", false, true, "Enable vertical final by default again after fixing bug"},
            {"parallel_replicas_custom_key_range_lower", 0, 0, "Add settings to control the range filter when using parallel replicas with dynamic shards"},
            {"parallel_replicas_custom_key_range_upper", 0, 0, "Add settings to control the range filter when using parallel replicas with dynamic shards. A value of 0 disables the upper limit"},
            {"output_format_pretty_display_footer_column_names", 0, 1, "Add a setting to display column names in the footer if there are many rows. Threshold value is controlled by output_format_pretty_display_footer_column_names_min_rows."},
            {"output_format_pretty_display_footer_column_names_min_rows", 0, 50, "Add a setting to control the threshold value for setting output_format_pretty_display_footer_column_names_min_rows. Default 50."},
            {"output_format_csv_serialize_tuple_into_separate_columns", true, true, "A new way of how interpret tuples in CSV format was added."},
            {"input_format_csv_deserialize_separate_columns_into_tuple", true, true, "A new way of how interpret tuples in CSV format was added."},
            {"input_format_csv_try_infer_strings_from_quoted_tuples", true, true, "A new way of how interpret tuples in CSV format was added."},
        }
    },
    {"24.5",
        {
            {"allow_deprecated_error_prone_window_functions", true, false, "Allow usage of deprecated error prone window functions (neighbor, runningAccumulate, runningDifferenceStartingWithFirstValue, runningDifference)"},
            {"allow_experimental_join_condition", false, false, "Support join with inequal conditions which involve columns from both left and right table. e.g. t1.y < t2.y."},
            {"input_format_tsv_crlf_end_of_line", false, false, "Enables reading of CRLF line endings with TSV formats"},
            {"output_format_parquet_use_custom_encoder", false, true, "Enable custom Parquet encoder."},
            {"cross_join_min_rows_to_compress", 0, 10000000, "Minimal count of rows to compress block in CROSS JOIN. Zero value means - disable this threshold. This block is compressed when any of the two thresholds (by rows or by bytes) are reached."},
            {"cross_join_min_bytes_to_compress", 0, 1_GiB, "Minimal size of block to compress in CROSS JOIN. Zero value means - disable this threshold. This block is compressed when any of the two thresholds (by rows or by bytes) are reached."},
            {"http_max_chunk_size", 0, 0, "Internal limitation"},
            {"prefer_external_sort_block_bytes", 0, DEFAULT_BLOCK_SIZE * 256, "Prefer maximum block bytes for external sort, reduce the memory usage during merging."},
            {"input_format_force_null_for_omitted_fields", false, false, "Disable type-defaults for omitted fields when needed"},
            {"cast_string_to_dynamic_use_inference", false, false, "Add setting to allow converting String to Dynamic through parsing"},
            {"allow_experimental_dynamic_type", false, false, "Add new experimental Dynamic type"},
            {"azure_max_blocks_in_multipart_upload", 50000, 50000, "Maximum number of blocks in multipart upload for Azure."},
            {"allow_archive_path_syntax", false, true, "Added new setting to allow disabling archive path syntax."},
        }
    },
    {"24.4",
        {
            {"input_format_json_throw_on_bad_escape_sequence", true, true, "Allow to save JSON strings with bad escape sequences"},
            {"max_parsing_threads", 0, 0, "Add a separate setting to control number of threads in parallel parsing from files"},
            {"ignore_drop_queries_probability", 0, 0, "Allow to ignore drop queries in server with specified probability for testing purposes"},
            {"lightweight_deletes_sync", 2, 2, "The same as 'mutation_sync', but controls only execution of lightweight deletes"},
            {"query_cache_system_table_handling", "save", "throw", "The query cache no longer caches results of queries against system tables"},
            {"input_format_json_ignore_unnecessary_fields", false, true, "Ignore unnecessary fields and not parse them. Enabling this may not throw exceptions on json strings of invalid format or with duplicated fields"},
            {"input_format_hive_text_allow_variable_number_of_columns", false, true, "Ignore extra columns in Hive Text input (if file has more columns than expected) and treat missing fields in Hive Text input as default values."},
            {"allow_experimental_database_replicated", false, true, "Database engine Replicated is now in Beta stage"},
            {"temporary_data_in_cache_reserve_space_wait_lock_timeout_milliseconds", (10 * 60 * 1000), (10 * 60 * 1000), "Wait time to lock cache for sapce reservation in temporary data in filesystem cache"},
            {"optimize_rewrite_sum_if_to_count_if", false, true, "Only available for the analyzer, where it works correctly"},
            {"azure_allow_parallel_part_upload", "true", "true", "Use multiple threads for azure multipart upload."},
            {"max_recursive_cte_evaluation_depth", DBMS_RECURSIVE_CTE_MAX_EVALUATION_DEPTH, DBMS_RECURSIVE_CTE_MAX_EVALUATION_DEPTH, "Maximum limit on recursive CTE evaluation depth"},
            {"query_plan_convert_outer_join_to_inner_join", false, true, "Allow to convert OUTER JOIN to INNER JOIN if filter after JOIN always filters default values"},
        }
    },
    {"24.3",
        {
            {"s3_connect_timeout_ms", 1000, 1000, "Introduce new dedicated setting for s3 connection timeout"},
            {"allow_experimental_shared_merge_tree", false, true, "The setting is obsolete"},
            {"use_page_cache_for_disks_without_file_cache", false, false, "Added userspace page cache"},
            {"read_from_page_cache_if_exists_otherwise_bypass_cache", false, false, "Added userspace page cache"},
            {"page_cache_inject_eviction", false, false, "Added userspace page cache"},
            {"default_table_engine", "None", "MergeTree", "Set default table engine to MergeTree for better usability"},
            {"input_format_json_use_string_type_for_ambiguous_paths_in_named_tuples_inference_from_objects", false, false, "Allow to use String type for ambiguous paths during named tuple inference from JSON objects"},
            {"traverse_shadow_remote_data_paths", false, false, "Traverse shadow directory when query system.remote_data_paths."},
            {"throw_if_deduplication_in_dependent_materialized_views_enabled_with_async_insert", false, true, "Deduplication in dependent materialized view cannot work together with async inserts."},
            {"parallel_replicas_allow_in_with_subquery", false, true, "If true, subquery for IN will be executed on every follower replica"},
            {"log_processors_profiles", false, true, "Enable by default"},
            {"function_locate_has_mysql_compatible_argument_order", false, true, "Increase compatibility with MySQL's locate function."},
            {"allow_suspicious_primary_key", true, false, "Forbid suspicious PRIMARY KEY/ORDER BY for MergeTree (i.e. SimpleAggregateFunction)"},
            {"filesystem_cache_reserve_space_wait_lock_timeout_milliseconds", 1000, 1000, "Wait time to lock cache for sapce reservation in filesystem cache"},
            {"max_parser_backtracks", 0, 1000000, "Limiting the complexity of parsing"},
            {"analyzer_compatibility_join_using_top_level_identifier", false, false, "Force to resolve identifier in JOIN USING from projection"},
            {"distributed_insert_skip_read_only_replicas", false, false, "If true, INSERT into Distributed will skip read-only replicas"},
            {"keeper_max_retries", 10, 10, "Max retries for general keeper operations"},
            {"keeper_retry_initial_backoff_ms", 100, 100, "Initial backoff timeout for general keeper operations"},
            {"keeper_retry_max_backoff_ms", 5000, 5000, "Max backoff timeout for general keeper operations"},
            {"s3queue_allow_experimental_sharded_mode", false, false, "Enable experimental sharded mode of S3Queue table engine. It is experimental because it will be rewritten"},
            {"allow_experimental_analyzer", false, true, "Enable analyzer and planner by default."},
            {"merge_tree_read_split_ranges_into_intersecting_and_non_intersecting_injection_probability", 0.0, 0.0, "For testing of `PartsSplitter` - split read ranges into intersecting and non intersecting every time you read from MergeTree with the specified probability."},
            {"allow_get_client_http_header", false, false, "Introduced a new function."},
            {"output_format_pretty_row_numbers", false, true, "It is better for usability."},
            {"output_format_pretty_max_value_width_apply_for_single_value", true, false, "Single values in Pretty formats won't be cut."},
            {"output_format_parquet_string_as_string", false, true, "ClickHouse allows arbitrary binary data in the String data type, which is typically UTF-8. Parquet/ORC/Arrow Strings only support UTF-8. That's why you can choose which Arrow's data type to use for the ClickHouse String data type - String or Binary. While Binary would be more correct and compatible, using String by default will correspond to user expectations in most cases."},
            {"output_format_orc_string_as_string", false, true, "ClickHouse allows arbitrary binary data in the String data type, which is typically UTF-8. Parquet/ORC/Arrow Strings only support UTF-8. That's why you can choose which Arrow's data type to use for the ClickHouse String data type - String or Binary. While Binary would be more correct and compatible, using String by default will correspond to user expectations in most cases."},
            {"output_format_arrow_string_as_string", false, true, "ClickHouse allows arbitrary binary data in the String data type, which is typically UTF-8. Parquet/ORC/Arrow Strings only support UTF-8. That's why you can choose which Arrow's data type to use for the ClickHouse String data type - String or Binary. While Binary would be more correct and compatible, using String by default will correspond to user expectations in most cases."},
            {"output_format_parquet_compression_method", "lz4", "zstd", "Parquet/ORC/Arrow support many compression methods, including lz4 and zstd. ClickHouse supports each and every compression method. Some inferior tools, such as 'duckdb', lack support for the faster `lz4` compression method, that's why we set zstd by default."},
            {"output_format_orc_compression_method", "lz4", "zstd", "Parquet/ORC/Arrow support many compression methods, including lz4 and zstd. ClickHouse supports each and every compression method. Some inferior tools, such as 'duckdb', lack support for the faster `lz4` compression method, that's why we set zstd by default."},
            {"output_format_pretty_highlight_digit_groups", false, true, "If enabled and if output is a terminal, highlight every digit corresponding to the number of thousands, millions, etc. with underline."},
            {"geo_distance_returns_float64_on_float64_arguments", false, true, "Increase the default precision."},
            {"azure_max_inflight_parts_for_one_file", 20, 20, "The maximum number of a concurrent loaded parts in multipart upload request. 0 means unlimited."},
            {"azure_strict_upload_part_size", 0, 0, "The exact size of part to upload during multipart upload to Azure blob storage."},
            {"azure_min_upload_part_size", 16*1024*1024, 16*1024*1024, "The minimum size of part to upload during multipart upload to Azure blob storage."},
            {"azure_max_upload_part_size", 5ull*1024*1024*1024, 5ull*1024*1024*1024, "The maximum size of part to upload during multipart upload to Azure blob storage."},
            {"azure_upload_part_size_multiply_factor", 2, 2, "Multiply azure_min_upload_part_size by this factor each time azure_multiply_parts_count_threshold parts were uploaded from a single write to Azure blob storage."},
            {"azure_upload_part_size_multiply_parts_count_threshold", 500, 500, "Each time this number of parts was uploaded to Azure blob storage, azure_min_upload_part_size is multiplied by azure_upload_part_size_multiply_factor."},
            {"output_format_csv_serialize_tuple_into_separate_columns", true, true, "A new way of how interpret tuples in CSV format was added."},
            {"input_format_csv_deserialize_separate_columns_into_tuple", true, true, "A new way of how interpret tuples in CSV format was added."},
            {"input_format_csv_try_infer_strings_from_quoted_tuples", true, true, "A new way of how interpret tuples in CSV format was added."},
        }
    },
    {"24.2",
        {
            {"allow_suspicious_variant_types", true, false, "Don't allow creating Variant type with suspicious variants by default"},
            {"validate_experimental_and_suspicious_types_inside_nested_types", false, true, "Validate usage of experimental and suspicious types inside nested types"},
            {"output_format_values_escape_quote_with_quote", false, false, "If true escape ' with '', otherwise quoted with \\'"},
            {"output_format_pretty_single_large_number_tip_threshold", 0, 1'000'000, "Print a readable number tip on the right side of the table if the block consists of a single number which exceeds this value (except 0)"},
            {"input_format_try_infer_exponent_floats", true, false, "Don't infer floats in exponential notation by default"},
            {"query_plan_optimize_prewhere", true, true, "Allow to push down filter to PREWHERE expression for supported storages"},
            {"async_insert_max_data_size", 1000000, 10485760, "The previous value appeared to be too small."},
            {"async_insert_poll_timeout_ms", 10, 10, "Timeout in milliseconds for polling data from asynchronous insert queue"},
            {"async_insert_use_adaptive_busy_timeout", false, true, "Use adaptive asynchronous insert timeout"},
            {"async_insert_busy_timeout_min_ms", 50, 50, "The minimum value of the asynchronous insert timeout in milliseconds; it also serves as the initial value, which may be increased later by the adaptive algorithm"},
            {"async_insert_busy_timeout_max_ms", 200, 200, "The minimum value of the asynchronous insert timeout in milliseconds; async_insert_busy_timeout_ms is aliased to async_insert_busy_timeout_max_ms"},
            {"async_insert_busy_timeout_increase_rate", 0.2, 0.2, "The exponential growth rate at which the adaptive asynchronous insert timeout increases"},
            {"async_insert_busy_timeout_decrease_rate", 0.2, 0.2, "The exponential growth rate at which the adaptive asynchronous insert timeout decreases"},
            {"format_template_row_format", "", "", "Template row format string can be set directly in query"},
            {"format_template_resultset_format", "", "", "Template result set format string can be set in query"},
            {"split_parts_ranges_into_intersecting_and_non_intersecting_final", true, true, "Allow to split parts ranges into intersecting and non intersecting during FINAL optimization"},
            {"split_intersecting_parts_ranges_into_layers_final", true, true, "Allow to split intersecting parts ranges into layers during FINAL optimization"},
            {"azure_max_single_part_copy_size", 256*1024*1024, 256*1024*1024, "The maximum size of object to copy using single part copy to Azure blob storage."},
            {"min_external_table_block_size_rows", DEFAULT_INSERT_BLOCK_SIZE, DEFAULT_INSERT_BLOCK_SIZE, "Squash blocks passed to external table to specified size in rows, if blocks are not big enough"},
            {"min_external_table_block_size_bytes", DEFAULT_INSERT_BLOCK_SIZE * 256, DEFAULT_INSERT_BLOCK_SIZE * 256, "Squash blocks passed to external table to specified size in bytes, if blocks are not big enough."},
            {"parallel_replicas_prefer_local_join", true, true, "If true, and JOIN can be executed with parallel replicas algorithm, and all storages of right JOIN part are *MergeTree, local JOIN will be used instead of GLOBAL JOIN."},
            {"optimize_time_filter_with_preimage", true, true, "Optimize Date and DateTime predicates by converting functions into equivalent comparisons without conversions (e.g. toYear(col) = 2023 -> col >= '2023-01-01' AND col <= '2023-12-31')"},
            {"extract_key_value_pairs_max_pairs_per_row", 0, 0, "Max number of pairs that can be produced by the `extractKeyValuePairs` function. Used as a safeguard against consuming too much memory."},
            {"default_view_definer", "CURRENT_USER", "CURRENT_USER", "Allows to set default `DEFINER` option while creating a view"},
            {"default_materialized_view_sql_security", "DEFINER", "DEFINER", "Allows to set a default value for SQL SECURITY option when creating a materialized view"},
            {"default_normal_view_sql_security", "INVOKER", "INVOKER", "Allows to set default `SQL SECURITY` option while creating a normal view"},
            {"mysql_map_string_to_text_in_show_columns", false, true, "Reduce the configuration effort to connect ClickHouse with BI tools."},
            {"mysql_map_fixed_string_to_text_in_show_columns", false, true, "Reduce the configuration effort to connect ClickHouse with BI tools."},
        }
    },
    {"24.1",
        {
            {"print_pretty_type_names", false, true, "Better user experience."},
            {"input_format_json_read_bools_as_strings", false, true, "Allow to read bools as strings in JSON formats by default"},
            {"output_format_arrow_use_signed_indexes_for_dictionary", false, true, "Use signed indexes type for Arrow dictionaries by default as it's recommended"},
            {"allow_experimental_variant_type", false, false, "Add new experimental Variant type"},
            {"use_variant_as_common_type", false, false, "Allow to use Variant in if/multiIf if there is no common type"},
            {"output_format_arrow_use_64_bit_indexes_for_dictionary", false, false, "Allow to use 64 bit indexes type in Arrow dictionaries"},
            {"parallel_replicas_mark_segment_size", 128, 128, "Add new setting to control segment size in new parallel replicas coordinator implementation"},
            {"ignore_materialized_views_with_dropped_target_table", false, false, "Add new setting to allow to ignore materialized views with dropped target table"},
            {"output_format_compression_level", 3, 3, "Allow to change compression level in the query output"},
            {"output_format_compression_zstd_window_log", 0, 0, "Allow to change zstd window log in the query output when zstd compression is used"},
            {"enable_zstd_qat_codec", false, false, "Add new ZSTD_QAT codec"},
            {"enable_vertical_final", false, true, "Use vertical final by default"},
            {"output_format_arrow_use_64_bit_indexes_for_dictionary", false, false, "Allow to use 64 bit indexes type in Arrow dictionaries"},
            {"max_rows_in_set_to_optimize_join", 100000, 0, "Disable join optimization as it prevents from read in order optimization"},
            {"output_format_pretty_color", true, "auto", "Setting is changed to allow also for auto value, disabling ANSI escapes if output is not a tty"},
            {"function_visible_width_behavior", 0, 1, "We changed the default behavior of `visibleWidth` to be more precise"},
            {"max_estimated_execution_time", 0, 0, "Separate max_execution_time and max_estimated_execution_time"},
            {"iceberg_engine_ignore_schema_evolution", false, false, "Allow to ignore schema evolution in Iceberg table engine"},
            {"optimize_injective_functions_in_group_by", false, true, "Replace injective functions by it's arguments in GROUP BY section in analyzer"},
            {"update_insert_deduplication_token_in_dependent_materialized_views", false, false, "Allow to update insert deduplication token with table identifier during insert in dependent materialized views"},
            {"azure_max_unexpected_write_error_retries", 4, 4, "The maximum number of retries in case of unexpected errors during Azure blob storage write"},
            {"split_parts_ranges_into_intersecting_and_non_intersecting_final", false, true, "Allow to split parts ranges into intersecting and non intersecting during FINAL optimization"},
            {"split_intersecting_parts_ranges_into_layers_final", true, true, "Allow to split intersecting parts ranges into layers during FINAL optimization"}
        }
    },
    {"23.12",
        {
            {"allow_suspicious_ttl_expressions", true, false, "It is a new setting, and in previous versions the behavior was equivalent to allowing."},
            {"input_format_parquet_allow_missing_columns", false, true, "Allow missing columns in Parquet files by default"},
            {"input_format_orc_allow_missing_columns", false, true, "Allow missing columns in ORC files by default"},
            {"input_format_arrow_allow_missing_columns", false, true, "Allow missing columns in Arrow files by default"}
        }
    },
    {"23.11",
        {
            {"parsedatetime_parse_without_leading_zeros", false, true, "Improved compatibility with MySQL DATE_FORMAT/STR_TO_DATE"}
        }
    },
    {"23.9",
        {
            {"optimize_group_by_constant_keys", false, true, "Optimize group by constant keys by default"},
            {"input_format_json_try_infer_named_tuples_from_objects", false, true, "Try to infer named Tuples from JSON objects by default"},
            {"input_format_json_read_numbers_as_strings", false, true, "Allow to read numbers as strings in JSON formats by default"},
            {"input_format_json_read_arrays_as_strings", false, true, "Allow to read arrays as strings in JSON formats by default"},
            {"input_format_json_infer_incomplete_types_as_strings", false, true, "Allow to infer incomplete types as Strings in JSON formats by default"},
            {"input_format_json_try_infer_numbers_from_strings", true, false, "Don't infer numbers from strings in JSON formats by default to prevent possible parsing errors"},
            {"http_write_exception_in_output_format", false, true, "Output valid JSON/XML on exception in HTTP streaming."}
        }
    },
    {"23.8",
        {
            {"rewrite_count_distinct_if_with_count_distinct_implementation", false, true, "Rewrite countDistinctIf with count_distinct_implementation configuration"}
        }
    },
    {"23.7",
        {
            {"function_sleep_max_microseconds_per_block", 0, 3000000, "In previous versions, the maximum sleep time of 3 seconds was applied only for `sleep`, but not for `sleepEachRow` function. In the new version, we introduce this setting. If you set compatibility with the previous versions, we will disable the limit altogether."}
        }
    },
    {"23.6",
        {
            {"http_send_timeout", 180, 30, "3 minutes seems crazy long. Note that this is timeout for a single network write call, not for the whole upload operation."},
            {"http_receive_timeout", 180, 30, "See http_send_timeout."}
        }
    },
    {"23.5",
        {
            {"input_format_parquet_preserve_order", true, false, "Allow Parquet reader to reorder rows for better parallelism."},
            {"parallelize_output_from_storages", false, true, "Allow parallelism when executing queries that read from file/url/s3/etc. This may reorder rows."},
            {"use_with_fill_by_sorting_prefix", false, true, "Columns preceding WITH FILL columns in ORDER BY clause form sorting prefix. Rows with different values in sorting prefix are filled independently"},
            {"output_format_parquet_compliant_nested_types", false, true, "Change an internal field name in output Parquet file schema."}
        }
    },
    {"23.4",
        {
            {"allow_suspicious_indices", true, false, "If true, index can defined with identical expressions"},
            {"allow_nonconst_timezone_arguments", true, false, "Allow non-const timezone arguments in certain time-related functions like toTimeZone(), fromUnixTimestamp*(), snowflakeToDateTime*()."},
            {"connect_timeout_with_failover_ms", 50, 1000, "Increase default connect timeout because of async connect"},
            {"connect_timeout_with_failover_secure_ms", 100, 1000, "Increase default secure connect timeout because of async connect"},
            {"hedged_connection_timeout_ms", 100, 50, "Start new connection in hedged requests after 50 ms instead of 100 to correspond with previous connect timeout"},
            {"formatdatetime_f_prints_single_zero", true, false, "Improved compatibility with MySQL DATE_FORMAT()/STR_TO_DATE()"},
            {"formatdatetime_parsedatetime_m_is_month_name", false, true, "Improved compatibility with MySQL DATE_FORMAT/STR_TO_DATE"}
        }
    },
    {"23.3",
        {
            {"output_format_parquet_version", "1.0", "2.latest", "Use latest Parquet format version for output format"},
            {"input_format_json_ignore_unknown_keys_in_named_tuple", false, true, "Improve parsing JSON objects as named tuples"},
            {"input_format_native_allow_types_conversion", false, true, "Allow types conversion in Native input forma"},
            {"output_format_arrow_compression_method", "none", "lz4_frame", "Use lz4 compression in Arrow output format by default"},
            {"output_format_parquet_compression_method", "snappy", "lz4", "Use lz4 compression in Parquet output format by default"},
            {"output_format_orc_compression_method", "none", "lz4_frame", "Use lz4 compression in ORC output format by default"},
            {"async_query_sending_for_remote", false, true, "Create connections and send query async across shards"}
        }
    },
    {"23.2",
        {
            {"output_format_parquet_fixed_string_as_fixed_byte_array", false, true, "Use Parquet FIXED_LENGTH_BYTE_ARRAY type for FixedString by default"},
            {"output_format_arrow_fixed_string_as_fixed_byte_array", false, true, "Use Arrow FIXED_SIZE_BINARY type for FixedString by default"},
            {"query_plan_remove_redundant_distinct", false, true, "Remove redundant Distinct step in query plan"},
            {"optimize_duplicate_order_by_and_distinct", true, false, "Remove duplicate ORDER BY and DISTINCT if it's possible"},
            {"insert_keeper_max_retries", 0, 20, "Enable reconnections to Keeper on INSERT, improve reliability"}
        }
    },
    {"23.1",
        {
            {"input_format_json_read_objects_as_strings", 0, 1, "Enable reading nested json objects as strings while object type is experimental"},
            {"input_format_json_defaults_for_missing_elements_in_named_tuple", false, true, "Allow missing elements in JSON objects while reading named tuples by default"},
            {"input_format_csv_detect_header", false, true, "Detect header in CSV format by default"},
            {"input_format_tsv_detect_header", false, true, "Detect header in TSV format by default"},
            {"input_format_custom_detect_header", false, true, "Detect header in CustomSeparated format by default"},
            {"query_plan_remove_redundant_sorting", false, true, "Remove redundant sorting in query plan. For example, sorting steps related to ORDER BY clauses in subqueries"}
        }
    },
    {"22.12",
        {
            {"max_size_to_preallocate_for_aggregation", 10'000'000, 100'000'000, "This optimizes performance"},
            {"query_plan_aggregation_in_order", 0, 1, "Enable some refactoring around query plan"},
            {"format_binary_max_string_size", 0, 1_GiB, "Prevent allocating large amount of memory"}
        }
    },
    {"22.11",
        {
            {"use_structure_from_insertion_table_in_table_functions", 0, 2, "Improve using structure from insertion table in table functions"}
        }
    },
    {"22.9",
        {
            {"force_grouping_standard_compatibility", false, true, "Make GROUPING function output the same as in SQL standard and other DBMS"}
        }
    },
    {"22.7",
        {
            {"cross_to_inner_join_rewrite", 1, 2, "Force rewrite comma join to inner"},
            {"enable_positional_arguments", false, true, "Enable positional arguments feature by default"},
            {"format_csv_allow_single_quotes", true, false, "Most tools don't treat single quote in CSV specially, don't do it by default too"}
        }
    },
    {"22.6",
        {
            {"output_format_json_named_tuples_as_objects", false, true, "Allow to serialize named tuples as JSON objects in JSON formats by default"},
            {"input_format_skip_unknown_fields", false, true, "Optimize reading subset of columns for some input formats"}
        }
    },
    {"22.5",
        {
            {"memory_overcommit_ratio_denominator", 0, 1073741824, "Enable memory overcommit feature by default"},
            {"memory_overcommit_ratio_denominator_for_user", 0, 1073741824, "Enable memory overcommit feature by default"}
        }
    },
    {"22.4",
        {
            {"allow_settings_after_format_in_insert", true, false, "Do not allow SETTINGS after FORMAT for INSERT queries because ClickHouse interpret SETTINGS as some values, which is misleading"}
        }
    },
    {"22.3",
        {
            {"cast_ipv4_ipv6_default_on_conversion_error", true, false, "Make functions cast(value, 'IPv4') and cast(value, 'IPv6') behave same as toIPv4 and toIPv6 functions"}
        }
    },
    {"21.12",
        {
            {"stream_like_engine_allow_direct_select", true, false, "Do not allow direct select for Kafka/RabbitMQ/FileLog by default"}
        }
    },
    {"21.9",
        {
            {"output_format_decimal_trailing_zeros", true, false, "Do not output trailing zeros in text representation of Decimal types by default for better looking output"},
            {"use_hedged_requests", false, true, "Enable Hedged Requests feature by default"}
        }
    },
    {"21.7",
        {
            {"legacy_column_name_of_tuple_literal", true, false, "Add this setting only for compatibility reasons. It makes sense to set to 'true', while doing rolling update of cluster from version lower than 21.7 to higher"}
        }
    },
    {"21.5",
        {
            {"async_socket_for_remote", false, true, "Fix all problems and turn on asynchronous reads from socket for remote queries by default again"}
        }
    },
    {"21.3",
        {
            {"async_socket_for_remote", true, false, "Turn off asynchronous reads from socket for remote queries because of some problems"},
            {"optimize_normalize_count_variants", false, true, "Rewrite aggregate functions that semantically equals to count() as count() by default"},
            {"normalize_function_names", false, true, "Normalize function names to their canonical names, this was needed for projection query routing"}
        }
    },
    {"21.2",
        {
            {"enable_global_with_statement", false, true, "Propagate WITH statements to UNION queries and all subqueries by default"}
        }
    },
    {"21.1",
        {
            {"insert_quorum_parallel", false, true, "Use parallel quorum inserts by default. It is significantly more convenient to use than sequential quorum inserts"},
            {"input_format_null_as_default", false, true, "Allow to insert NULL as default for input formats by default"},
            {"optimize_on_insert", false, true, "Enable data optimization on INSERT by default for better user experience"},
            {"use_compact_format_in_distributed_parts_names", false, true, "Use compact format for async INSERT into Distributed tables by default"}
        }
    },
    {"20.10",
        {
            {"format_regexp_escaping_rule", "Escaped", "Raw", "Use Raw as default escaping rule for Regexp format to male the behaviour more like to what users expect"}
        }
    },
    {"20.7",
        {
            {"show_table_uuid_in_table_create_query_if_not_nil", true, false, "Stop showing  UID of the table in its CREATE query for Engine=Atomic"}
        }
    },
    {"20.5",
        {
            {"input_format_with_names_use_header", false, true, "Enable using header with names for formats with WithNames/WithNamesAndTypes suffixes"},
            {"allow_suspicious_codecs", true, false, "Don't allow to specify meaningless compression codecs"}
        }
    },
    {"20.4",
        {
            {"validate_polygons", false, true, "Throw exception if polygon is invalid in function pointInPolygon by default instead of returning possibly wrong results"}
        }
    },
    {"19.18",
        {
            {"enable_scalar_subquery_optimization", false, true, "Prevent scalar subqueries from (de)serializing large scalar values and possibly avoid running the same subquery more than once"}
        }
    },
    {"19.14",
        {
            {"any_join_distinct_right_table_keys", true, false, "Disable ANY RIGHT and ANY FULL JOINs by default to avoid inconsistency"}
        }
    },
    {"19.12",
        {
            {"input_format_defaults_for_omitted_fields", false, true, "Enable calculation of complex default expressions for omitted fields for some input formats, because it should be the expected behaviour"}
        }
    },
    {"19.5",
        {
            {"max_partitions_per_insert_block", 0, 100, "Add a limit for the number of partitions in one block"}
        }
    },
    {"18.12.17",
        {
            {"enable_optimize_predicate_expression", 0, 1, "Optimize predicates to subqueries by default"}
        }
    },
};

static std::initializer_list<std::pair<ClickHouseVersion, SettingsChangesHistory::SettingsChanges>> merge_tree_settings_changes_history_initializer =
{
    {"24.12",
        {
        }
    },
    {"24.11",
        {
        }
    },
    {"24.10",
        {
        }
    },
    {"24.9",
        {
        }
    },
    {"24.8",
        {
            {"deduplicate_merge_projection_mode", "ignore", "throw", "Do not allow to create inconsistent projection"}
        }
    },
};

static void initSettingsChangesHistory(
    std::map<ClickHouseVersion, SettingsChangesHistory::SettingsChanges> & settings_changes_history,
    std::once_flag & initialized_flag,
    std::initializer_list<std::pair<ClickHouseVersion, SettingsChangesHistory::SettingsChanges>> & initializer
)
{
    std::call_once(initialized_flag, [&]()
    {
        for (const auto & setting_change : initializer)
        {
            /// Disallow duplicate keys in the settings changes history. Example:
            ///     {"21.2", {{"some_setting_1", false, true, "[...]"}}},
            ///     [...]
            ///     {"21.2", {{"some_setting_2", false, true, "[...]"}}},
            /// As std::set has unique keys, one of the entries would be overwritten.
            if (settings_changes_history.contains(setting_change.first))
                throw Exception{ErrorCodes::LOGICAL_ERROR, "Detected duplicate version '{}'", setting_change.first.toString()};

            settings_changes_history[setting_change.first] = setting_change.second;
        }
    });
}

const std::map<ClickHouseVersion, SettingsChangesHistory::SettingsChanges> & getSettingsChangesHistory()
{
    static std::map<ClickHouseVersion, SettingsChangesHistory::SettingsChanges> settings_changes_history;
    static std::once_flag initialized_flag;
    initSettingsChangesHistory(settings_changes_history, initialized_flag, settings_changes_history_initializer);

    return settings_changes_history;
}

const std::map<ClickHouseVersion, SettingsChangesHistory::SettingsChanges> & getMergeTreeSettingsChangesHistory()
{
    static std::map<ClickHouseVersion, SettingsChangesHistory::SettingsChanges> merge_tree_settings_changes_history;
    static std::once_flag initialized_flag;
    initSettingsChangesHistory(merge_tree_settings_changes_history, initialized_flag, merge_tree_settings_changes_history_initializer);

    return merge_tree_settings_changes_history;
}

}<|MERGE_RESOLUTION|>--- conflicted
+++ resolved
@@ -68,11 +68,8 @@
     },
     {"24.10",
         {
-<<<<<<< HEAD
             {"check_table_structure_completely", true, false, "Add new setting to allow attach when source table's projections and secondary indices is a subset of those in the target table."},
-=======
             {"enforce_strict_identifier_format", false, false, "New setting."},
->>>>>>> 9ccb3073
             {"enable_parsing_to_custom_serialization", false, true, "New setting"},
             {"mongodb_throw_on_unsupported_query", false, true, "New setting."},
             {"enable_parallel_replicas", false, false, "Parallel replicas with read tasks became the Beta tier feature."},
