#include <Core/Defines.h>
#include <Core/SettingsChangesHistory.h>
#include <IO/ReadBufferFromString.h>
#include <IO/ReadHelpers.h>
#include <boost/algorithm/string.hpp>


namespace DB
{

namespace ErrorCodes
{
    extern const int BAD_ARGUMENTS;
    extern const int LOGICAL_ERROR;
}

ClickHouseVersion::ClickHouseVersion(std::string_view version)
{
    Strings split;
    boost::split(split, version, [](char c){ return c == '.'; });
    components.reserve(split.size());
    if (split.empty())
        throw Exception{ErrorCodes::BAD_ARGUMENTS, "Cannot parse ClickHouse version here: {}", version};

    for (const auto & split_element : split)
    {
        size_t component;
        ReadBufferFromString buf(split_element);
        if (!tryReadIntText(component, buf) || !buf.eof())
            throw Exception{ErrorCodes::BAD_ARGUMENTS, "Cannot parse ClickHouse version here: {}", version};
        components.push_back(component);
    }
}

String ClickHouseVersion::toString() const
{
    return fmt::format("{}", fmt::join(components, "."));
}

static void addSettingsChanges(
    VersionToSettingsChangesMap & settings_changes_history,
    std::string_view version,
    SettingsChangesHistory::SettingsChanges && changes)
{
    /// Forbid duplicate versions
    auto [_, inserted] = settings_changes_history.emplace(ClickHouseVersion(version), std::move(changes));
    if (!inserted)
        throw Exception{ErrorCodes::LOGICAL_ERROR, "Detected duplicate version '{}'", ClickHouseVersion(version).toString()};
}

const VersionToSettingsChangesMap & getSettingsChangesHistory()
{
    static VersionToSettingsChangesMap settings_changes_history;
    static std::once_flag initialized_flag;
    std::call_once(initialized_flag, [&]
    {
        // clang-format off
        /// History of settings changes that controls some backward incompatible changes
        /// across all ClickHouse versions. It maps ClickHouse version to settings changes that were done
        /// in this version. This history contains both changes to existing settings and newly added settings.
        /// Settings changes is a vector of structs
        ///     {setting_name, previous_value, new_value, reason}.
        /// For newly added setting choose the most appropriate previous_value (for example, if new setting
        /// controls new feature and it's 'true' by default, use 'false' as previous_value).
        /// It's used to implement `compatibility` setting (see https://github.com/ClickHouse/ClickHouse/issues/35972)
        /// Note: please check if the key already exists to prevent duplicate entries.
        addSettingsChanges(settings_changes_history, "25.1",
        {
<<<<<<< HEAD
            {"schema_inference_make_json_columns_nullable", false, false, "Allow to infer Nullable(JSON) during schema inference"},
=======
            {"allow_not_comparable_types_in_order_by", true, false, "Don't allow not comparable types in order by by default"},
            {"allow_not_comparable_types_in_comparison_functions", true, false, "Don't allow not comparable types in comparison functions by default"},
>>>>>>> c0645e21
            {"output_format_json_pretty_print", false, true, "Print values in a pretty format in JSON output format by default"},
            {"allow_experimental_ts_to_grid_aggregate_function", false, false, "Cloud only"},
            {"formatdatetime_f_prints_scale_number_of_digits", true, false, "New setting."},
            {"distributed_cache_connect_max_tries", 20, 20, "Cloud only"},
            {"distributed_cache_min_bytes_for_seek", false, false, "New private setting."},
            {"max_bytes_ratio_before_external_group_by", 0.0, 0.5, "Enable automatic spilling to disk by default."},
            {"max_bytes_ratio_before_external_sort", 0.0, 0.5, "Enable automatic spilling to disk by default."},
            {"min_external_sort_block_bytes", 0., 100_MiB, "New setting."},
            {"s3queue_migrate_old_metadata_to_buckets", false, false, "New setting."},
            {"distributed_cache_pool_behaviour_on_limit", "allocate_bypassing_pool", "wait", "Cloud only"},
            {"use_hive_partitioning", false, true, "Enabled the setting by default."},
            {"query_plan_try_use_vector_search", false, true, "New setting."},
            {"short_circuit_function_evaluation_for_nulls", false, true, "Allow to execute functions with Nullable arguments only on rows with non-NULL values in all arguments"},
            {"short_circuit_function_evaluation_for_nulls_threshold", 1.0, 1.0, "Ratio threshold of NULL values to execute functions with Nullable arguments only on rows with non-NULL values in all arguments. Applies when setting short_circuit_function_evaluation_for_nulls is enabled."},
            {"output_format_orc_writer_time_zone_name", "GMT", "GMT", "The time zone name for ORC writer, the default ORC writer's time zone is GMT."},
            {"output_format_pretty_highlight_trailing_spaces", false, true, "A new setting."},
            {"allow_experimental_bfloat16_type", false, true, "Add new BFloat16 type"},
            {"output_format_pretty_squash_consecutive_ms", 0, 50, "Add new setting"},
            {"output_format_pretty_squash_max_wait_ms", 0, 1000, "Add new setting"},
            {"output_format_pretty_max_column_name_width_cut_to", 0, 24, "A new setting"},
            {"output_format_pretty_max_column_name_width_min_chars_to_cut", 0, 4, "A new setting"},
            {"output_format_pretty_multiline_fields", false, true, "A new setting"},
            {"output_format_pretty_fallback_to_vertical", false, true, "A new setting"},
            {"output_format_pretty_fallback_to_vertical_max_rows_per_chunk", 0, 100, "A new setting"},
            {"output_format_pretty_fallback_to_vertical_min_table_width", 0, 1000, "A new setting"},
            {"max_autoincrement_series", 1000, 1000, "A new setting"},
            {"allow_experimental_kusto_dialect", true, false, "A new setting"},
            {"allow_experimental_prql_dialect", true, false, "A new setting"},
        });
        addSettingsChanges(settings_changes_history, "24.12",
        {
            /// Release closed. Please use 25.1
            {"allow_experimental_database_iceberg", false, false, "New setting."},
            {"shared_merge_tree_sync_parts_on_partition_operations", 1, 1, "New setting. By default parts are always synchronized"},
            {"query_plan_join_swap_table", "false", "auto", "New setting. Right table was always chosen before."},
            {"max_size_to_preallocate_for_aggregation", 100'000'000, 1'000'000'000'000, "Enable optimisation for bigger tables."},
            {"max_size_to_preallocate_for_joins", 100'000'000, 1'000'000'000'000, "Enable optimisation for bigger tables."},
            {"max_bytes_ratio_before_external_group_by", 0., 0., "New setting."},
            {"optimize_extract_common_expressions", false, true, "Optimize WHERE, PREWHERE, ON, HAVING and QUALIFY expressions by extracting common expressions out from disjunction of conjunctions."},
            {"allow_general_join_planning", false, true, "Allow more general join planning algorithm when hash join algorithm is enabled."},
            {"optimize_extract_common_expressions", false, false, "Introduce setting to optimize WHERE, PREWHERE, ON, HAVING and QUALIFY expressions by extracting common expressions out from disjunction of conjunctions."},
            {"max_bytes_ratio_before_external_sort", 0., 0., "New setting."},
            {"use_async_executor_for_materialized_views", false, false, "New setting."},
            {"http_response_headers", "", "", "New setting."},
            {"output_format_parquet_datetime_as_uint32", true, false, "Write DateTime as DateTime64(3) instead of UInt32 (these are the two Parquet types closest to DateTime)."},
            {"skip_redundant_aliases_in_udf", false, false, "New setting."},
            {"parallel_replicas_index_analysis_only_on_coordinator", true, true, "Index analysis done only on replica-coordinator and skipped on other replicas. Effective only with enabled parallel_replicas_local_plan"}, // enabling it was moved to 24.10
            {"least_greatest_legacy_null_behavior", true, false, "New setting"},
            /// Release closed. Please use 25.1
        });
        addSettingsChanges(settings_changes_history, "24.11",
        {
            {"validate_mutation_query", false, true, "New setting to validate mutation queries by default."},
            {"enable_job_stack_trace", false, true, "Enable by default collecting stack traces from job's scheduling."},
            {"allow_suspicious_types_in_group_by", true, false, "Don't allow Variant/Dynamic types in GROUP BY by default"},
            {"allow_suspicious_types_in_order_by", true, false, "Don't allow Variant/Dynamic types in ORDER BY by default"},
            {"distributed_cache_discard_connection_if_unread_data", true, true, "New setting"},
            {"filesystem_cache_enable_background_download_for_metadata_files_in_packed_storage", true, true, "New setting"},
            {"filesystem_cache_enable_background_download_during_fetch", true, true, "New setting"},
            {"azure_check_objects_after_upload", false, false, "Check each uploaded object in azure blob storage to be sure that upload was successful"},
            {"backup_restore_keeper_max_retries", 20, 1000, "Should be big enough so the whole operation BACKUP or RESTORE operation won't fail because of a temporary [Zoo]Keeper failure in the middle of it."},
            {"backup_restore_failure_after_host_disconnected_for_seconds", 0, 3600, "New setting."},
            {"backup_restore_keeper_max_retries_while_initializing", 0, 20, "New setting."},
            {"backup_restore_keeper_max_retries_while_handling_error", 0, 20, "New setting."},
            {"backup_restore_finish_timeout_after_error_sec", 0, 180, "New setting."},
            {"query_plan_merge_filters", false, true, "Allow to merge filters in the query plan. This is required to properly support filter-push-down with a new analyzer."},
            {"parallel_replicas_local_plan", false, true, "Use local plan for local replica in a query with parallel replicas"},
            {"allow_experimental_shared_set_join", 1, 0, "Disable a setting for ClickHouse Cloud"},
            {"merge_tree_use_v1_object_and_dynamic_serialization", true, false, "Add new serialization V2 version for JSON and Dynamic types"},
            {"min_joined_block_size_bytes", 524288, 524288, "New setting."},
            {"allow_experimental_bfloat16_type", false, false, "Add new experimental BFloat16 type"},
            {"filesystem_cache_skip_download_if_exceeds_per_query_cache_write_limit", 1, 1, "Rename of setting skip_download_if_exceeds_query_cache_limit"},
            {"filesystem_cache_prefer_bigger_buffer_size", true, true, "New setting"},
            {"read_in_order_use_virtual_row", false, false, "Use virtual row while reading in order of primary key or its monotonic function fashion. It is useful when searching over multiple parts as only relevant ones are touched."},
            {"s3_skip_empty_files", false, true, "We hope it will provide better UX"},
            {"filesystem_cache_boundary_alignment", 0, 0, "New setting"},
            {"push_external_roles_in_interserver_queries", false, true, "New setting."},
            {"enable_variant_type", false, false, "Add alias to allow_experimental_variant_type"},
            {"enable_dynamic_type", false, false, "Add alias to allow_experimental_dynamic_type"},
            {"enable_json_type", false, false, "Add alias to allow_experimental_json_type"},
        });
        addSettingsChanges(settings_changes_history, "24.10",
        {
            {"query_metric_log_interval", 0, -1, "New setting."},
            {"enforce_strict_identifier_format", false, false, "New setting."},
            {"enable_parsing_to_custom_serialization", false, true, "New setting"},
            {"mongodb_throw_on_unsupported_query", false, true, "New setting."},
            {"enable_parallel_replicas", false, false, "Parallel replicas with read tasks became the Beta tier feature."},
            {"parallel_replicas_mode", "read_tasks", "read_tasks", "This setting was introduced as a part of making parallel replicas feature Beta"},
            {"filesystem_cache_name", "", "", "Filesystem cache name to use for stateless table engines or data lakes"},
            {"restore_replace_external_dictionary_source_to_null", false, false, "New setting."},
            {"show_create_query_identifier_quoting_rule", "when_necessary", "when_necessary", "New setting."},
            {"show_create_query_identifier_quoting_style", "Backticks", "Backticks", "New setting."},
            {"merge_tree_min_read_task_size", 8, 8, "New setting"},
            {"merge_tree_min_rows_for_concurrent_read_for_remote_filesystem", (20 * 8192), 0, "Setting is deprecated"},
            {"merge_tree_min_bytes_for_concurrent_read_for_remote_filesystem", (24 * 10 * 1024 * 1024), 0, "Setting is deprecated"},
            {"implicit_select", false, false, "A new setting."},
            {"output_format_native_write_json_as_string", false, false, "Add new setting to allow write JSON column as single String column in Native format"},
            {"output_format_binary_write_json_as_string", false, false, "Add new setting to write values of JSON type as JSON string in RowBinary output format"},
            {"input_format_binary_read_json_as_string", false, false, "Add new setting to read values of JSON type as JSON string in RowBinary input format"},
            {"min_free_disk_bytes_to_perform_insert", 0, 0, "New setting."},
            {"min_free_disk_ratio_to_perform_insert", 0.0, 0.0, "New setting."},
            {"enable_named_columns_in_function_tuple", false, false, "Disabled pending usability improvements"},
            {"cloud_mode_database_engine", 1, 1, "A setting for ClickHouse Cloud"},
            {"allow_experimental_shared_set_join", 0, 0, "A setting for ClickHouse Cloud"},
            {"read_through_distributed_cache", 0, 0, "A setting for ClickHouse Cloud"},
            {"write_through_distributed_cache", 0, 0, "A setting for ClickHouse Cloud"},
            {"distributed_cache_throw_on_error", 0, 0, "A setting for ClickHouse Cloud"},
            {"distributed_cache_log_mode", "on_error", "on_error", "A setting for ClickHouse Cloud"},
            {"distributed_cache_fetch_metrics_only_from_current_az", 1, 1, "A setting for ClickHouse Cloud"},
            {"distributed_cache_connect_max_tries", 20, 20, "A setting for ClickHouse Cloud"},
            {"distributed_cache_receive_response_wait_milliseconds", 60000, 60000, "A setting for ClickHouse Cloud"},
            {"distributed_cache_receive_timeout_milliseconds", 10000, 10000, "A setting for ClickHouse Cloud"},
            {"distributed_cache_wait_connection_from_pool_milliseconds", 100, 100, "A setting for ClickHouse Cloud"},
            {"distributed_cache_bypass_connection_pool", 0, 0, "A setting for ClickHouse Cloud"},
            {"distributed_cache_pool_behaviour_on_limit", "allocate_bypassing_pool", "allocate_bypassing_pool", "A setting for ClickHouse Cloud"},
            {"distributed_cache_read_alignment", 0, 0, "A setting for ClickHouse Cloud"},
            {"distributed_cache_max_unacked_inflight_packets", 10, 10, "A setting for ClickHouse Cloud"},
            {"distributed_cache_data_packet_ack_window", 5, 5, "A setting for ClickHouse Cloud"},
            {"input_format_parquet_enable_row_group_prefetch", false, true, "Enable row group prefetching during parquet parsing. Currently, only single-threaded parsing can prefetch."},
            {"input_format_orc_dictionary_as_low_cardinality", false, true, "Treat ORC dictionary encoded columns as LowCardinality columns while reading ORC files"},
            {"allow_experimental_refreshable_materialized_view", false, true, "Not experimental anymore"},
            {"max_parts_to_move", 0, 1000, "New setting"},
            {"hnsw_candidate_list_size_for_search", 64, 256, "New setting. Previously, the value was optionally specified in CREATE INDEX and 64 by default."},
            {"allow_reorder_prewhere_conditions", true, true, "New setting"},
            {"input_format_parquet_bloom_filter_push_down", false, true, "When reading Parquet files, skip whole row groups based on the WHERE/PREWHERE expressions and bloom filter in the Parquet metadata."},
            {"date_time_64_output_format_cut_trailing_zeros_align_to_groups_of_thousands", false, false, "Dynamically trim the trailing zeros of datetime64 values to adjust the output scale to (0, 3, 6), corresponding to 'seconds', 'milliseconds', and 'microseconds'."},
            {"parallel_replicas_index_analysis_only_on_coordinator", false, true, "Index analysis done only on replica-coordinator and skipped on other replicas. Effective only with enabled parallel_replicas_local_plan"},
        });
        addSettingsChanges(settings_changes_history, "24.9",
        {
            {"output_format_orc_dictionary_key_size_threshold", 0.0, 0.0, "For a string column in ORC output format, if the number of distinct values is greater than this fraction of the total number of non-null rows, turn off dictionary encoding. Otherwise dictionary encoding is enabled"},
            {"input_format_json_empty_as_default", false, false, "Added new setting to allow to treat empty fields in JSON input as default values."},
            {"input_format_try_infer_variants", false, false, "Try to infer Variant type in text formats when there is more than one possible type for column/array elements"},
            {"join_output_by_rowlist_perkey_rows_threshold", 0, 5, "The lower limit of per-key average rows in the right table to determine whether to output by row list in hash join."},
            {"create_if_not_exists", false, false, "New setting."},
            {"allow_materialized_view_with_bad_select", true, true, "Support (but not enable yet) stricter validation in CREATE MATERIALIZED VIEW"},
            {"parallel_replicas_mark_segment_size", 128, 0, "Value for this setting now determined automatically"},
            {"database_replicated_allow_replicated_engine_arguments", 1, 0, "Don't allow explicit arguments by default"},
            {"database_replicated_allow_explicit_uuid", 1, 0, "Added a new setting to disallow explicitly specifying table UUID"},
            {"parallel_replicas_local_plan", false, false, "Use local plan for local replica in a query with parallel replicas"},
            {"join_to_sort_minimum_perkey_rows", 0, 40, "The lower limit of per-key average rows in the right table to determine whether to rerange the right table by key in left or inner join. This setting ensures that the optimization is not applied for sparse table keys"},
            {"join_to_sort_maximum_table_rows", 0, 10000, "The maximum number of rows in the right table to determine whether to rerange the right table by key in left or inner join"},
            {"allow_experimental_join_right_table_sorting", false, false, "If it is set to true, and the conditions of `join_to_sort_minimum_perkey_rows` and `join_to_sort_maximum_table_rows` are met, rerange the right table by key to improve the performance in left or inner hash join"},
            {"mongodb_throw_on_unsupported_query", false, true, "New setting."},
            {"min_free_disk_bytes_to_perform_insert", 0, 0, "Maintain some free disk space bytes from inserts while still allowing for temporary writing."},
            {"min_free_disk_ratio_to_perform_insert", 0.0, 0.0, "Maintain some free disk space bytes expressed as ratio to total disk space from inserts while still allowing for temporary writing."},
        });
        addSettingsChanges(settings_changes_history, "24.8",
        {
            {"rows_before_aggregation", false, false, "Provide exact value for rows_before_aggregation statistic, represents the number of rows read before aggregation"},
            {"restore_replace_external_table_functions_to_null", false, false, "New setting."},
            {"restore_replace_external_engines_to_null", false, false, "New setting."},
            {"input_format_json_max_depth", 1000000, 1000, "It was unlimited in previous versions, but that was unsafe."},
            {"merge_tree_min_bytes_per_task_for_remote_reading", 4194304, 2097152, "Value is unified with `filesystem_prefetch_min_bytes_for_single_read_task`"},
            {"use_hive_partitioning", false, false, "Allows to use hive partitioning for File, URL, S3, AzureBlobStorage and HDFS engines."},
            {"allow_experimental_kafka_offsets_storage_in_keeper", false, false, "Allow the usage of experimental Kafka storage engine that stores the committed offsets in ClickHouse Keeper"},
            {"allow_archive_path_syntax", true, true, "Added new setting to allow disabling archive path syntax."},
            {"query_cache_tag", "", "", "New setting for labeling query cache settings."},
            {"allow_experimental_time_series_table", false, false, "Added new setting to allow the TimeSeries table engine"},
            {"enable_analyzer", 1, 1, "Added an alias to a setting `allow_experimental_analyzer`."},
            {"optimize_functions_to_subcolumns", false, true, "Enabled settings by default"},
            {"allow_experimental_json_type", false, false, "Add new experimental JSON type"},
            {"use_json_alias_for_old_object_type", true, false, "Use JSON type alias to create new JSON type"},
            {"type_json_skip_duplicated_paths", false, false, "Allow to skip duplicated paths during JSON parsing"},
            {"allow_experimental_vector_similarity_index", false, false, "Added new setting to allow experimental vector similarity indexes"},
            {"input_format_try_infer_datetimes_only_datetime64", true, false, "Allow to infer DateTime instead of DateTime64 in data formats"},
        });
        addSettingsChanges(settings_changes_history, "24.7",
        {
            {"output_format_parquet_write_page_index", false, true, "Add a possibility to write page index into parquet files."},
            {"output_format_binary_encode_types_in_binary_format", false, false, "Added new setting to allow to write type names in binary format in RowBinaryWithNamesAndTypes output format"},
            {"input_format_binary_decode_types_in_binary_format", false, false, "Added new setting to allow to read type names in binary format in RowBinaryWithNamesAndTypes input format"},
            {"output_format_native_encode_types_in_binary_format", false, false, "Added new setting to allow to write type names in binary format in Native output format"},
            {"input_format_native_decode_types_in_binary_format", false, false, "Added new setting to allow to read type names in binary format in Native output format"},
            {"read_in_order_use_buffering", false, true, "Use buffering before merging while reading in order of primary key"},
            {"enable_named_columns_in_function_tuple", false, false, "Generate named tuples in function tuple() when all names are unique and can be treated as unquoted identifiers."},
            {"optimize_trivial_insert_select", true, false, "The optimization does not make sense in many cases."},
            {"dictionary_validate_primary_key_type", false, false, "Validate primary key type for dictionaries. By default id type for simple layouts will be implicitly converted to UInt64."},
            {"collect_hash_table_stats_during_joins", false, true, "New setting."},
            {"max_size_to_preallocate_for_joins", 0, 100'000'000, "New setting."},
            {"input_format_orc_reader_time_zone_name", "GMT", "GMT", "The time zone name for ORC row reader, the default ORC row reader's time zone is GMT."},
            {"database_replicated_allow_heavy_create", true, false, "Long-running DDL queries (CREATE AS SELECT and POPULATE) for Replicated database engine was forbidden"},
            {"query_plan_merge_filters", false, false, "Allow to merge filters in the query plan"},
            {"azure_sdk_max_retries", 10, 10, "Maximum number of retries in azure sdk"},
            {"azure_sdk_retry_initial_backoff_ms", 10, 10, "Minimal backoff between retries in azure sdk"},
            {"azure_sdk_retry_max_backoff_ms", 1000, 1000, "Maximal backoff between retries in azure sdk"},
            {"ignore_on_cluster_for_replicated_named_collections_queries", false, false, "Ignore ON CLUSTER clause for replicated named collections management queries."},
            {"backup_restore_s3_retry_attempts", 1000,1000, "Setting for Aws::Client::RetryStrategy, Aws::Client does retries itself, 0 means no retries. It takes place only for backup/restore."},
            {"postgresql_connection_attempt_timeout", 2, 2, "Allow to control 'connect_timeout' parameter of PostgreSQL connection."},
            {"postgresql_connection_pool_retries", 2, 2, "Allow to control the number of retries in PostgreSQL connection pool."}
        });
        addSettingsChanges(settings_changes_history, "24.6",
        {
            {"materialize_skip_indexes_on_insert", true, true, "Added new setting to allow to disable materialization of skip indexes on insert"},
            {"materialize_statistics_on_insert", true, true, "Added new setting to allow to disable materialization of statistics on insert"},
            {"input_format_parquet_use_native_reader", false, false, "When reading Parquet files, to use native reader instead of arrow reader."},
            {"hdfs_throw_on_zero_files_match", false, false, "Allow to throw an error when ListObjects request cannot match any files in HDFS engine instead of empty query result"},
            {"azure_throw_on_zero_files_match", false, false, "Allow to throw an error when ListObjects request cannot match any files in AzureBlobStorage engine instead of empty query result"},
            {"s3_validate_request_settings", true, true, "Allow to disable S3 request settings validation"},
            {"allow_experimental_full_text_index", false, false, "Enable experimental full-text index"},
            {"azure_skip_empty_files", false, false, "Allow to skip empty files in azure table engine"},
            {"hdfs_ignore_file_doesnt_exist", false, false, "Allow to return 0 rows when the requested files don't exist instead of throwing an exception in HDFS table engine"},
            {"azure_ignore_file_doesnt_exist", false, false, "Allow to return 0 rows when the requested files don't exist instead of throwing an exception in AzureBlobStorage table engine"},
            {"s3_ignore_file_doesnt_exist", false, false, "Allow to return 0 rows when the requested files don't exist instead of throwing an exception in S3 table engine"},
            {"s3_max_part_number", 10000, 10000, "Maximum part number number for s3 upload part"},
            {"s3_max_single_operation_copy_size", 32 * 1024 * 1024, 32 * 1024 * 1024, "Maximum size for a single copy operation in s3"},
            {"input_format_parquet_max_block_size", 8192, DEFAULT_BLOCK_SIZE, "Increase block size for parquet reader."},
            {"input_format_parquet_prefer_block_bytes", 0, DEFAULT_BLOCK_SIZE * 256, "Average block bytes output by parquet reader."},
            {"enable_blob_storage_log", true, true, "Write information about blob storage operations to system.blob_storage_log table"},
            {"allow_deprecated_snowflake_conversion_functions", true, false, "Disabled deprecated functions snowflakeToDateTime[64] and dateTime[64]ToSnowflake."},
            {"allow_statistic_optimize", false, false, "Old setting which popped up here being renamed."},
            {"allow_experimental_statistic", false, false, "Old setting which popped up here being renamed."},
            {"allow_statistics_optimize", false, false, "The setting was renamed. The previous name is `allow_statistic_optimize`."},
            {"allow_experimental_statistics", false, false, "The setting was renamed. The previous name is `allow_experimental_statistic`."},
            {"enable_vertical_final", false, true, "Enable vertical final by default again after fixing bug"},
            {"parallel_replicas_custom_key_range_lower", 0, 0, "Add settings to control the range filter when using parallel replicas with dynamic shards"},
            {"parallel_replicas_custom_key_range_upper", 0, 0, "Add settings to control the range filter when using parallel replicas with dynamic shards. A value of 0 disables the upper limit"},
            {"output_format_pretty_display_footer_column_names", 0, 1, "Add a setting to display column names in the footer if there are many rows. Threshold value is controlled by output_format_pretty_display_footer_column_names_min_rows."},
            {"output_format_pretty_display_footer_column_names_min_rows", 0, 50, "Add a setting to control the threshold value for setting output_format_pretty_display_footer_column_names_min_rows. Default 50."},
            {"output_format_csv_serialize_tuple_into_separate_columns", true, true, "A new way of how interpret tuples in CSV format was added."},
            {"input_format_csv_deserialize_separate_columns_into_tuple", true, true, "A new way of how interpret tuples in CSV format was added."},
            {"input_format_csv_try_infer_strings_from_quoted_tuples", true, true, "A new way of how interpret tuples in CSV format was added."},
        });
        addSettingsChanges(settings_changes_history, "24.5",
        {
            {"allow_deprecated_error_prone_window_functions", true, false, "Allow usage of deprecated error prone window functions (neighbor, runningAccumulate, runningDifferenceStartingWithFirstValue, runningDifference)"},
            {"allow_experimental_join_condition", false, false, "Support join with inequal conditions which involve columns from both left and right table. e.g. t1.y < t2.y."},
            {"input_format_tsv_crlf_end_of_line", false, false, "Enables reading of CRLF line endings with TSV formats"},
            {"output_format_parquet_use_custom_encoder", false, true, "Enable custom Parquet encoder."},
            {"cross_join_min_rows_to_compress", 0, 10000000, "Minimal count of rows to compress block in CROSS JOIN. Zero value means - disable this threshold. This block is compressed when any of the two thresholds (by rows or by bytes) are reached."},
            {"cross_join_min_bytes_to_compress", 0, 1_GiB, "Minimal size of block to compress in CROSS JOIN. Zero value means - disable this threshold. This block is compressed when any of the two thresholds (by rows or by bytes) are reached."},
            {"http_max_chunk_size", 0, 0, "Internal limitation"},
            {"prefer_external_sort_block_bytes", 0, DEFAULT_BLOCK_SIZE * 256, "Prefer maximum block bytes for external sort, reduce the memory usage during merging."},
            {"input_format_force_null_for_omitted_fields", false, false, "Disable type-defaults for omitted fields when needed"},
            {"cast_string_to_dynamic_use_inference", false, false, "Add setting to allow converting String to Dynamic through parsing"},
            {"allow_experimental_dynamic_type", false, false, "Add new experimental Dynamic type"},
            {"azure_max_blocks_in_multipart_upload", 50000, 50000, "Maximum number of blocks in multipart upload for Azure."},
            {"allow_archive_path_syntax", false, true, "Added new setting to allow disabling archive path syntax."},
        });
        addSettingsChanges(settings_changes_history, "24.4",
        {
            {"input_format_json_throw_on_bad_escape_sequence", true, true, "Allow to save JSON strings with bad escape sequences"},
            {"max_parsing_threads", 0, 0, "Add a separate setting to control number of threads in parallel parsing from files"},
            {"ignore_drop_queries_probability", 0, 0, "Allow to ignore drop queries in server with specified probability for testing purposes"},
            {"lightweight_deletes_sync", 2, 2, "The same as 'mutation_sync', but controls only execution of lightweight deletes"},
            {"query_cache_system_table_handling", "save", "throw", "The query cache no longer caches results of queries against system tables"},
            {"input_format_json_ignore_unnecessary_fields", false, true, "Ignore unnecessary fields and not parse them. Enabling this may not throw exceptions on json strings of invalid format or with duplicated fields"},
            {"input_format_hive_text_allow_variable_number_of_columns", false, true, "Ignore extra columns in Hive Text input (if file has more columns than expected) and treat missing fields in Hive Text input as default values."},
            {"allow_experimental_database_replicated", false, true, "Database engine Replicated is now in Beta stage"},
            {"temporary_data_in_cache_reserve_space_wait_lock_timeout_milliseconds", (10 * 60 * 1000), (10 * 60 * 1000), "Wait time to lock cache for sapce reservation in temporary data in filesystem cache"},
            {"optimize_rewrite_sum_if_to_count_if", false, true, "Only available for the analyzer, where it works correctly"},
            {"azure_allow_parallel_part_upload", "true", "true", "Use multiple threads for azure multipart upload."},
            {"max_recursive_cte_evaluation_depth", DBMS_RECURSIVE_CTE_MAX_EVALUATION_DEPTH, DBMS_RECURSIVE_CTE_MAX_EVALUATION_DEPTH, "Maximum limit on recursive CTE evaluation depth"},
            {"query_plan_convert_outer_join_to_inner_join", false, true, "Allow to convert OUTER JOIN to INNER JOIN if filter after JOIN always filters default values"},
        });
        addSettingsChanges(settings_changes_history, "24.3",
        {
            {"s3_connect_timeout_ms", 1000, 1000, "Introduce new dedicated setting for s3 connection timeout"},
            {"allow_experimental_shared_merge_tree", false, true, "The setting is obsolete"},
            {"use_page_cache_for_disks_without_file_cache", false, false, "Added userspace page cache"},
            {"read_from_page_cache_if_exists_otherwise_bypass_cache", false, false, "Added userspace page cache"},
            {"page_cache_inject_eviction", false, false, "Added userspace page cache"},
            {"default_table_engine", "None", "MergeTree", "Set default table engine to MergeTree for better usability"},
            {"input_format_json_use_string_type_for_ambiguous_paths_in_named_tuples_inference_from_objects", false, false, "Allow to use String type for ambiguous paths during named tuple inference from JSON objects"},
            {"traverse_shadow_remote_data_paths", false, false, "Traverse shadow directory when query system.remote_data_paths."},
            {"throw_if_deduplication_in_dependent_materialized_views_enabled_with_async_insert", false, true, "Deduplication in dependent materialized view cannot work together with async inserts."},
            {"parallel_replicas_allow_in_with_subquery", false, true, "If true, subquery for IN will be executed on every follower replica"},
            {"log_processors_profiles", false, true, "Enable by default"},
            {"function_locate_has_mysql_compatible_argument_order", false, true, "Increase compatibility with MySQL's locate function."},
            {"allow_suspicious_primary_key", true, false, "Forbid suspicious PRIMARY KEY/ORDER BY for MergeTree (i.e. SimpleAggregateFunction)"},
            {"filesystem_cache_reserve_space_wait_lock_timeout_milliseconds", 1000, 1000, "Wait time to lock cache for sapce reservation in filesystem cache"},
            {"max_parser_backtracks", 0, 1000000, "Limiting the complexity of parsing"},
            {"analyzer_compatibility_join_using_top_level_identifier", false, false, "Force to resolve identifier in JOIN USING from projection"},
            {"distributed_insert_skip_read_only_replicas", false, false, "If true, INSERT into Distributed will skip read-only replicas"},
            {"keeper_max_retries", 10, 10, "Max retries for general keeper operations"},
            {"keeper_retry_initial_backoff_ms", 100, 100, "Initial backoff timeout for general keeper operations"},
            {"keeper_retry_max_backoff_ms", 5000, 5000, "Max backoff timeout for general keeper operations"},
            {"s3queue_allow_experimental_sharded_mode", false, false, "Enable experimental sharded mode of S3Queue table engine. It is experimental because it will be rewritten"},
            {"allow_experimental_analyzer", false, true, "Enable analyzer and planner by default."},
            {"merge_tree_read_split_ranges_into_intersecting_and_non_intersecting_injection_probability", 0.0, 0.0, "For testing of `PartsSplitter` - split read ranges into intersecting and non intersecting every time you read from MergeTree with the specified probability."},
            {"allow_get_client_http_header", false, false, "Introduced a new function."},
            {"output_format_pretty_row_numbers", false, true, "It is better for usability."},
            {"output_format_pretty_max_value_width_apply_for_single_value", true, false, "Single values in Pretty formats won't be cut."},
            {"output_format_parquet_string_as_string", false, true, "ClickHouse allows arbitrary binary data in the String data type, which is typically UTF-8. Parquet/ORC/Arrow Strings only support UTF-8. That's why you can choose which Arrow's data type to use for the ClickHouse String data type - String or Binary. While Binary would be more correct and compatible, using String by default will correspond to user expectations in most cases."},
            {"output_format_orc_string_as_string", false, true, "ClickHouse allows arbitrary binary data in the String data type, which is typically UTF-8. Parquet/ORC/Arrow Strings only support UTF-8. That's why you can choose which Arrow's data type to use for the ClickHouse String data type - String or Binary. While Binary would be more correct and compatible, using String by default will correspond to user expectations in most cases."},
            {"output_format_arrow_string_as_string", false, true, "ClickHouse allows arbitrary binary data in the String data type, which is typically UTF-8. Parquet/ORC/Arrow Strings only support UTF-8. That's why you can choose which Arrow's data type to use for the ClickHouse String data type - String or Binary. While Binary would be more correct and compatible, using String by default will correspond to user expectations in most cases."},
            {"output_format_parquet_compression_method", "lz4", "zstd", "Parquet/ORC/Arrow support many compression methods, including lz4 and zstd. ClickHouse supports each and every compression method. Some inferior tools, such as 'duckdb', lack support for the faster `lz4` compression method, that's why we set zstd by default."},
            {"output_format_orc_compression_method", "lz4", "zstd", "Parquet/ORC/Arrow support many compression methods, including lz4 and zstd. ClickHouse supports each and every compression method. Some inferior tools, such as 'duckdb', lack support for the faster `lz4` compression method, that's why we set zstd by default."},
            {"output_format_pretty_highlight_digit_groups", false, true, "If enabled and if output is a terminal, highlight every digit corresponding to the number of thousands, millions, etc. with underline."},
            {"geo_distance_returns_float64_on_float64_arguments", false, true, "Increase the default precision."},
            {"azure_max_inflight_parts_for_one_file", 20, 20, "The maximum number of a concurrent loaded parts in multipart upload request. 0 means unlimited."},
            {"azure_strict_upload_part_size", 0, 0, "The exact size of part to upload during multipart upload to Azure blob storage."},
            {"azure_min_upload_part_size", 16*1024*1024, 16*1024*1024, "The minimum size of part to upload during multipart upload to Azure blob storage."},
            {"azure_max_upload_part_size", 5ull*1024*1024*1024, 5ull*1024*1024*1024, "The maximum size of part to upload during multipart upload to Azure blob storage."},
            {"azure_upload_part_size_multiply_factor", 2, 2, "Multiply azure_min_upload_part_size by this factor each time azure_multiply_parts_count_threshold parts were uploaded from a single write to Azure blob storage."},
            {"azure_upload_part_size_multiply_parts_count_threshold", 500, 500, "Each time this number of parts was uploaded to Azure blob storage, azure_min_upload_part_size is multiplied by azure_upload_part_size_multiply_factor."},
            {"output_format_csv_serialize_tuple_into_separate_columns", true, true, "A new way of how interpret tuples in CSV format was added."},
            {"input_format_csv_deserialize_separate_columns_into_tuple", true, true, "A new way of how interpret tuples in CSV format was added."},
            {"input_format_csv_try_infer_strings_from_quoted_tuples", true, true, "A new way of how interpret tuples in CSV format was added."},
        });
        addSettingsChanges(settings_changes_history, "24.2",
        {
            {"allow_suspicious_variant_types", true, false, "Don't allow creating Variant type with suspicious variants by default"},
            {"validate_experimental_and_suspicious_types_inside_nested_types", false, true, "Validate usage of experimental and suspicious types inside nested types"},
            {"output_format_values_escape_quote_with_quote", false, false, "If true escape ' with '', otherwise quoted with \\'"},
            {"output_format_pretty_single_large_number_tip_threshold", 0, 1'000'000, "Print a readable number tip on the right side of the table if the block consists of a single number which exceeds this value (except 0)"},
            {"input_format_try_infer_exponent_floats", true, false, "Don't infer floats in exponential notation by default"},
            {"query_plan_optimize_prewhere", true, true, "Allow to push down filter to PREWHERE expression for supported storages"},
            {"async_insert_max_data_size", 1000000, 10485760, "The previous value appeared to be too small."},
            {"async_insert_poll_timeout_ms", 10, 10, "Timeout in milliseconds for polling data from asynchronous insert queue"},
            {"async_insert_use_adaptive_busy_timeout", false, true, "Use adaptive asynchronous insert timeout"},
            {"async_insert_busy_timeout_min_ms", 50, 50, "The minimum value of the asynchronous insert timeout in milliseconds; it also serves as the initial value, which may be increased later by the adaptive algorithm"},
            {"async_insert_busy_timeout_max_ms", 200, 200, "The minimum value of the asynchronous insert timeout in milliseconds; async_insert_busy_timeout_ms is aliased to async_insert_busy_timeout_max_ms"},
            {"async_insert_busy_timeout_increase_rate", 0.2, 0.2, "The exponential growth rate at which the adaptive asynchronous insert timeout increases"},
            {"async_insert_busy_timeout_decrease_rate", 0.2, 0.2, "The exponential growth rate at which the adaptive asynchronous insert timeout decreases"},
            {"format_template_row_format", "", "", "Template row format string can be set directly in query"},
            {"format_template_resultset_format", "", "", "Template result set format string can be set in query"},
            {"split_parts_ranges_into_intersecting_and_non_intersecting_final", true, true, "Allow to split parts ranges into intersecting and non intersecting during FINAL optimization"},
            {"split_intersecting_parts_ranges_into_layers_final", true, true, "Allow to split intersecting parts ranges into layers during FINAL optimization"},
            {"azure_max_single_part_copy_size", 256*1024*1024, 256*1024*1024, "The maximum size of object to copy using single part copy to Azure blob storage."},
            {"min_external_table_block_size_rows", DEFAULT_INSERT_BLOCK_SIZE, DEFAULT_INSERT_BLOCK_SIZE, "Squash blocks passed to external table to specified size in rows, if blocks are not big enough"},
            {"min_external_table_block_size_bytes", DEFAULT_INSERT_BLOCK_SIZE * 256, DEFAULT_INSERT_BLOCK_SIZE * 256, "Squash blocks passed to external table to specified size in bytes, if blocks are not big enough."},
            {"parallel_replicas_prefer_local_join", true, true, "If true, and JOIN can be executed with parallel replicas algorithm, and all storages of right JOIN part are *MergeTree, local JOIN will be used instead of GLOBAL JOIN."},
            {"optimize_time_filter_with_preimage", true, true, "Optimize Date and DateTime predicates by converting functions into equivalent comparisons without conversions (e.g. toYear(col) = 2023 -> col >= '2023-01-01' AND col <= '2023-12-31')"},
            {"extract_key_value_pairs_max_pairs_per_row", 0, 0, "Max number of pairs that can be produced by the `extractKeyValuePairs` function. Used as a safeguard against consuming too much memory."},
            {"default_view_definer", "CURRENT_USER", "CURRENT_USER", "Allows to set default `DEFINER` option while creating a view"},
            {"default_materialized_view_sql_security", "DEFINER", "DEFINER", "Allows to set a default value for SQL SECURITY option when creating a materialized view"},
            {"default_normal_view_sql_security", "INVOKER", "INVOKER", "Allows to set default `SQL SECURITY` option while creating a normal view"},
            {"mysql_map_string_to_text_in_show_columns", false, true, "Reduce the configuration effort to connect ClickHouse with BI tools."},
            {"mysql_map_fixed_string_to_text_in_show_columns", false, true, "Reduce the configuration effort to connect ClickHouse with BI tools."},
        });
        addSettingsChanges(settings_changes_history, "24.1",
        {
            {"print_pretty_type_names", false, true, "Better user experience."},
            {"input_format_json_read_bools_as_strings", false, true, "Allow to read bools as strings in JSON formats by default"},
            {"output_format_arrow_use_signed_indexes_for_dictionary", false, true, "Use signed indexes type for Arrow dictionaries by default as it's recommended"},
            {"allow_experimental_variant_type", false, false, "Add new experimental Variant type"},
            {"use_variant_as_common_type", false, false, "Allow to use Variant in if/multiIf if there is no common type"},
            {"output_format_arrow_use_64_bit_indexes_for_dictionary", false, false, "Allow to use 64 bit indexes type in Arrow dictionaries"},
            {"parallel_replicas_mark_segment_size", 128, 128, "Add new setting to control segment size in new parallel replicas coordinator implementation"},
            {"ignore_materialized_views_with_dropped_target_table", false, false, "Add new setting to allow to ignore materialized views with dropped target table"},
            {"output_format_compression_level", 3, 3, "Allow to change compression level in the query output"},
            {"output_format_compression_zstd_window_log", 0, 0, "Allow to change zstd window log in the query output when zstd compression is used"},
            {"enable_zstd_qat_codec", false, false, "Add new ZSTD_QAT codec"},
            {"enable_vertical_final", false, true, "Use vertical final by default"},
            {"output_format_arrow_use_64_bit_indexes_for_dictionary", false, false, "Allow to use 64 bit indexes type in Arrow dictionaries"},
            {"max_rows_in_set_to_optimize_join", 100000, 0, "Disable join optimization as it prevents from read in order optimization"},
            {"output_format_pretty_color", true, "auto", "Setting is changed to allow also for auto value, disabling ANSI escapes if output is not a tty"},
            {"function_visible_width_behavior", 0, 1, "We changed the default behavior of `visibleWidth` to be more precise"},
            {"max_estimated_execution_time", 0, 0, "Separate max_execution_time and max_estimated_execution_time"},
            {"iceberg_engine_ignore_schema_evolution", false, false, "Allow to ignore schema evolution in Iceberg table engine"},
            {"optimize_injective_functions_in_group_by", false, true, "Replace injective functions by it's arguments in GROUP BY section in analyzer"},
            {"update_insert_deduplication_token_in_dependent_materialized_views", false, false, "Allow to update insert deduplication token with table identifier during insert in dependent materialized views"},
            {"azure_max_unexpected_write_error_retries", 4, 4, "The maximum number of retries in case of unexpected errors during Azure blob storage write"},
            {"split_parts_ranges_into_intersecting_and_non_intersecting_final", false, true, "Allow to split parts ranges into intersecting and non intersecting during FINAL optimization"},
            {"split_intersecting_parts_ranges_into_layers_final", true, true, "Allow to split intersecting parts ranges into layers during FINAL optimization"}
        });
        addSettingsChanges(settings_changes_history, "23.12",
        {
            {"allow_suspicious_ttl_expressions", true, false, "It is a new setting, and in previous versions the behavior was equivalent to allowing."},
            {"input_format_parquet_allow_missing_columns", false, true, "Allow missing columns in Parquet files by default"},
            {"input_format_orc_allow_missing_columns", false, true, "Allow missing columns in ORC files by default"},
            {"input_format_arrow_allow_missing_columns", false, true, "Allow missing columns in Arrow files by default"}
        });
        addSettingsChanges(settings_changes_history, "23.11",
        {
            {"parsedatetime_parse_without_leading_zeros", false, true, "Improved compatibility with MySQL DATE_FORMAT/STR_TO_DATE"}
        });
        addSettingsChanges(settings_changes_history, "23.9",
        {
            {"optimize_group_by_constant_keys", false, true, "Optimize group by constant keys by default"},
            {"input_format_json_try_infer_named_tuples_from_objects", false, true, "Try to infer named Tuples from JSON objects by default"},
            {"input_format_json_read_numbers_as_strings", false, true, "Allow to read numbers as strings in JSON formats by default"},
            {"input_format_json_read_arrays_as_strings", false, true, "Allow to read arrays as strings in JSON formats by default"},
            {"input_format_json_infer_incomplete_types_as_strings", false, true, "Allow to infer incomplete types as Strings in JSON formats by default"},
            {"input_format_json_try_infer_numbers_from_strings", true, false, "Don't infer numbers from strings in JSON formats by default to prevent possible parsing errors"},
            {"http_write_exception_in_output_format", false, true, "Output valid JSON/XML on exception in HTTP streaming."}
        });
        addSettingsChanges(settings_changes_history, "23.8",
        {
            {"rewrite_count_distinct_if_with_count_distinct_implementation", false, true, "Rewrite countDistinctIf with count_distinct_implementation configuration"}
        });
        addSettingsChanges(settings_changes_history, "23.7",
        {
            {"function_sleep_max_microseconds_per_block", 0, 3000000, "In previous versions, the maximum sleep time of 3 seconds was applied only for `sleep`, but not for `sleepEachRow` function. In the new version, we introduce this setting. If you set compatibility with the previous versions, we will disable the limit altogether."}
        });
        addSettingsChanges(settings_changes_history, "23.6",
        {
            {"http_send_timeout", 180, 30, "3 minutes seems crazy long. Note that this is timeout for a single network write call, not for the whole upload operation."},
            {"http_receive_timeout", 180, 30, "See http_send_timeout."}
        });
        addSettingsChanges(settings_changes_history, "23.5",
        {
            {"input_format_parquet_preserve_order", true, false, "Allow Parquet reader to reorder rows for better parallelism."},
            {"parallelize_output_from_storages", false, true, "Allow parallelism when executing queries that read from file/url/s3/etc. This may reorder rows."},
            {"use_with_fill_by_sorting_prefix", false, true, "Columns preceding WITH FILL columns in ORDER BY clause form sorting prefix. Rows with different values in sorting prefix are filled independently"},
            {"output_format_parquet_compliant_nested_types", false, true, "Change an internal field name in output Parquet file schema."}
        });
        addSettingsChanges(settings_changes_history, "23.4",
        {
            {"allow_suspicious_indices", true, false, "If true, index can defined with identical expressions"},
            {"allow_nonconst_timezone_arguments", true, false, "Allow non-const timezone arguments in certain time-related functions like toTimeZone(), fromUnixTimestamp*(), snowflakeToDateTime*()."},
            {"connect_timeout_with_failover_ms", 50, 1000, "Increase default connect timeout because of async connect"},
            {"connect_timeout_with_failover_secure_ms", 100, 1000, "Increase default secure connect timeout because of async connect"},
            {"hedged_connection_timeout_ms", 100, 50, "Start new connection in hedged requests after 50 ms instead of 100 to correspond with previous connect timeout"},
            {"formatdatetime_f_prints_single_zero", true, false, "Improved compatibility with MySQL DATE_FORMAT()/STR_TO_DATE()"},
            {"formatdatetime_parsedatetime_m_is_month_name", false, true, "Improved compatibility with MySQL DATE_FORMAT/STR_TO_DATE"}
        });
        addSettingsChanges(settings_changes_history, "23.3",
        {
            {"output_format_parquet_version", "1.0", "2.latest", "Use latest Parquet format version for output format"},
            {"input_format_json_ignore_unknown_keys_in_named_tuple", false, true, "Improve parsing JSON objects as named tuples"},
            {"input_format_native_allow_types_conversion", false, true, "Allow types conversion in Native input forma"},
            {"output_format_arrow_compression_method", "none", "lz4_frame", "Use lz4 compression in Arrow output format by default"},
            {"output_format_parquet_compression_method", "snappy", "lz4", "Use lz4 compression in Parquet output format by default"},
            {"output_format_orc_compression_method", "none", "lz4_frame", "Use lz4 compression in ORC output format by default"},
            {"async_query_sending_for_remote", false, true, "Create connections and send query async across shards"}
        });
        addSettingsChanges(settings_changes_history, "23.2",
        {
            {"output_format_parquet_fixed_string_as_fixed_byte_array", false, true, "Use Parquet FIXED_LENGTH_BYTE_ARRAY type for FixedString by default"},
            {"output_format_arrow_fixed_string_as_fixed_byte_array", false, true, "Use Arrow FIXED_SIZE_BINARY type for FixedString by default"},
            {"query_plan_remove_redundant_distinct", false, true, "Remove redundant Distinct step in query plan"},
            {"optimize_duplicate_order_by_and_distinct", true, false, "Remove duplicate ORDER BY and DISTINCT if it's possible"},
            {"insert_keeper_max_retries", 0, 20, "Enable reconnections to Keeper on INSERT, improve reliability"}
        });
        addSettingsChanges(settings_changes_history, "23.1",
        {
            {"input_format_json_read_objects_as_strings", 0, 1, "Enable reading nested json objects as strings while object type is experimental"},
            {"input_format_json_defaults_for_missing_elements_in_named_tuple", false, true, "Allow missing elements in JSON objects while reading named tuples by default"},
            {"input_format_csv_detect_header", false, true, "Detect header in CSV format by default"},
            {"input_format_tsv_detect_header", false, true, "Detect header in TSV format by default"},
            {"input_format_custom_detect_header", false, true, "Detect header in CustomSeparated format by default"},
            {"query_plan_remove_redundant_sorting", false, true, "Remove redundant sorting in query plan. For example, sorting steps related to ORDER BY clauses in subqueries"}
        });
        addSettingsChanges(settings_changes_history, "22.12",
        {
            {"max_size_to_preallocate_for_aggregation", 10'000'000, 100'000'000, "This optimizes performance"},
            {"query_plan_aggregation_in_order", 0, 1, "Enable some refactoring around query plan"},
            {"format_binary_max_string_size", 0, 1_GiB, "Prevent allocating large amount of memory"}
        });
        addSettingsChanges(settings_changes_history, "22.11",
        {
            {"use_structure_from_insertion_table_in_table_functions", 0, 2, "Improve using structure from insertion table in table functions"}
        });
        addSettingsChanges(settings_changes_history, "22.9",
        {
            {"force_grouping_standard_compatibility", false, true, "Make GROUPING function output the same as in SQL standard and other DBMS"}
        });
        addSettingsChanges(settings_changes_history, "22.7",
        {
            {"cross_to_inner_join_rewrite", 1, 2, "Force rewrite comma join to inner"},
            {"enable_positional_arguments", false, true, "Enable positional arguments feature by default"},
            {"format_csv_allow_single_quotes", true, false, "Most tools don't treat single quote in CSV specially, don't do it by default too"}
        });
        addSettingsChanges(settings_changes_history, "22.6",
        {
            {"output_format_json_named_tuples_as_objects", false, true, "Allow to serialize named tuples as JSON objects in JSON formats by default"},
            {"input_format_skip_unknown_fields", false, true, "Optimize reading subset of columns for some input formats"}
        });
        addSettingsChanges(settings_changes_history, "22.5",
        {
            {"memory_overcommit_ratio_denominator", 0, 1073741824, "Enable memory overcommit feature by default"},
            {"memory_overcommit_ratio_denominator_for_user", 0, 1073741824, "Enable memory overcommit feature by default"}
        });
        addSettingsChanges(settings_changes_history, "22.4",
        {
            {"allow_settings_after_format_in_insert", true, false, "Do not allow SETTINGS after FORMAT for INSERT queries because ClickHouse interpret SETTINGS as some values, which is misleading"}
        });
        addSettingsChanges(settings_changes_history, "22.3",
        {
            {"cast_ipv4_ipv6_default_on_conversion_error", true, false, "Make functions cast(value, 'IPv4') and cast(value, 'IPv6') behave same as toIPv4 and toIPv6 functions"}
        });
        addSettingsChanges(settings_changes_history, "21.12",
        {
            {"stream_like_engine_allow_direct_select", true, false, "Do not allow direct select for Kafka/RabbitMQ/FileLog by default"}
        });
        addSettingsChanges(settings_changes_history, "21.9",
        {
            {"output_format_decimal_trailing_zeros", true, false, "Do not output trailing zeros in text representation of Decimal types by default for better looking output"},
            {"use_hedged_requests", false, true, "Enable Hedged Requests feature by default"}
        });
        addSettingsChanges(settings_changes_history, "21.7",
        {
            {"legacy_column_name_of_tuple_literal", true, false, "Add this setting only for compatibility reasons. It makes sense to set to 'true', while doing rolling update of cluster from version lower than 21.7 to higher"}
        });
        addSettingsChanges(settings_changes_history, "21.5",
        {
            {"async_socket_for_remote", false, true, "Fix all problems and turn on asynchronous reads from socket for remote queries by default again"}
        });
        addSettingsChanges(settings_changes_history, "21.3",
        {
            {"async_socket_for_remote", true, false, "Turn off asynchronous reads from socket for remote queries because of some problems"},
            {"optimize_normalize_count_variants", false, true, "Rewrite aggregate functions that semantically equals to count() as count() by default"},
            {"normalize_function_names", false, true, "Normalize function names to their canonical names, this was needed for projection query routing"}
        });
        addSettingsChanges(settings_changes_history, "21.2",
        {
            {"enable_global_with_statement", false, true, "Propagate WITH statements to UNION queries and all subqueries by default"}
        });
        addSettingsChanges(settings_changes_history, "21.1",
        {
            {"insert_quorum_parallel", false, true, "Use parallel quorum inserts by default. It is significantly more convenient to use than sequential quorum inserts"},
            {"input_format_null_as_default", false, true, "Allow to insert NULL as default for input formats by default"},
            {"optimize_on_insert", false, true, "Enable data optimization on INSERT by default for better user experience"},
            {"use_compact_format_in_distributed_parts_names", false, true, "Use compact format for async INSERT into Distributed tables by default"}
        });
        addSettingsChanges(settings_changes_history, "20.10",
        {
            {"format_regexp_escaping_rule", "Escaped", "Raw", "Use Raw as default escaping rule for Regexp format to male the behaviour more like to what users expect"}
        });
        addSettingsChanges(settings_changes_history, "20.7",
        {
            {"show_table_uuid_in_table_create_query_if_not_nil", true, false, "Stop showing  UID of the table in its CREATE query for Engine=Atomic"}
        });
        addSettingsChanges(settings_changes_history, "20.5",
        {
            {"input_format_with_names_use_header", false, true, "Enable using header with names for formats with WithNames/WithNamesAndTypes suffixes"},
            {"allow_suspicious_codecs", true, false, "Don't allow to specify meaningless compression codecs"}
        });
        addSettingsChanges(settings_changes_history, "20.4",
        {
            {"validate_polygons", false, true, "Throw exception if polygon is invalid in function pointInPolygon by default instead of returning possibly wrong results"}
        });
        addSettingsChanges(settings_changes_history, "19.18",
        {
            {"enable_scalar_subquery_optimization", false, true, "Prevent scalar subqueries from (de)serializing large scalar values and possibly avoid running the same subquery more than once"}
        });
        addSettingsChanges(settings_changes_history, "19.14",
        {
            {"any_join_distinct_right_table_keys", true, false, "Disable ANY RIGHT and ANY FULL JOINs by default to avoid inconsistency"}
        });
        addSettingsChanges(settings_changes_history, "19.12",
        {
            {"input_format_defaults_for_omitted_fields", false, true, "Enable calculation of complex default expressions for omitted fields for some input formats, because it should be the expected behaviour"}
        });
        addSettingsChanges(settings_changes_history, "19.5",
        {
            {"max_partitions_per_insert_block", 0, 100, "Add a limit for the number of partitions in one block"}
        });
        addSettingsChanges(settings_changes_history, "18.12.17",
        {
            {"enable_optimize_predicate_expression", 0, 1, "Optimize predicates to subqueries by default"}
        });
    });
    return settings_changes_history;
}

const VersionToSettingsChangesMap & getMergeTreeSettingsChangesHistory()
{
    static VersionToSettingsChangesMap merge_tree_settings_changes_history;
    static std::once_flag initialized_flag;
    std::call_once(initialized_flag, [&]
    {
        addSettingsChanges(merge_tree_settings_changes_history, "25.1",
        {
            {"enable_max_bytes_limit_for_min_age_to_force_merge", false, false, "Added new setting to limit max bytes for min_age_to_force_merge."},
            {"add_minmax_index_for_numeric_columns", false, false, "New setting"},
            {"add_minmax_index_for_string_columns", false, false, "New setting"},
        });
        addSettingsChanges(merge_tree_settings_changes_history, "24.12",
        {
            /// Release closed. Please use 25.1
            {"enforce_index_structure_match_on_partition_manipulation", true, false, "New setting"},
            {"use_primary_key_cache", false, false, "New setting"},
            {"prewarm_primary_key_cache", false, false, "New setting"},
            {"min_bytes_to_prewarm_caches", 0, 0, "New setting"},
            {"allow_experimental_reverse_key", false, false, "New setting"},
            /// Release closed. Please use 25.1
        });
        addSettingsChanges(merge_tree_settings_changes_history, "24.11",
        {
        });
        addSettingsChanges(merge_tree_settings_changes_history, "24.10",
        {
        });
        addSettingsChanges(merge_tree_settings_changes_history, "24.9",
        {
        });
        addSettingsChanges(merge_tree_settings_changes_history, "24.8",
        {
            {"deduplicate_merge_projection_mode", "ignore", "throw", "Do not allow to create inconsistent projection"}
        });
    });

    return merge_tree_settings_changes_history;
}

}<|MERGE_RESOLUTION|>--- conflicted
+++ resolved
@@ -66,12 +66,9 @@
         /// Note: please check if the key already exists to prevent duplicate entries.
         addSettingsChanges(settings_changes_history, "25.1",
         {
-<<<<<<< HEAD
             {"schema_inference_make_json_columns_nullable", false, false, "Allow to infer Nullable(JSON) during schema inference"},
-=======
             {"allow_not_comparable_types_in_order_by", true, false, "Don't allow not comparable types in order by by default"},
             {"allow_not_comparable_types_in_comparison_functions", true, false, "Don't allow not comparable types in comparison functions by default"},
->>>>>>> c0645e21
             {"output_format_json_pretty_print", false, true, "Print values in a pretty format in JSON output format by default"},
             {"allow_experimental_ts_to_grid_aggregate_function", false, false, "Cloud only"},
             {"formatdatetime_f_prints_scale_number_of_digits", true, false, "New setting."},
