#include <Core/SettingsChangesHistory.h>
#include <Core/Defines.h>
#include <IO/ReadBufferFromString.h>
#include <IO/ReadHelpers.h>
#include <boost/algorithm/string.hpp>

namespace DB
{

namespace ErrorCodes
{
    extern const int BAD_ARGUMENTS;
    extern const int LOGICAL_ERROR;
}

ClickHouseVersion::ClickHouseVersion(const String & version)
{
    Strings split;
    boost::split(split, version, [](char c){ return c == '.'; });
    components.reserve(split.size());
    if (split.empty())
        throw Exception{ErrorCodes::BAD_ARGUMENTS, "Cannot parse ClickHouse version here: {}", version};

    for (const auto & split_element : split)
    {
        size_t component;
        ReadBufferFromString buf(split_element);
        if (!tryReadIntText(component, buf) || !buf.eof())
            throw Exception{ErrorCodes::BAD_ARGUMENTS, "Cannot parse ClickHouse version here: {}", version};
        components.push_back(component);
    }
}

ClickHouseVersion::ClickHouseVersion(const char * version)
    : ClickHouseVersion(String(version))
{
}

String ClickHouseVersion::toString() const
{
    String version = std::to_string(components[0]);
    for (size_t i = 1; i < components.size(); ++i)
        version += "." + std::to_string(components[i]);

    return version;
}

// clang-format off
/// History of settings changes that controls some backward incompatible changes
/// across all ClickHouse versions. It maps ClickHouse version to settings changes that were done
/// in this version. This history contains both changes to existing settings and newly added settings.
/// Settings changes is a vector of structs
///     {setting_name, previous_value, new_value, reason}.
/// For newly added setting choose the most appropriate previous_value (for example, if new setting
/// controls new feature and it's 'true' by default, use 'false' as previous_value).
/// It's used to implement `compatibility` setting (see https://github.com/ClickHouse/ClickHouse/issues/35972)
/// Note: please check if the key already exists to prevent duplicate entries.
static std::initializer_list<std::pair<ClickHouseVersion, SettingsChangesHistory::SettingsChanges>> settings_changes_history_initializer =
{
    {"24.12",
        {
        }
    },
    {"24.11",
        {
        }
    },
    {"24.10",
        {
        }
    },
    {"24.9",
        {
            {"input_format_try_infer_variants", false, false, "Try to infer Variant type in text formats when there is more than one possible type for column/array elements"},
            {"join_output_by_rowlist_perkey_rows_threshold", 0, 5, "The lower limit of per-key average rows in the right table to determine whether to output by row list in hash join."},
            {"create_if_not_exists", false, false, "New setting."},
            {"allow_materialized_view_with_bad_select", true, true, "Support (but not enable yet) stricter validation in CREATE MATERIALIZED VIEW"},
            {"output_format_always_quote_identifiers", false, false, "New setting."},
            {"output_format_identifier_quoting_style", "Backticks", "Backticks", "New setting."},
<<<<<<< HEAD
            {"parallel_replicas_local_plan", false, false, "Use local plan for local replica in a query with parallel replicas"},
=======
            {"database_replicated_allow_replicated_engine_arguments", 1, 0, "Don't allow explicit arguments by default"},
            {"database_replicated_allow_explicit_uuid", 0, 0, "Added a new setting to disallow explicitly specifying table UUID"},
>>>>>>> 9ab3ee1b
        }
    },
    {"24.8",
        {
            {"rows_before_aggregation", true, true, "Provide exact value for rows_before_aggregation statistic, represents the number of rows read before aggregation"},
            {"restore_replace_external_table_functions_to_null", false, false, "New setting."},
            {"restore_replace_external_engines_to_null", false, false, "New setting."},
            {"input_format_json_max_depth", 1000000, 1000, "It was unlimited in previous versions, but that was unsafe."},
            {"merge_tree_min_bytes_per_task_for_remote_reading", 4194304, 2097152, "Value is unified with `filesystem_prefetch_min_bytes_for_single_read_task`"},
            {"use_hive_partitioning", false, false, "Allows to use hive partitioning for File, URL, S3, AzureBlobStorage and HDFS engines."},
            {"allow_experimental_kafka_offsets_storage_in_keeper", false, false, "Allow the usage of experimental Kafka storage engine that stores the committed offsets in ClickHouse Keeper"},
            {"allow_archive_path_syntax", true, true, "Added new setting to allow disabling archive path syntax."},
            {"query_cache_tag", "", "", "New setting for labeling query cache settings."},
            {"allow_experimental_time_series_table", false, false, "Added new setting to allow the TimeSeries table engine"},
            {"enable_analyzer", 1, 1, "Added an alias to a setting `allow_experimental_analyzer`."},
            {"optimize_functions_to_subcolumns", false, true, "Enabled settings by default"},
            {"allow_experimental_json_type", false, false, "Add new experimental JSON type"},
            {"use_json_alias_for_old_object_type", true, false, "Use JSON type alias to create new JSON type"},
            {"type_json_skip_duplicated_paths", false, false, "Allow to skip duplicated paths during JSON parsing"},
            {"allow_experimental_vector_similarity_index", false, false, "Added new setting to allow experimental vector similarity indexes"},
            {"input_format_try_infer_datetimes_only_datetime64", true, false, "Allow to infer DateTime instead of DateTime64 in data formats"}
        }
    },
    {"24.7",
        {
            {"output_format_parquet_write_page_index", false, true, "Add a possibility to write page index into parquet files."},
            {"output_format_binary_encode_types_in_binary_format", false, false, "Added new setting to allow to write type names in binary format in RowBinaryWithNamesAndTypes output format"},
            {"input_format_binary_decode_types_in_binary_format", false, false, "Added new setting to allow to read type names in binary format in RowBinaryWithNamesAndTypes input format"},
            {"output_format_native_encode_types_in_binary_format", false, false, "Added new setting to allow to write type names in binary format in Native output format"},
            {"input_format_native_decode_types_in_binary_format", false, false, "Added new setting to allow to read type names in binary format in Native output format"},
            {"read_in_order_use_buffering", false, true, "Use buffering before merging while reading in order of primary key"},
            {"enable_named_columns_in_function_tuple", false, true, "Generate named tuples in function tuple() when all names are unique and can be treated as unquoted identifiers."},
            {"optimize_trivial_insert_select", true, false, "The optimization does not make sense in many cases."},
            {"dictionary_validate_primary_key_type", false, false, "Validate primary key type for dictionaries. By default id type for simple layouts will be implicitly converted to UInt64."},
            {"collect_hash_table_stats_during_joins", false, true, "New setting."},
            {"max_size_to_preallocate_for_joins", 0, 100'000'000, "New setting."},
            {"input_format_orc_reader_time_zone_name", "GMT", "GMT", "The time zone name for ORC row reader, the default ORC row reader's time zone is GMT."},
            {"database_replicated_allow_heavy_create", true, false, "Long-running DDL queries (CREATE AS SELECT and POPULATE) for Replicated database engine was forbidden"},
            {"query_plan_merge_filters", false, false, "Allow to merge filters in the query plan"},
            {"azure_sdk_max_retries", 10, 10, "Maximum number of retries in azure sdk"},
            {"azure_sdk_retry_initial_backoff_ms", 10, 10, "Minimal backoff between retries in azure sdk"},
            {"azure_sdk_retry_max_backoff_ms", 1000, 1000, "Maximal backoff between retries in azure sdk"},
            {"ignore_on_cluster_for_replicated_named_collections_queries", false, false, "Ignore ON CLUSTER clause for replicated named collections management queries."},
            {"backup_restore_s3_retry_attempts", 1000,1000, "Setting for Aws::Client::RetryStrategy, Aws::Client does retries itself, 0 means no retries. It takes place only for backup/restore."},
            {"postgresql_connection_attempt_timeout", 2, 2, "Allow to control 'connect_timeout' parameter of PostgreSQL connection."},
            {"postgresql_connection_pool_retries", 2, 2, "Allow to control the number of retries in PostgreSQL connection pool."}
        }
    },
    {"24.6",
        {
            {"materialize_skip_indexes_on_insert", true, true, "Added new setting to allow to disable materialization of skip indexes on insert"},
            {"materialize_statistics_on_insert", true, true, "Added new setting to allow to disable materialization of statistics on insert"},
            {"input_format_parquet_use_native_reader", false, false, "When reading Parquet files, to use native reader instead of arrow reader."},
            {"hdfs_throw_on_zero_files_match", false, false, "Allow to throw an error when ListObjects request cannot match any files in HDFS engine instead of empty query result"},
            {"azure_throw_on_zero_files_match", false, false, "Allow to throw an error when ListObjects request cannot match any files in AzureBlobStorage engine instead of empty query result"},
            {"s3_validate_request_settings", true, true, "Allow to disable S3 request settings validation"},
            {"allow_experimental_full_text_index", false, false, "Enable experimental full-text index"},
            {"azure_skip_empty_files", false, false, "Allow to skip empty files in azure table engine"},
            {"hdfs_ignore_file_doesnt_exist", false, false, "Allow to return 0 rows when the requested files don't exist instead of throwing an exception in HDFS table engine"},
            {"azure_ignore_file_doesnt_exist", false, false, "Allow to return 0 rows when the requested files don't exist instead of throwing an exception in AzureBlobStorage table engine"},
            {"s3_ignore_file_doesnt_exist", false, false, "Allow to return 0 rows when the requested files don't exist instead of throwing an exception in S3 table engine"},
            {"s3_max_part_number", 10000, 10000, "Maximum part number number for s3 upload part"},
            {"s3_max_single_operation_copy_size", 32 * 1024 * 1024, 32 * 1024 * 1024, "Maximum size for a single copy operation in s3"},
            {"input_format_parquet_max_block_size", 8192, DEFAULT_BLOCK_SIZE, "Increase block size for parquet reader."},
            {"input_format_parquet_prefer_block_bytes", 0, DEFAULT_BLOCK_SIZE * 256, "Average block bytes output by parquet reader."},
            {"enable_blob_storage_log", true, true, "Write information about blob storage operations to system.blob_storage_log table"},
            {"allow_deprecated_snowflake_conversion_functions", true, false, "Disabled deprecated functions snowflakeToDateTime[64] and dateTime[64]ToSnowflake."},
            {"allow_statistic_optimize", false, false, "Old setting which popped up here being renamed."},
            {"allow_experimental_statistic", false, false, "Old setting which popped up here being renamed."},
            {"allow_statistics_optimize", false, false, "The setting was renamed. The previous name is `allow_statistic_optimize`."},
            {"allow_experimental_statistics", false, false, "The setting was renamed. The previous name is `allow_experimental_statistic`."},
            {"enable_vertical_final", false, true, "Enable vertical final by default again after fixing bug"},
            {"parallel_replicas_custom_key_range_lower", 0, 0, "Add settings to control the range filter when using parallel replicas with dynamic shards"},
            {"parallel_replicas_custom_key_range_upper", 0, 0, "Add settings to control the range filter when using parallel replicas with dynamic shards. A value of 0 disables the upper limit"},
            {"output_format_pretty_display_footer_column_names", 0, 1, "Add a setting to display column names in the footer if there are many rows. Threshold value is controlled by output_format_pretty_display_footer_column_names_min_rows."},
            {"output_format_pretty_display_footer_column_names_min_rows", 0, 50, "Add a setting to control the threshold value for setting output_format_pretty_display_footer_column_names_min_rows. Default 50."},
            {"output_format_csv_serialize_tuple_into_separate_columns", true, true, "A new way of how interpret tuples in CSV format was added."},
            {"input_format_csv_deserialize_separate_columns_into_tuple", true, true, "A new way of how interpret tuples in CSV format was added."},
            {"input_format_csv_try_infer_strings_from_quoted_tuples", true, true, "A new way of how interpret tuples in CSV format was added."},
        }
    },
    {"24.5",
        {
            {"allow_deprecated_error_prone_window_functions", true, false, "Allow usage of deprecated error prone window functions (neighbor, runningAccumulate, runningDifferenceStartingWithFirstValue, runningDifference)"},
            {"allow_experimental_join_condition", false, false, "Support join with inequal conditions which involve columns from both left and right table. e.g. t1.y < t2.y."},
            {"input_format_tsv_crlf_end_of_line", false, false, "Enables reading of CRLF line endings with TSV formats"},
            {"output_format_parquet_use_custom_encoder", false, true, "Enable custom Parquet encoder."},
            {"cross_join_min_rows_to_compress", 0, 10000000, "Minimal count of rows to compress block in CROSS JOIN. Zero value means - disable this threshold. This block is compressed when any of the two thresholds (by rows or by bytes) are reached."},
            {"cross_join_min_bytes_to_compress", 0, 1_GiB, "Minimal size of block to compress in CROSS JOIN. Zero value means - disable this threshold. This block is compressed when any of the two thresholds (by rows or by bytes) are reached."},
            {"http_max_chunk_size", 0, 0, "Internal limitation"},
            {"prefer_external_sort_block_bytes", 0, DEFAULT_BLOCK_SIZE * 256, "Prefer maximum block bytes for external sort, reduce the memory usage during merging."},
            {"input_format_force_null_for_omitted_fields", false, false, "Disable type-defaults for omitted fields when needed"},
            {"cast_string_to_dynamic_use_inference", false, false, "Add setting to allow converting String to Dynamic through parsing"},
            {"allow_experimental_dynamic_type", false, false, "Add new experimental Dynamic type"},
            {"azure_max_blocks_in_multipart_upload", 50000, 50000, "Maximum number of blocks in multipart upload for Azure."},
            {"allow_archive_path_syntax", false, true, "Added new setting to allow disabling archive path syntax."},
        }
    },
    {"24.4",
        {
            {"input_format_json_throw_on_bad_escape_sequence", true, true, "Allow to save JSON strings with bad escape sequences"},
            {"max_parsing_threads", 0, 0, "Add a separate setting to control number of threads in parallel parsing from files"},
            {"ignore_drop_queries_probability", 0, 0, "Allow to ignore drop queries in server with specified probability for testing purposes"},
            {"lightweight_deletes_sync", 2, 2, "The same as 'mutation_sync', but controls only execution of lightweight deletes"},
            {"query_cache_system_table_handling", "save", "throw", "The query cache no longer caches results of queries against system tables"},
            {"input_format_json_ignore_unnecessary_fields", false, true, "Ignore unnecessary fields and not parse them. Enabling this may not throw exceptions on json strings of invalid format or with duplicated fields"},
            {"input_format_hive_text_allow_variable_number_of_columns", false, true, "Ignore extra columns in Hive Text input (if file has more columns than expected) and treat missing fields in Hive Text input as default values."},
            {"allow_experimental_database_replicated", false, true, "Database engine Replicated is now in Beta stage"},
            {"temporary_data_in_cache_reserve_space_wait_lock_timeout_milliseconds", (10 * 60 * 1000), (10 * 60 * 1000), "Wait time to lock cache for sapce reservation in temporary data in filesystem cache"},
            {"optimize_rewrite_sum_if_to_count_if", false, true, "Only available for the analyzer, where it works correctly"},
            {"azure_allow_parallel_part_upload", "true", "true", "Use multiple threads for azure multipart upload."},
            {"max_recursive_cte_evaluation_depth", DBMS_RECURSIVE_CTE_MAX_EVALUATION_DEPTH, DBMS_RECURSIVE_CTE_MAX_EVALUATION_DEPTH, "Maximum limit on recursive CTE evaluation depth"},
            {"query_plan_convert_outer_join_to_inner_join", false, true, "Allow to convert OUTER JOIN to INNER JOIN if filter after JOIN always filters default values"},
        }
    },
    {"24.3",
        {
            {"s3_connect_timeout_ms", 1000, 1000, "Introduce new dedicated setting for s3 connection timeout"},
            {"allow_experimental_shared_merge_tree", false, true, "The setting is obsolete"},
            {"use_page_cache_for_disks_without_file_cache", false, false, "Added userspace page cache"},
            {"read_from_page_cache_if_exists_otherwise_bypass_cache", false, false, "Added userspace page cache"},
            {"page_cache_inject_eviction", false, false, "Added userspace page cache"},
            {"default_table_engine", "None", "MergeTree", "Set default table engine to MergeTree for better usability"},
            {"input_format_json_use_string_type_for_ambiguous_paths_in_named_tuples_inference_from_objects", false, false, "Allow to use String type for ambiguous paths during named tuple inference from JSON objects"},
            {"traverse_shadow_remote_data_paths", false, false, "Traverse shadow directory when query system.remote_data_paths."},
            {"throw_if_deduplication_in_dependent_materialized_views_enabled_with_async_insert", false, true, "Deduplication in dependent materialized view cannot work together with async inserts."},
            {"parallel_replicas_allow_in_with_subquery", false, true, "If true, subquery for IN will be executed on every follower replica"},
            {"log_processors_profiles", false, true, "Enable by default"},
            {"function_locate_has_mysql_compatible_argument_order", false, true, "Increase compatibility with MySQL's locate function."},
            {"allow_suspicious_primary_key", true, false, "Forbid suspicious PRIMARY KEY/ORDER BY for MergeTree (i.e. SimpleAggregateFunction)"},
            {"filesystem_cache_reserve_space_wait_lock_timeout_milliseconds", 1000, 1000, "Wait time to lock cache for sapce reservation in filesystem cache"},
            {"max_parser_backtracks", 0, 1000000, "Limiting the complexity of parsing"},
            {"analyzer_compatibility_join_using_top_level_identifier", false, false, "Force to resolve identifier in JOIN USING from projection"},
            {"distributed_insert_skip_read_only_replicas", false, false, "If true, INSERT into Distributed will skip read-only replicas"},
            {"keeper_max_retries", 10, 10, "Max retries for general keeper operations"},
            {"keeper_retry_initial_backoff_ms", 100, 100, "Initial backoff timeout for general keeper operations"},
            {"keeper_retry_max_backoff_ms", 5000, 5000, "Max backoff timeout for general keeper operations"},
            {"s3queue_allow_experimental_sharded_mode", false, false, "Enable experimental sharded mode of S3Queue table engine. It is experimental because it will be rewritten"},
            {"allow_experimental_analyzer", false, true, "Enable analyzer and planner by default."},
            {"merge_tree_read_split_ranges_into_intersecting_and_non_intersecting_injection_probability", 0.0, 0.0, "For testing of `PartsSplitter` - split read ranges into intersecting and non intersecting every time you read from MergeTree with the specified probability."},
            {"allow_get_client_http_header", false, false, "Introduced a new function."},
            {"output_format_pretty_row_numbers", false, true, "It is better for usability."},
            {"output_format_pretty_max_value_width_apply_for_single_value", true, false, "Single values in Pretty formats won't be cut."},
            {"output_format_parquet_string_as_string", false, true, "ClickHouse allows arbitrary binary data in the String data type, which is typically UTF-8. Parquet/ORC/Arrow Strings only support UTF-8. That's why you can choose which Arrow's data type to use for the ClickHouse String data type - String or Binary. While Binary would be more correct and compatible, using String by default will correspond to user expectations in most cases."},
            {"output_format_orc_string_as_string", false, true, "ClickHouse allows arbitrary binary data in the String data type, which is typically UTF-8. Parquet/ORC/Arrow Strings only support UTF-8. That's why you can choose which Arrow's data type to use for the ClickHouse String data type - String or Binary. While Binary would be more correct and compatible, using String by default will correspond to user expectations in most cases."},
            {"output_format_arrow_string_as_string", false, true, "ClickHouse allows arbitrary binary data in the String data type, which is typically UTF-8. Parquet/ORC/Arrow Strings only support UTF-8. That's why you can choose which Arrow's data type to use for the ClickHouse String data type - String or Binary. While Binary would be more correct and compatible, using String by default will correspond to user expectations in most cases."},
            {"output_format_parquet_compression_method", "lz4", "zstd", "Parquet/ORC/Arrow support many compression methods, including lz4 and zstd. ClickHouse supports each and every compression method. Some inferior tools, such as 'duckdb', lack support for the faster `lz4` compression method, that's why we set zstd by default."},
            {"output_format_orc_compression_method", "lz4", "zstd", "Parquet/ORC/Arrow support many compression methods, including lz4 and zstd. ClickHouse supports each and every compression method. Some inferior tools, such as 'duckdb', lack support for the faster `lz4` compression method, that's why we set zstd by default."},
            {"output_format_pretty_highlight_digit_groups", false, true, "If enabled and if output is a terminal, highlight every digit corresponding to the number of thousands, millions, etc. with underline."},
            {"geo_distance_returns_float64_on_float64_arguments", false, true, "Increase the default precision."},
            {"azure_max_inflight_parts_for_one_file", 20, 20, "The maximum number of a concurrent loaded parts in multipart upload request. 0 means unlimited."},
            {"azure_strict_upload_part_size", 0, 0, "The exact size of part to upload during multipart upload to Azure blob storage."},
            {"azure_min_upload_part_size", 16*1024*1024, 16*1024*1024, "The minimum size of part to upload during multipart upload to Azure blob storage."},
            {"azure_max_upload_part_size", 5ull*1024*1024*1024, 5ull*1024*1024*1024, "The maximum size of part to upload during multipart upload to Azure blob storage."},
            {"azure_upload_part_size_multiply_factor", 2, 2, "Multiply azure_min_upload_part_size by this factor each time azure_multiply_parts_count_threshold parts were uploaded from a single write to Azure blob storage."},
            {"azure_upload_part_size_multiply_parts_count_threshold", 500, 500, "Each time this number of parts was uploaded to Azure blob storage, azure_min_upload_part_size is multiplied by azure_upload_part_size_multiply_factor."},
            {"output_format_csv_serialize_tuple_into_separate_columns", true, true, "A new way of how interpret tuples in CSV format was added."},
            {"input_format_csv_deserialize_separate_columns_into_tuple", true, true, "A new way of how interpret tuples in CSV format was added."},
            {"input_format_csv_try_infer_strings_from_quoted_tuples", true, true, "A new way of how interpret tuples in CSV format was added."},
        }
    },
    {"24.2",
        {
            {"allow_suspicious_variant_types", true, false, "Don't allow creating Variant type with suspicious variants by default"},
            {"validate_experimental_and_suspicious_types_inside_nested_types", false, true, "Validate usage of experimental and suspicious types inside nested types"},
            {"output_format_values_escape_quote_with_quote", false, false, "If true escape ' with '', otherwise quoted with \\'"},
            {"output_format_pretty_single_large_number_tip_threshold", 0, 1'000'000, "Print a readable number tip on the right side of the table if the block consists of a single number which exceeds this value (except 0)"},
            {"input_format_try_infer_exponent_floats", true, false, "Don't infer floats in exponential notation by default"},
            {"query_plan_optimize_prewhere", true, true, "Allow to push down filter to PREWHERE expression for supported storages"},
            {"async_insert_max_data_size", 1000000, 10485760, "The previous value appeared to be too small."},
            {"async_insert_poll_timeout_ms", 10, 10, "Timeout in milliseconds for polling data from asynchronous insert queue"},
            {"async_insert_use_adaptive_busy_timeout", false, true, "Use adaptive asynchronous insert timeout"},
            {"async_insert_busy_timeout_min_ms", 50, 50, "The minimum value of the asynchronous insert timeout in milliseconds; it also serves as the initial value, which may be increased later by the adaptive algorithm"},
            {"async_insert_busy_timeout_max_ms", 200, 200, "The minimum value of the asynchronous insert timeout in milliseconds; async_insert_busy_timeout_ms is aliased to async_insert_busy_timeout_max_ms"},
            {"async_insert_busy_timeout_increase_rate", 0.2, 0.2, "The exponential growth rate at which the adaptive asynchronous insert timeout increases"},
            {"async_insert_busy_timeout_decrease_rate", 0.2, 0.2, "The exponential growth rate at which the adaptive asynchronous insert timeout decreases"},
            {"format_template_row_format", "", "", "Template row format string can be set directly in query"},
            {"format_template_resultset_format", "", "", "Template result set format string can be set in query"},
            {"split_parts_ranges_into_intersecting_and_non_intersecting_final", true, true, "Allow to split parts ranges into intersecting and non intersecting during FINAL optimization"},
            {"split_intersecting_parts_ranges_into_layers_final", true, true, "Allow to split intersecting parts ranges into layers during FINAL optimization"},
            {"azure_max_single_part_copy_size", 256*1024*1024, 256*1024*1024, "The maximum size of object to copy using single part copy to Azure blob storage."},
            {"min_external_table_block_size_rows", DEFAULT_INSERT_BLOCK_SIZE, DEFAULT_INSERT_BLOCK_SIZE, "Squash blocks passed to external table to specified size in rows, if blocks are not big enough"},
            {"min_external_table_block_size_bytes", DEFAULT_INSERT_BLOCK_SIZE * 256, DEFAULT_INSERT_BLOCK_SIZE * 256, "Squash blocks passed to external table to specified size in bytes, if blocks are not big enough."},
            {"parallel_replicas_prefer_local_join", true, true, "If true, and JOIN can be executed with parallel replicas algorithm, and all storages of right JOIN part are *MergeTree, local JOIN will be used instead of GLOBAL JOIN."},
            {"optimize_time_filter_with_preimage", true, true, "Optimize Date and DateTime predicates by converting functions into equivalent comparisons without conversions (e.g. toYear(col) = 2023 -> col >= '2023-01-01' AND col <= '2023-12-31')"},
            {"extract_key_value_pairs_max_pairs_per_row", 0, 0, "Max number of pairs that can be produced by the `extractKeyValuePairs` function. Used as a safeguard against consuming too much memory."},
            {"default_view_definer", "CURRENT_USER", "CURRENT_USER", "Allows to set default `DEFINER` option while creating a view"},
            {"default_materialized_view_sql_security", "DEFINER", "DEFINER", "Allows to set a default value for SQL SECURITY option when creating a materialized view"},
            {"default_normal_view_sql_security", "INVOKER", "INVOKER", "Allows to set default `SQL SECURITY` option while creating a normal view"},
            {"mysql_map_string_to_text_in_show_columns", false, true, "Reduce the configuration effort to connect ClickHouse with BI tools."},
            {"mysql_map_fixed_string_to_text_in_show_columns", false, true, "Reduce the configuration effort to connect ClickHouse with BI tools."},
        }
    },
    {"24.1",
        {
            {"print_pretty_type_names", false, true, "Better user experience."},
            {"input_format_json_read_bools_as_strings", false, true, "Allow to read bools as strings in JSON formats by default"},
            {"output_format_arrow_use_signed_indexes_for_dictionary", false, true, "Use signed indexes type for Arrow dictionaries by default as it's recommended"},
            {"allow_experimental_variant_type", false, false, "Add new experimental Variant type"},
            {"use_variant_as_common_type", false, false, "Allow to use Variant in if/multiIf if there is no common type"},
            {"output_format_arrow_use_64_bit_indexes_for_dictionary", false, false, "Allow to use 64 bit indexes type in Arrow dictionaries"},
            {"parallel_replicas_mark_segment_size", 128, 128, "Add new setting to control segment size in new parallel replicas coordinator implementation"},
            {"ignore_materialized_views_with_dropped_target_table", false, false, "Add new setting to allow to ignore materialized views with dropped target table"},
            {"output_format_compression_level", 3, 3, "Allow to change compression level in the query output"},
            {"output_format_compression_zstd_window_log", 0, 0, "Allow to change zstd window log in the query output when zstd compression is used"},
            {"enable_zstd_qat_codec", false, false, "Add new ZSTD_QAT codec"},
            {"enable_vertical_final", false, true, "Use vertical final by default"},
            {"output_format_arrow_use_64_bit_indexes_for_dictionary", false, false, "Allow to use 64 bit indexes type in Arrow dictionaries"},
            {"max_rows_in_set_to_optimize_join", 100000, 0, "Disable join optimization as it prevents from read in order optimization"},
            {"output_format_pretty_color", true, "auto", "Setting is changed to allow also for auto value, disabling ANSI escapes if output is not a tty"},
            {"function_visible_width_behavior", 0, 1, "We changed the default behavior of `visibleWidth` to be more precise"},
            {"max_estimated_execution_time", 0, 0, "Separate max_execution_time and max_estimated_execution_time"},
            {"iceberg_engine_ignore_schema_evolution", false, false, "Allow to ignore schema evolution in Iceberg table engine"},
            {"optimize_injective_functions_in_group_by", false, true, "Replace injective functions by it's arguments in GROUP BY section in analyzer"},
            {"update_insert_deduplication_token_in_dependent_materialized_views", false, false, "Allow to update insert deduplication token with table identifier during insert in dependent materialized views"},
            {"azure_max_unexpected_write_error_retries", 4, 4, "The maximum number of retries in case of unexpected errors during Azure blob storage write"},
            {"split_parts_ranges_into_intersecting_and_non_intersecting_final", false, true, "Allow to split parts ranges into intersecting and non intersecting during FINAL optimization"},
            {"split_intersecting_parts_ranges_into_layers_final", true, true, "Allow to split intersecting parts ranges into layers during FINAL optimization"}
        }
    },
    {"23.12",
        {
            {"allow_suspicious_ttl_expressions", true, false, "It is a new setting, and in previous versions the behavior was equivalent to allowing."},
            {"input_format_parquet_allow_missing_columns", false, true, "Allow missing columns in Parquet files by default"},
            {"input_format_orc_allow_missing_columns", false, true, "Allow missing columns in ORC files by default"},
            {"input_format_arrow_allow_missing_columns", false, true, "Allow missing columns in Arrow files by default"}
        }
    },
    {"23.11",
        {
            {"parsedatetime_parse_without_leading_zeros", false, true, "Improved compatibility with MySQL DATE_FORMAT/STR_TO_DATE"}
        }
    },
    {"23.9",
        {
            {"optimize_group_by_constant_keys", false, true, "Optimize group by constant keys by default"},
            {"input_format_json_try_infer_named_tuples_from_objects", false, true, "Try to infer named Tuples from JSON objects by default"},
            {"input_format_json_read_numbers_as_strings", false, true, "Allow to read numbers as strings in JSON formats by default"},
            {"input_format_json_read_arrays_as_strings", false, true, "Allow to read arrays as strings in JSON formats by default"},
            {"input_format_json_infer_incomplete_types_as_strings", false, true, "Allow to infer incomplete types as Strings in JSON formats by default"},
            {"input_format_json_try_infer_numbers_from_strings", true, false, "Don't infer numbers from strings in JSON formats by default to prevent possible parsing errors"},
            {"http_write_exception_in_output_format", false, true, "Output valid JSON/XML on exception in HTTP streaming."}
        }
    },
    {"23.8",
        {
            {"rewrite_count_distinct_if_with_count_distinct_implementation", false, true, "Rewrite countDistinctIf with count_distinct_implementation configuration"}
        }
    },
    {"23.7",
        {
            {"function_sleep_max_microseconds_per_block", 0, 3000000, "In previous versions, the maximum sleep time of 3 seconds was applied only for `sleep`, but not for `sleepEachRow` function. In the new version, we introduce this setting. If you set compatibility with the previous versions, we will disable the limit altogether."}
        }
    },
    {"23.6",
        {
            {"http_send_timeout", 180, 30, "3 minutes seems crazy long. Note that this is timeout for a single network write call, not for the whole upload operation."},
            {"http_receive_timeout", 180, 30, "See http_send_timeout."}
        }
    },
    {"23.5",
        {
            {"input_format_parquet_preserve_order", true, false, "Allow Parquet reader to reorder rows for better parallelism."},
            {"parallelize_output_from_storages", false, true, "Allow parallelism when executing queries that read from file/url/s3/etc. This may reorder rows."},
            {"use_with_fill_by_sorting_prefix", false, true, "Columns preceding WITH FILL columns in ORDER BY clause form sorting prefix. Rows with different values in sorting prefix are filled independently"},
            {"output_format_parquet_compliant_nested_types", false, true, "Change an internal field name in output Parquet file schema."}
        }
    },
    {"23.4",
        {
            {"allow_suspicious_indices", true, false, "If true, index can defined with identical expressions"},
            {"allow_nonconst_timezone_arguments", true, false, "Allow non-const timezone arguments in certain time-related functions like toTimeZone(), fromUnixTimestamp*(), snowflakeToDateTime*()."},
            {"connect_timeout_with_failover_ms", 50, 1000, "Increase default connect timeout because of async connect"},
            {"connect_timeout_with_failover_secure_ms", 100, 1000, "Increase default secure connect timeout because of async connect"},
            {"hedged_connection_timeout_ms", 100, 50, "Start new connection in hedged requests after 50 ms instead of 100 to correspond with previous connect timeout"},
            {"formatdatetime_f_prints_single_zero", true, false, "Improved compatibility with MySQL DATE_FORMAT()/STR_TO_DATE()"},
            {"formatdatetime_parsedatetime_m_is_month_name", false, true, "Improved compatibility with MySQL DATE_FORMAT/STR_TO_DATE"}
        }
    },
    {"23.3",
        {
            {"output_format_parquet_version", "1.0", "2.latest", "Use latest Parquet format version for output format"},
            {"input_format_json_ignore_unknown_keys_in_named_tuple", false, true, "Improve parsing JSON objects as named tuples"},
            {"input_format_native_allow_types_conversion", false, true, "Allow types conversion in Native input forma"},
            {"output_format_arrow_compression_method", "none", "lz4_frame", "Use lz4 compression in Arrow output format by default"},
            {"output_format_parquet_compression_method", "snappy", "lz4", "Use lz4 compression in Parquet output format by default"},
            {"output_format_orc_compression_method", "none", "lz4_frame", "Use lz4 compression in ORC output format by default"},
            {"async_query_sending_for_remote", false, true, "Create connections and send query async across shards"}
        }
    },
    {"23.2",
        {
            {"output_format_parquet_fixed_string_as_fixed_byte_array", false, true, "Use Parquet FIXED_LENGTH_BYTE_ARRAY type for FixedString by default"},
            {"output_format_arrow_fixed_string_as_fixed_byte_array", false, true, "Use Arrow FIXED_SIZE_BINARY type for FixedString by default"},
            {"query_plan_remove_redundant_distinct", false, true, "Remove redundant Distinct step in query plan"},
            {"optimize_duplicate_order_by_and_distinct", true, false, "Remove duplicate ORDER BY and DISTINCT if it's possible"},
            {"insert_keeper_max_retries", 0, 20, "Enable reconnections to Keeper on INSERT, improve reliability"}
        }
    },
    {"23.1",
        {
            {"input_format_json_read_objects_as_strings", 0, 1, "Enable reading nested json objects as strings while object type is experimental"},
            {"input_format_json_defaults_for_missing_elements_in_named_tuple", false, true, "Allow missing elements in JSON objects while reading named tuples by default"},
            {"input_format_csv_detect_header", false, true, "Detect header in CSV format by default"},
            {"input_format_tsv_detect_header", false, true, "Detect header in TSV format by default"},
            {"input_format_custom_detect_header", false, true, "Detect header in CustomSeparated format by default"},
            {"query_plan_remove_redundant_sorting", false, true, "Remove redundant sorting in query plan. For example, sorting steps related to ORDER BY clauses in subqueries"}
        }
    },
    {"22.12",
        {
            {"max_size_to_preallocate_for_aggregation", 10'000'000, 100'000'000, "This optimizes performance"},
            {"query_plan_aggregation_in_order", 0, 1, "Enable some refactoring around query plan"},
            {"format_binary_max_string_size", 0, 1_GiB, "Prevent allocating large amount of memory"}
        }
    },
    {"22.11",
        {
            {"use_structure_from_insertion_table_in_table_functions", 0, 2, "Improve using structure from insertion table in table functions"}
        }
    },
    {"22.9",
        {
            {"force_grouping_standard_compatibility", false, true, "Make GROUPING function output the same as in SQL standard and other DBMS"}
        }
    },
    {"22.7",
        {
            {"cross_to_inner_join_rewrite", 1, 2, "Force rewrite comma join to inner"},
            {"enable_positional_arguments", false, true, "Enable positional arguments feature by default"},
            {"format_csv_allow_single_quotes", true, false, "Most tools don't treat single quote in CSV specially, don't do it by default too"}
        }
    },
    {"22.6",
        {
            {"output_format_json_named_tuples_as_objects", false, true, "Allow to serialize named tuples as JSON objects in JSON formats by default"},
            {"input_format_skip_unknown_fields", false, true, "Optimize reading subset of columns for some input formats"}
        }
    },
    {"22.5",
        {
            {"memory_overcommit_ratio_denominator", 0, 1073741824, "Enable memory overcommit feature by default"},
            {"memory_overcommit_ratio_denominator_for_user", 0, 1073741824, "Enable memory overcommit feature by default"}
        }
    },
    {"22.4",
        {
            {"allow_settings_after_format_in_insert", true, false, "Do not allow SETTINGS after FORMAT for INSERT queries because ClickHouse interpret SETTINGS as some values, which is misleading"}
        }
    },
    {"22.3",
        {
            {"cast_ipv4_ipv6_default_on_conversion_error", true, false, "Make functions cast(value, 'IPv4') and cast(value, 'IPv6') behave same as toIPv4 and toIPv6 functions"}
        }
    },
    {"21.12",
        {
            {"stream_like_engine_allow_direct_select", true, false, "Do not allow direct select for Kafka/RabbitMQ/FileLog by default"}
        }
    },
    {"21.9",
        {
            {"output_format_decimal_trailing_zeros", true, false, "Do not output trailing zeros in text representation of Decimal types by default for better looking output"},
            {"use_hedged_requests", false, true, "Enable Hedged Requests feature by default"}
        }
    },
    {"21.7",
        {
            {"legacy_column_name_of_tuple_literal", true, false, "Add this setting only for compatibility reasons. It makes sense to set to 'true', while doing rolling update of cluster from version lower than 21.7 to higher"}
        }
    },
    {"21.5",
        {
            {"async_socket_for_remote", false, true, "Fix all problems and turn on asynchronous reads from socket for remote queries by default again"}
        }
    },
    {"21.3",
        {
            {"async_socket_for_remote", true, false, "Turn off asynchronous reads from socket for remote queries because of some problems"},
            {"optimize_normalize_count_variants", false, true, "Rewrite aggregate functions that semantically equals to count() as count() by default"},
            {"normalize_function_names", false, true, "Normalize function names to their canonical names, this was needed for projection query routing"}
        }
    },
    {"21.2",
        {
            {"enable_global_with_statement", false, true, "Propagate WITH statements to UNION queries and all subqueries by default"}
        }
    },
    {"21.1",
        {
            {"insert_quorum_parallel", false, true, "Use parallel quorum inserts by default. It is significantly more convenient to use than sequential quorum inserts"},
            {"input_format_null_as_default", false, true, "Allow to insert NULL as default for input formats by default"},
            {"optimize_on_insert", false, true, "Enable data optimization on INSERT by default for better user experience"},
            {"use_compact_format_in_distributed_parts_names", false, true, "Use compact format for async INSERT into Distributed tables by default"}
        }
    },
    {"20.10",
        {
            {"format_regexp_escaping_rule", "Escaped", "Raw", "Use Raw as default escaping rule for Regexp format to male the behaviour more like to what users expect"}
        }
    },
    {"20.7",
        {
            {"show_table_uuid_in_table_create_query_if_not_nil", true, false, "Stop showing  UID of the table in its CREATE query for Engine=Atomic"}
        }
    },
    {"20.5",
        {
            {"input_format_with_names_use_header", false, true, "Enable using header with names for formats with WithNames/WithNamesAndTypes suffixes"},
            {"allow_suspicious_codecs", true, false, "Don't allow to specify meaningless compression codecs"}
        }
    },
    {"20.4",
        {
            {"validate_polygons", false, true, "Throw exception if polygon is invalid in function pointInPolygon by default instead of returning possibly wrong results"}
        }
    },
    {"19.18",
        {
            {"enable_scalar_subquery_optimization", false, true, "Prevent scalar subqueries from (de)serializing large scalar values and possibly avoid running the same subquery more than once"}
        }
    },
    {"19.14",
        {
            {"any_join_distinct_right_table_keys", true, false, "Disable ANY RIGHT and ANY FULL JOINs by default to avoid inconsistency"}
        }
    },
    {"19.12",
        {
            {"input_format_defaults_for_omitted_fields", false, true, "Enable calculation of complex default expressions for omitted fields for some input formats, because it should be the expected behaviour"}
        }
    },
    {"19.5",
        {
            {"max_partitions_per_insert_block", 0, 100, "Add a limit for the number of partitions in one block"}
        }
    },
    {"18.12.17",
        {
            {"enable_optimize_predicate_expression", 0, 1, "Optimize predicates to subqueries by default"}
        }
    },
};


const std::map<ClickHouseVersion, SettingsChangesHistory::SettingsChanges> & getSettingsChangesHistory()
{
    static std::map<ClickHouseVersion, SettingsChangesHistory::SettingsChanges> settings_changes_history;

    static std::once_flag initialized_flag;
    std::call_once(initialized_flag, []()
    {
        for (const auto & setting_change : settings_changes_history_initializer)
        {
            /// Disallow duplicate keys in the settings changes history. Example:
            ///     {"21.2", {{"some_setting_1", false, true, "[...]"}}},
            ///     [...]
            ///     {"21.2", {{"some_setting_2", false, true, "[...]"}}},
            /// As std::set has unique keys, one of the entries would be overwritten.
            if (settings_changes_history.contains(setting_change.first))
                throw Exception{ErrorCodes::LOGICAL_ERROR, "Detected duplicate version '{}'", setting_change.first.toString()};

            settings_changes_history[setting_change.first] = setting_change.second;
        }
    });

    return settings_changes_history;
}
}<|MERGE_RESOLUTION|>--- conflicted
+++ resolved
@@ -77,12 +77,9 @@
             {"allow_materialized_view_with_bad_select", true, true, "Support (but not enable yet) stricter validation in CREATE MATERIALIZED VIEW"},
             {"output_format_always_quote_identifiers", false, false, "New setting."},
             {"output_format_identifier_quoting_style", "Backticks", "Backticks", "New setting."},
-<<<<<<< HEAD
-            {"parallel_replicas_local_plan", false, false, "Use local plan for local replica in a query with parallel replicas"},
-=======
             {"database_replicated_allow_replicated_engine_arguments", 1, 0, "Don't allow explicit arguments by default"},
             {"database_replicated_allow_explicit_uuid", 0, 0, "Added a new setting to disallow explicitly specifying table UUID"},
->>>>>>> 9ab3ee1b
+            {"parallel_replicas_local_plan", false, false, "Use local plan for local replica in a query with parallel replicas"},
         }
     },
     {"24.8",
