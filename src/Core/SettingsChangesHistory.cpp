#include <Core/SettingsChangesHistory.h>
#include <Core/Defines.h>
#include <IO/ReadBufferFromString.h>
#include <IO/ReadHelpers.h>
#include <boost/algorithm/string.hpp>

namespace DB
{

namespace ErrorCodes
{
    extern const int BAD_ARGUMENTS;
    extern const int LOGICAL_ERROR;
}

ClickHouseVersion::ClickHouseVersion(const String & version)
{
    Strings split;
    boost::split(split, version, [](char c){ return c == '.'; });
    components.reserve(split.size());
    if (split.empty())
        throw Exception{ErrorCodes::BAD_ARGUMENTS, "Cannot parse ClickHouse version here: {}", version};

    for (const auto & split_element : split)
    {
        size_t component;
        ReadBufferFromString buf(split_element);
        if (!tryReadIntText(component, buf) || !buf.eof())
            throw Exception{ErrorCodes::BAD_ARGUMENTS, "Cannot parse ClickHouse version here: {}", version};
        components.push_back(component);
    }
}

ClickHouseVersion::ClickHouseVersion(const char * version)
    : ClickHouseVersion(String(version))
{
}

String ClickHouseVersion::toString() const
{
    String version = std::to_string(components[0]);
    for (size_t i = 1; i < components.size(); ++i)
        version += "." + std::to_string(components[i]);

    return version;
}

// clang-format off
/// History of settings changes that controls some backward incompatible changes
/// across all ClickHouse versions. It maps ClickHouse version to settings changes that were done
/// in this version. This history contains both changes to existing settings and newly added settings.
/// Settings changes is a vector of structs
///     {setting_name, previous_value, new_value, reason}.
/// For newly added setting choose the most appropriate previous_value (for example, if new setting
/// controls new feature and it's 'true' by default, use 'false' as previous_value).
/// It's used to implement `compatibility` setting (see https://github.com/ClickHouse/ClickHouse/issues/35972)
/// Note: please check if the key already exists to prevent duplicate entries.
static std::initializer_list<std::pair<ClickHouseVersion, SettingsChangesHistory::SettingsChanges>> settings_changes_history_initializer =
{
    {"24.7", {{"output_format_parquet_write_page_index", false, true, "Add a possibility to write page index into parquet files."},
              {"output_format_binary_encode_types_in_binary_format", false, false, "Added new setting to allow to write type names in binary format in RowBinaryWithNamesAndTypes output format"},
              {"input_format_binary_decode_types_in_binary_format", false, false, "Added new setting to allow to read type names in binary format in RowBinaryWithNamesAndTypes input format"},
              {"output_format_native_encode_types_in_binary_format", false, false, "Added new setting to allow to write type names in binary format in Native output format"},
              {"input_format_native_decode_types_in_binary_format", false, false, "Added new setting to allow to read type names in binary format in Native output format"},
              {"read_in_order_use_buffering", false, true, "Use buffering before merging while reading in order of primary key"},
              {"optimize_functions_to_subcolumns", false, true, "Enable optimization by default"},
              {"enable_named_columns_in_function_tuple", false, true, "Generate named tuples in function tuple() when all names are unique and can be treated as unquoted identifiers."},
              {"input_format_json_ignore_key_case", false, false, "Ignore json key case while read json field from string."},
              {"optimize_trivial_insert_select", true, false, "The optimization does not make sense in many cases."},
<<<<<<< HEAD
              {"input_format_try_infer_variants", false, false, "Try to infer Variant type in text formats when there is more than one possible type for column/array elements"},
=======
              {"dictionary_validate_primary_key_type", false, false, "Validate primary key type for dictionaries. By default id type for simple layouts will be implicitly converted to UInt64."},
>>>>>>> b6b1a7a7
              {"collect_hash_table_stats_during_joins", false, true, "New setting."},
              {"max_size_to_preallocate_for_joins", 0, 100'000'000, "New setting."},
              {"input_format_orc_read_use_writer_time_zone", false, false, "Whether use the writer's time zone in ORC stripe for ORC row reader, the default ORC row reader's time zone is GMT."},
              {"lightweight_mutation_projection_mode", "throw", "throw", "When lightweight delete happens on a table with projection(s), the possible operations include throw the exception as projection exists, or drop all projection related to this table then do lightweight delete."},
              {"database_replicated_allow_heavy_create", true, false, "Long-running DDL queries (CREATE AS SELECT and POPULATE) for Replicated database engine was forbidden"},
              {"query_plan_merge_filters", false, false, "Allow to merge filters in the query plan"},
              {"azure_sdk_max_retries", 10, 10, "Maximum number of retries in azure sdk"},
              {"azure_sdk_retry_initial_backoff_ms", 10, 10, "Minimal backoff between retries in azure sdk"},
              {"azure_sdk_retry_max_backoff_ms", 1000, 1000, "Maximal backoff between retries in azure sdk"},
              {"ignore_on_cluster_for_replicated_named_collections_queries", false, false, "Ignore ON CLUSTER clause for replicated named collections management queries."},
              {"backup_restore_s3_retry_attempts", 1000,1000, "Setting for Aws::Client::RetryStrategy, Aws::Client does retries itself, 0 means no retries. It takes place only for backup/restore."},
              {"postgresql_connection_attempt_timeout", 2, 2, "Allow to control 'connect_timeout' parameter of PostgreSQL connection."},
              {"postgresql_connection_pool_retries", 2, 2, "Allow to control the number of retries in PostgreSQL connection pool."}
              }},
    {"24.6", {{"materialize_skip_indexes_on_insert", true, true, "Added new setting to allow to disable materialization of skip indexes on insert"},
              {"materialize_statistics_on_insert", true, true, "Added new setting to allow to disable materialization of statistics on insert"},
              {"input_format_parquet_use_native_reader", false, false, "When reading Parquet files, to use native reader instead of arrow reader."},
              {"hdfs_throw_on_zero_files_match", false, false, "Allow to throw an error when ListObjects request cannot match any files in HDFS engine instead of empty query result"},
              {"azure_throw_on_zero_files_match", false, false, "Allow to throw an error when ListObjects request cannot match any files in AzureBlobStorage engine instead of empty query result"},
              {"s3_validate_request_settings", true, true, "Allow to disable S3 request settings validation"},
              {"allow_experimental_full_text_index", false, false, "Enable experimental full-text index"},
              {"azure_skip_empty_files", false, false, "Allow to skip empty files in azure table engine"},
              {"hdfs_ignore_file_doesnt_exist", false, false, "Allow to return 0 rows when the requested files don't exist instead of throwing an exception in HDFS table engine"},
              {"azure_ignore_file_doesnt_exist", false, false, "Allow to return 0 rows when the requested files don't exist instead of throwing an exception in AzureBlobStorage table engine"},
              {"s3_ignore_file_doesnt_exist", false, false, "Allow to return 0 rows when the requested files don't exist instead of throwing an exception in S3 table engine"},
              {"s3_max_part_number", 10000, 10000, "Maximum part number number for s3 upload part"},
              {"s3_max_single_operation_copy_size", 32 * 1024 * 1024, 32 * 1024 * 1024, "Maximum size for a single copy operation in s3"},
              {"input_format_parquet_max_block_size", 8192, DEFAULT_BLOCK_SIZE, "Increase block size for parquet reader."},
              {"input_format_parquet_prefer_block_bytes", 0, DEFAULT_BLOCK_SIZE * 256, "Average block bytes output by parquet reader."},
              {"enable_blob_storage_log", true, true, "Write information about blob storage operations to system.blob_storage_log table"},
              {"allow_deprecated_snowflake_conversion_functions", true, false, "Disabled deprecated functions snowflakeToDateTime[64] and dateTime[64]ToSnowflake."},
              {"allow_statistic_optimize", false, false, "Old setting which popped up here being renamed."},
              {"allow_experimental_statistic", false, false, "Old setting which popped up here being renamed."},
              {"allow_statistics_optimize", false, false, "The setting was renamed. The previous name is `allow_statistic_optimize`."},
              {"allow_experimental_statistics", false, false, "The setting was renamed. The previous name is `allow_experimental_statistic`."},
              {"enable_vertical_final", false, true, "Enable vertical final by default again after fixing bug"},
              {"parallel_replicas_custom_key_range_lower", 0, 0, "Add settings to control the range filter when using parallel replicas with dynamic shards"},
              {"parallel_replicas_custom_key_range_upper", 0, 0, "Add settings to control the range filter when using parallel replicas with dynamic shards. A value of 0 disables the upper limit"},
              {"output_format_pretty_display_footer_column_names", 0, 1, "Add a setting to display column names in the footer if there are many rows. Threshold value is controlled by output_format_pretty_display_footer_column_names_min_rows."},
              {"output_format_pretty_display_footer_column_names_min_rows", 0, 50, "Add a setting to control the threshold value for setting output_format_pretty_display_footer_column_names_min_rows. Default 50."},
              {"output_format_csv_serialize_tuple_into_separate_columns", true, true, "A new way of how interpret tuples in CSV format was added."},
              {"input_format_csv_deserialize_separate_columns_into_tuple", true, true, "A new way of how interpret tuples in CSV format was added."},
              {"input_format_csv_try_infer_strings_from_quoted_tuples", true, true, "A new way of how interpret tuples in CSV format was added."},
              }},
    {"24.5", {{"allow_deprecated_error_prone_window_functions", true, false, "Allow usage of deprecated error prone window functions (neighbor, runningAccumulate, runningDifferenceStartingWithFirstValue, runningDifference)"},
              {"allow_experimental_join_condition", false, false, "Support join with inequal conditions which involve columns from both left and right table. e.g. t1.y < t2.y."},
              {"input_format_tsv_crlf_end_of_line", false, false, "Enables reading of CRLF line endings with TSV formats"},
              {"output_format_parquet_use_custom_encoder", false, true, "Enable custom Parquet encoder."},
              {"cross_join_min_rows_to_compress", 0, 10000000, "Minimal count of rows to compress block in CROSS JOIN. Zero value means - disable this threshold. This block is compressed when any of the two thresholds (by rows or by bytes) are reached."},
              {"cross_join_min_bytes_to_compress", 0, 1_GiB, "Minimal size of block to compress in CROSS JOIN. Zero value means - disable this threshold. This block is compressed when any of the two thresholds (by rows or by bytes) are reached."},
              {"http_max_chunk_size", 0, 0, "Internal limitation"},
              {"prefer_external_sort_block_bytes", 0, DEFAULT_BLOCK_SIZE * 256, "Prefer maximum block bytes for external sort, reduce the memory usage during merging."},
              {"input_format_force_null_for_omitted_fields", false, false, "Disable type-defaults for omitted fields when needed"},
              {"cast_string_to_dynamic_use_inference", false, false, "Add setting to allow converting String to Dynamic through parsing"},
              {"allow_experimental_dynamic_type", false, false, "Add new experimental Dynamic type"},
              {"azure_max_blocks_in_multipart_upload", 50000, 50000, "Maximum number of blocks in multipart upload for Azure."},
              }},
    {"24.4", {{"input_format_json_throw_on_bad_escape_sequence", true, true, "Allow to save JSON strings with bad escape sequences"},
              {"max_parsing_threads", 0, 0, "Add a separate setting to control number of threads in parallel parsing from files"},
              {"ignore_drop_queries_probability", 0, 0, "Allow to ignore drop queries in server with specified probability for testing purposes"},
              {"lightweight_deletes_sync", 2, 2, "The same as 'mutation_sync', but controls only execution of lightweight deletes"},
              {"query_cache_system_table_handling", "save", "throw", "The query cache no longer caches results of queries against system tables"},
              {"input_format_json_ignore_unnecessary_fields", false, true, "Ignore unnecessary fields and not parse them. Enabling this may not throw exceptions on json strings of invalid format or with duplicated fields"},
              {"input_format_hive_text_allow_variable_number_of_columns", false, true, "Ignore extra columns in Hive Text input (if file has more columns than expected) and treat missing fields in Hive Text input as default values."},
              {"allow_experimental_database_replicated", false, true, "Database engine Replicated is now in Beta stage"},
              {"temporary_data_in_cache_reserve_space_wait_lock_timeout_milliseconds", (10 * 60 * 1000), (10 * 60 * 1000), "Wait time to lock cache for sapce reservation in temporary data in filesystem cache"},
              {"optimize_rewrite_sum_if_to_count_if", false, true, "Only available for the analyzer, where it works correctly"},
              {"azure_allow_parallel_part_upload", "true", "true", "Use multiple threads for azure multipart upload."},
              {"max_recursive_cte_evaluation_depth", DBMS_RECURSIVE_CTE_MAX_EVALUATION_DEPTH, DBMS_RECURSIVE_CTE_MAX_EVALUATION_DEPTH, "Maximum limit on recursive CTE evaluation depth"},
              {"query_plan_convert_outer_join_to_inner_join", false, true, "Allow to convert OUTER JOIN to INNER JOIN if filter after JOIN always filters default values"},
              }},
    {"24.3", {{"s3_connect_timeout_ms", 1000, 1000, "Introduce new dedicated setting for s3 connection timeout"},
              {"allow_experimental_shared_merge_tree", false, true, "The setting is obsolete"},
              {"use_page_cache_for_disks_without_file_cache", false, false, "Added userspace page cache"},
              {"read_from_page_cache_if_exists_otherwise_bypass_cache", false, false, "Added userspace page cache"},
              {"page_cache_inject_eviction", false, false, "Added userspace page cache"},
              {"default_table_engine", "None", "MergeTree", "Set default table engine to MergeTree for better usability"},
              {"input_format_json_use_string_type_for_ambiguous_paths_in_named_tuples_inference_from_objects", false, false, "Allow to use String type for ambiguous paths during named tuple inference from JSON objects"},
              {"traverse_shadow_remote_data_paths", false, false, "Traverse shadow directory when query system.remote_data_paths."},
              {"throw_if_deduplication_in_dependent_materialized_views_enabled_with_async_insert", false, true, "Deduplication is dependent materialized view cannot work together with async inserts."},
              {"parallel_replicas_allow_in_with_subquery", false, true, "If true, subquery for IN will be executed on every follower replica"},
              {"log_processors_profiles", false, true, "Enable by default"},
              {"function_locate_has_mysql_compatible_argument_order", false, true, "Increase compatibility with MySQL's locate function."},
              {"allow_suspicious_primary_key", true, false, "Forbid suspicious PRIMARY KEY/ORDER BY for MergeTree (i.e. SimpleAggregateFunction)"},
              {"filesystem_cache_reserve_space_wait_lock_timeout_milliseconds", 1000, 1000, "Wait time to lock cache for sapce reservation in filesystem cache"},
              {"max_parser_backtracks", 0, 1000000, "Limiting the complexity of parsing"},
              {"analyzer_compatibility_join_using_top_level_identifier", false, false, "Force to resolve identifier in JOIN USING from projection"},
              {"distributed_insert_skip_read_only_replicas", false, false, "If true, INSERT into Distributed will skip read-only replicas"},
              {"keeper_max_retries", 10, 10, "Max retries for general keeper operations"},
              {"keeper_retry_initial_backoff_ms", 100, 100, "Initial backoff timeout for general keeper operations"},
              {"keeper_retry_max_backoff_ms", 5000, 5000, "Max backoff timeout for general keeper operations"},
              {"s3queue_allow_experimental_sharded_mode", false, false, "Enable experimental sharded mode of S3Queue table engine. It is experimental because it will be rewritten"},
              {"allow_experimental_analyzer", false, true, "Enable analyzer and planner by default."},
              {"merge_tree_read_split_ranges_into_intersecting_and_non_intersecting_injection_probability", 0.0, 0.0, "For testing of `PartsSplitter` - split read ranges into intersecting and non intersecting every time you read from MergeTree with the specified probability."},
              {"allow_get_client_http_header", false, false, "Introduced a new function."},
              {"output_format_pretty_row_numbers", false, true, "It is better for usability."},
              {"output_format_pretty_max_value_width_apply_for_single_value", true, false, "Single values in Pretty formats won't be cut."},
              {"output_format_parquet_string_as_string", false, true, "ClickHouse allows arbitrary binary data in the String data type, which is typically UTF-8. Parquet/ORC/Arrow Strings only support UTF-8. That's why you can choose which Arrow's data type to use for the ClickHouse String data type - String or Binary. While Binary would be more correct and compatible, using String by default will correspond to user expectations in most cases."},
              {"output_format_orc_string_as_string", false, true, "ClickHouse allows arbitrary binary data in the String data type, which is typically UTF-8. Parquet/ORC/Arrow Strings only support UTF-8. That's why you can choose which Arrow's data type to use for the ClickHouse String data type - String or Binary. While Binary would be more correct and compatible, using String by default will correspond to user expectations in most cases."},
              {"output_format_arrow_string_as_string", false, true, "ClickHouse allows arbitrary binary data in the String data type, which is typically UTF-8. Parquet/ORC/Arrow Strings only support UTF-8. That's why you can choose which Arrow's data type to use for the ClickHouse String data type - String or Binary. While Binary would be more correct and compatible, using String by default will correspond to user expectations in most cases."},
              {"output_format_parquet_compression_method", "lz4", "zstd", "Parquet/ORC/Arrow support many compression methods, including lz4 and zstd. ClickHouse supports each and every compression method. Some inferior tools, such as 'duckdb', lack support for the faster `lz4` compression method, that's why we set zstd by default."},
              {"output_format_orc_compression_method", "lz4", "zstd", "Parquet/ORC/Arrow support many compression methods, including lz4 and zstd. ClickHouse supports each and every compression method. Some inferior tools, such as 'duckdb', lack support for the faster `lz4` compression method, that's why we set zstd by default."},
              {"output_format_pretty_highlight_digit_groups", false, true, "If enabled and if output is a terminal, highlight every digit corresponding to the number of thousands, millions, etc. with underline."},
              {"geo_distance_returns_float64_on_float64_arguments", false, true, "Increase the default precision."},
              {"azure_max_inflight_parts_for_one_file", 20, 20, "The maximum number of a concurrent loaded parts in multipart upload request. 0 means unlimited."},
              {"azure_strict_upload_part_size", 0, 0, "The exact size of part to upload during multipart upload to Azure blob storage."},
              {"azure_min_upload_part_size", 16*1024*1024, 16*1024*1024, "The minimum size of part to upload during multipart upload to Azure blob storage."},
              {"azure_max_upload_part_size", 5ull*1024*1024*1024, 5ull*1024*1024*1024, "The maximum size of part to upload during multipart upload to Azure blob storage."},
              {"azure_upload_part_size_multiply_factor", 2, 2, "Multiply azure_min_upload_part_size by this factor each time azure_multiply_parts_count_threshold parts were uploaded from a single write to Azure blob storage."},
              {"azure_upload_part_size_multiply_parts_count_threshold", 500, 500, "Each time this number of parts was uploaded to Azure blob storage, azure_min_upload_part_size is multiplied by azure_upload_part_size_multiply_factor."},
              {"output_format_csv_serialize_tuple_into_separate_columns", true, true, "A new way of how interpret tuples in CSV format was added."},
              {"input_format_csv_deserialize_separate_columns_into_tuple", true, true, "A new way of how interpret tuples in CSV format was added."},
              {"input_format_csv_try_infer_strings_from_quoted_tuples", true, true, "A new way of how interpret tuples in CSV format was added."},
              }},
    {"24.2", {{"allow_suspicious_variant_types", true, false, "Don't allow creating Variant type with suspicious variants by default"},
              {"validate_experimental_and_suspicious_types_inside_nested_types", false, true, "Validate usage of experimental and suspicious types inside nested types"},
              {"output_format_values_escape_quote_with_quote", false, false, "If true escape ' with '', otherwise quoted with \\'"},
              {"output_format_pretty_single_large_number_tip_threshold", 0, 1'000'000, "Print a readable number tip on the right side of the table if the block consists of a single number which exceeds this value (except 0)"},
              {"input_format_try_infer_exponent_floats", true, false, "Don't infer floats in exponential notation by default"},
              {"query_plan_optimize_prewhere", true, true, "Allow to push down filter to PREWHERE expression for supported storages"},
              {"async_insert_max_data_size", 1000000, 10485760, "The previous value appeared to be too small."},
              {"async_insert_poll_timeout_ms", 10, 10, "Timeout in milliseconds for polling data from asynchronous insert queue"},
              {"async_insert_use_adaptive_busy_timeout", false, true, "Use adaptive asynchronous insert timeout"},
              {"async_insert_busy_timeout_min_ms", 50, 50, "The minimum value of the asynchronous insert timeout in milliseconds; it also serves as the initial value, which may be increased later by the adaptive algorithm"},
              {"async_insert_busy_timeout_max_ms", 200, 200, "The minimum value of the asynchronous insert timeout in milliseconds; async_insert_busy_timeout_ms is aliased to async_insert_busy_timeout_max_ms"},
              {"async_insert_busy_timeout_increase_rate", 0.2, 0.2, "The exponential growth rate at which the adaptive asynchronous insert timeout increases"},
              {"async_insert_busy_timeout_decrease_rate", 0.2, 0.2, "The exponential growth rate at which the adaptive asynchronous insert timeout decreases"},
              {"format_template_row_format", "", "", "Template row format string can be set directly in query"},
              {"format_template_resultset_format", "", "", "Template result set format string can be set in query"},
              {"split_parts_ranges_into_intersecting_and_non_intersecting_final", true, true, "Allow to split parts ranges into intersecting and non intersecting during FINAL optimization"},
              {"split_intersecting_parts_ranges_into_layers_final", true, true, "Allow to split intersecting parts ranges into layers during FINAL optimization"},
              {"azure_max_single_part_copy_size", 256*1024*1024, 256*1024*1024, "The maximum size of object to copy using single part copy to Azure blob storage."},
              {"min_external_table_block_size_rows", DEFAULT_INSERT_BLOCK_SIZE, DEFAULT_INSERT_BLOCK_SIZE, "Squash blocks passed to external table to specified size in rows, if blocks are not big enough"},
              {"min_external_table_block_size_bytes", DEFAULT_INSERT_BLOCK_SIZE * 256, DEFAULT_INSERT_BLOCK_SIZE * 256, "Squash blocks passed to external table to specified size in bytes, if blocks are not big enough."},
              {"parallel_replicas_prefer_local_join", true, true, "If true, and JOIN can be executed with parallel replicas algorithm, and all storages of right JOIN part are *MergeTree, local JOIN will be used instead of GLOBAL JOIN."},
              {"optimize_time_filter_with_preimage", true, true, "Optimize Date and DateTime predicates by converting functions into equivalent comparisons without conversions (e.g. toYear(col) = 2023 -> col >= '2023-01-01' AND col <= '2023-12-31')"},
              {"extract_key_value_pairs_max_pairs_per_row", 0, 0, "Max number of pairs that can be produced by the `extractKeyValuePairs` function. Used as a safeguard against consuming too much memory."},
              {"default_view_definer", "CURRENT_USER", "CURRENT_USER", "Allows to set default `DEFINER` option while creating a view"},
              {"default_materialized_view_sql_security", "DEFINER", "DEFINER", "Allows to set a default value for SQL SECURITY option when creating a materialized view"},
              {"default_normal_view_sql_security", "INVOKER", "INVOKER", "Allows to set default `SQL SECURITY` option while creating a normal view"},
              {"mysql_map_string_to_text_in_show_columns", false, true, "Reduce the configuration effort to connect ClickHouse with BI tools."},
              {"mysql_map_fixed_string_to_text_in_show_columns", false, true, "Reduce the configuration effort to connect ClickHouse with BI tools."},
              }},
    {"24.1", {{"print_pretty_type_names", false, true, "Better user experience."},
              {"input_format_json_read_bools_as_strings", false, true, "Allow to read bools as strings in JSON formats by default"},
              {"output_format_arrow_use_signed_indexes_for_dictionary", false, true, "Use signed indexes type for Arrow dictionaries by default as it's recommended"},
              {"allow_experimental_variant_type", false, false, "Add new experimental Variant type"},
              {"use_variant_as_common_type", false, false, "Allow to use Variant in if/multiIf if there is no common type"},
              {"output_format_arrow_use_64_bit_indexes_for_dictionary", false, false, "Allow to use 64 bit indexes type in Arrow dictionaries"},
              {"parallel_replicas_mark_segment_size", 128, 128, "Add new setting to control segment size in new parallel replicas coordinator implementation"},
              {"ignore_materialized_views_with_dropped_target_table", false, false, "Add new setting to allow to ignore materialized views with dropped target table"},
              {"output_format_compression_level", 3, 3, "Allow to change compression level in the query output"},
              {"output_format_compression_zstd_window_log", 0, 0, "Allow to change zstd window log in the query output when zstd compression is used"},
              {"enable_zstd_qat_codec", false, false, "Add new ZSTD_QAT codec"},
              {"enable_vertical_final", false, true, "Use vertical final by default"},
              {"output_format_arrow_use_64_bit_indexes_for_dictionary", false, false, "Allow to use 64 bit indexes type in Arrow dictionaries"},
              {"max_rows_in_set_to_optimize_join", 100000, 0, "Disable join optimization as it prevents from read in order optimization"},
              {"output_format_pretty_color", true, "auto", "Setting is changed to allow also for auto value, disabling ANSI escapes if output is not a tty"},
              {"function_visible_width_behavior", 0, 1, "We changed the default behavior of `visibleWidth` to be more precise"},
              {"max_estimated_execution_time", 0, 0, "Separate max_execution_time and max_estimated_execution_time"},
              {"iceberg_engine_ignore_schema_evolution", false, false, "Allow to ignore schema evolution in Iceberg table engine"},
              {"optimize_injective_functions_in_group_by", false, true, "Replace injective functions by it's arguments in GROUP BY section in analyzer"},
              {"update_insert_deduplication_token_in_dependent_materialized_views", false, false, "Allow to update insert deduplication token with table identifier during insert in dependent materialized views"},
              {"azure_max_unexpected_write_error_retries", 4, 4, "The maximum number of retries in case of unexpected errors during Azure blob storage write"},
              {"split_parts_ranges_into_intersecting_and_non_intersecting_final", false, true, "Allow to split parts ranges into intersecting and non intersecting during FINAL optimization"},
              {"split_intersecting_parts_ranges_into_layers_final", true, true, "Allow to split intersecting parts ranges into layers during FINAL optimization"}}},
    {"23.12", {{"allow_suspicious_ttl_expressions", true, false, "It is a new setting, and in previous versions the behavior was equivalent to allowing."},
              {"input_format_parquet_allow_missing_columns", false, true, "Allow missing columns in Parquet files by default"},
              {"input_format_orc_allow_missing_columns", false, true, "Allow missing columns in ORC files by default"},
              {"input_format_arrow_allow_missing_columns", false, true, "Allow missing columns in Arrow files by default"}}},
    {"23.11", {{"parsedatetime_parse_without_leading_zeros", false, true, "Improved compatibility with MySQL DATE_FORMAT/STR_TO_DATE"}}},
    {"23.9", {{"optimize_group_by_constant_keys", false, true, "Optimize group by constant keys by default"},
              {"input_format_json_try_infer_named_tuples_from_objects", false, true, "Try to infer named Tuples from JSON objects by default"},
              {"input_format_json_read_numbers_as_strings", false, true, "Allow to read numbers as strings in JSON formats by default"},
              {"input_format_json_read_arrays_as_strings", false, true, "Allow to read arrays as strings in JSON formats by default"},
              {"input_format_json_infer_incomplete_types_as_strings", false, true, "Allow to infer incomplete types as Strings in JSON formats by default"},
              {"input_format_json_try_infer_numbers_from_strings", true, false, "Don't infer numbers from strings in JSON formats by default to prevent possible parsing errors"},
              {"http_write_exception_in_output_format", false, true, "Output valid JSON/XML on exception in HTTP streaming."}}},
    {"23.8", {{"rewrite_count_distinct_if_with_count_distinct_implementation", false, true, "Rewrite countDistinctIf with count_distinct_implementation configuration"}}},
    {"23.7", {{"function_sleep_max_microseconds_per_block", 0, 3000000, "In previous versions, the maximum sleep time of 3 seconds was applied only for `sleep`, but not for `sleepEachRow` function. In the new version, we introduce this setting. If you set compatibility with the previous versions, we will disable the limit altogether."}}},
    {"23.6", {{"http_send_timeout", 180, 30, "3 minutes seems crazy long. Note that this is timeout for a single network write call, not for the whole upload operation."},
              {"http_receive_timeout", 180, 30, "See http_send_timeout."}}},
    {"23.5", {{"input_format_parquet_preserve_order", true, false, "Allow Parquet reader to reorder rows for better parallelism."},
              {"parallelize_output_from_storages", false, true, "Allow parallelism when executing queries that read from file/url/s3/etc. This may reorder rows."},
              {"use_with_fill_by_sorting_prefix", false, true, "Columns preceding WITH FILL columns in ORDER BY clause form sorting prefix. Rows with different values in sorting prefix are filled independently"},
              {"output_format_parquet_compliant_nested_types", false, true, "Change an internal field name in output Parquet file schema."}}},
    {"23.4", {{"allow_suspicious_indices", true, false, "If true, index can defined with identical expressions"},
              {"allow_nonconst_timezone_arguments", true, false, "Allow non-const timezone arguments in certain time-related functions like toTimeZone(), fromUnixTimestamp*(), snowflakeToDateTime*()."},
              {"connect_timeout_with_failover_ms", 50, 1000, "Increase default connect timeout because of async connect"},
              {"connect_timeout_with_failover_secure_ms", 100, 1000, "Increase default secure connect timeout because of async connect"},
              {"hedged_connection_timeout_ms", 100, 50, "Start new connection in hedged requests after 50 ms instead of 100 to correspond with previous connect timeout"},
              {"formatdatetime_f_prints_single_zero", true, false, "Improved compatibility with MySQL DATE_FORMAT()/STR_TO_DATE()"},
              {"formatdatetime_parsedatetime_m_is_month_name", false, true, "Improved compatibility with MySQL DATE_FORMAT/STR_TO_DATE"}}},
    {"23.3", {{"output_format_parquet_version", "1.0", "2.latest", "Use latest Parquet format version for output format"},
              {"input_format_json_ignore_unknown_keys_in_named_tuple", false, true, "Improve parsing JSON objects as named tuples"},
              {"input_format_native_allow_types_conversion", false, true, "Allow types conversion in Native input forma"},
              {"output_format_arrow_compression_method", "none", "lz4_frame", "Use lz4 compression in Arrow output format by default"},
              {"output_format_parquet_compression_method", "snappy", "lz4", "Use lz4 compression in Parquet output format by default"},
              {"output_format_orc_compression_method", "none", "lz4_frame", "Use lz4 compression in ORC output format by default"},
              {"async_query_sending_for_remote", false, true, "Create connections and send query async across shards"}}},
    {"23.2", {{"output_format_parquet_fixed_string_as_fixed_byte_array", false, true, "Use Parquet FIXED_LENGTH_BYTE_ARRAY type for FixedString by default"},
              {"output_format_arrow_fixed_string_as_fixed_byte_array", false, true, "Use Arrow FIXED_SIZE_BINARY type for FixedString by default"},
              {"query_plan_remove_redundant_distinct", false, true, "Remove redundant Distinct step in query plan"},
              {"optimize_duplicate_order_by_and_distinct", true, false, "Remove duplicate ORDER BY and DISTINCT if it's possible"},
              {"insert_keeper_max_retries", 0, 20, "Enable reconnections to Keeper on INSERT, improve reliability"}}},
    {"23.1", {{"input_format_json_read_objects_as_strings", 0, 1, "Enable reading nested json objects as strings while object type is experimental"},
              {"input_format_json_defaults_for_missing_elements_in_named_tuple", false, true, "Allow missing elements in JSON objects while reading named tuples by default"},
              {"input_format_csv_detect_header", false, true, "Detect header in CSV format by default"},
              {"input_format_tsv_detect_header", false, true, "Detect header in TSV format by default"},
              {"input_format_custom_detect_header", false, true, "Detect header in CustomSeparated format by default"},
              {"query_plan_remove_redundant_sorting", false, true, "Remove redundant sorting in query plan. For example, sorting steps related to ORDER BY clauses in subqueries"}}},
    {"22.12", {{"max_size_to_preallocate_for_aggregation", 10'000'000, 100'000'000, "This optimizes performance"},
               {"query_plan_aggregation_in_order", 0, 1, "Enable some refactoring around query plan"},
               {"format_binary_max_string_size", 0, 1_GiB, "Prevent allocating large amount of memory"}}},
    {"22.11", {{"use_structure_from_insertion_table_in_table_functions", 0, 2, "Improve using structure from insertion table in table functions"}}},
    {"22.9", {{"force_grouping_standard_compatibility", false, true, "Make GROUPING function output the same as in SQL standard and other DBMS"}}},
    {"22.7", {{"cross_to_inner_join_rewrite", 1, 2, "Force rewrite comma join to inner"},
              {"enable_positional_arguments", false, true, "Enable positional arguments feature by default"},
              {"format_csv_allow_single_quotes", true, false, "Most tools don't treat single quote in CSV specially, don't do it by default too"}}},
    {"22.6", {{"output_format_json_named_tuples_as_objects", false, true, "Allow to serialize named tuples as JSON objects in JSON formats by default"},
              {"input_format_skip_unknown_fields", false, true, "Optimize reading subset of columns for some input formats"}}},
    {"22.5", {{"memory_overcommit_ratio_denominator", 0, 1073741824, "Enable memory overcommit feature by default"},
              {"memory_overcommit_ratio_denominator_for_user", 0, 1073741824, "Enable memory overcommit feature by default"}}},
    {"22.4", {{"allow_settings_after_format_in_insert", true, false, "Do not allow SETTINGS after FORMAT for INSERT queries because ClickHouse interpret SETTINGS as some values, which is misleading"}}},
    {"22.3", {{"cast_ipv4_ipv6_default_on_conversion_error", true, false, "Make functions cast(value, 'IPv4') and cast(value, 'IPv6') behave same as toIPv4 and toIPv6 functions"}}},
    {"21.12", {{"stream_like_engine_allow_direct_select", true, false, "Do not allow direct select for Kafka/RabbitMQ/FileLog by default"}}},
    {"21.9", {{"output_format_decimal_trailing_zeros", true, false, "Do not output trailing zeros in text representation of Decimal types by default for better looking output"},
              {"use_hedged_requests", false, true, "Enable Hedged Requests feature by default"}}},
    {"21.7", {{"legacy_column_name_of_tuple_literal", true, false, "Add this setting only for compatibility reasons. It makes sense to set to 'true', while doing rolling update of cluster from version lower than 21.7 to higher"}}},
    {"21.5", {{"async_socket_for_remote", false, true, "Fix all problems and turn on asynchronous reads from socket for remote queries by default again"}}},
    {"21.3", {{"async_socket_for_remote", true, false, "Turn off asynchronous reads from socket for remote queries because of some problems"},
              {"optimize_normalize_count_variants", false, true, "Rewrite aggregate functions that semantically equals to count() as count() by default"},
              {"normalize_function_names", false, true, "Normalize function names to their canonical names, this was needed for projection query routing"}}},
    {"21.2", {{"enable_global_with_statement", false, true, "Propagate WITH statements to UNION queries and all subqueries by default"}}},
    {"21.1", {{"insert_quorum_parallel", false, true, "Use parallel quorum inserts by default. It is significantly more convenient to use than sequential quorum inserts"},
              {"input_format_null_as_default", false, true, "Allow to insert NULL as default for input formats by default"},
              {"optimize_on_insert", false, true, "Enable data optimization on INSERT by default for better user experience"},
              {"use_compact_format_in_distributed_parts_names", false, true, "Use compact format for async INSERT into Distributed tables by default"}}},
    {"20.10", {{"format_regexp_escaping_rule", "Escaped", "Raw", "Use Raw as default escaping rule for Regexp format to male the behaviour more like to what users expect"}}},
    {"20.7", {{"show_table_uuid_in_table_create_query_if_not_nil", true, false, "Stop showing  UID of the table in its CREATE query for Engine=Atomic"}}},
    {"20.5", {{"input_format_with_names_use_header", false, true, "Enable using header with names for formats with WithNames/WithNamesAndTypes suffixes"},
              {"allow_suspicious_codecs", true, false, "Don't allow to specify meaningless compression codecs"}}},
    {"20.4", {{"validate_polygons", false, true, "Throw exception if polygon is invalid in function pointInPolygon by default instead of returning possibly wrong results"}}},
    {"19.18", {{"enable_scalar_subquery_optimization", false, true, "Prevent scalar subqueries from (de)serializing large scalar values and possibly avoid running the same subquery more than once"}}},
    {"19.14", {{"any_join_distinct_right_table_keys", true, false, "Disable ANY RIGHT and ANY FULL JOINs by default to avoid inconsistency"}}},
    {"19.12", {{"input_format_defaults_for_omitted_fields", false, true, "Enable calculation of complex default expressions for omitted fields for some input formats, because it should be the expected behaviour"}}},
    {"19.5", {{"max_partitions_per_insert_block", 0, 100, "Add a limit for the number of partitions in one block"}}},
    {"18.12.17", {{"enable_optimize_predicate_expression", 0, 1, "Optimize predicates to subqueries by default"}}},
};


const std::map<ClickHouseVersion, SettingsChangesHistory::SettingsChanges> & getSettingsChangesHistory()
{
    static std::map<ClickHouseVersion, SettingsChangesHistory::SettingsChanges> settings_changes_history;

    static std::once_flag initialized_flag;
    std::call_once(initialized_flag, []()
    {
        for (const auto & setting_change : settings_changes_history_initializer)
        {
            /// Disallow duplicate keys in the settings changes history. Example:
            ///     {"21.2", {{"some_setting_1", false, true, "[...]"}}},
            ///     [...]
            ///     {"21.2", {{"some_setting_2", false, true, "[...]"}}},
            /// As std::set has unique keys, one of the entries would be overwritten.
            if (settings_changes_history.contains(setting_change.first))
                throw Exception{ErrorCodes::LOGICAL_ERROR, "Detected duplicate version '{}'", setting_change.first.toString()};

            settings_changes_history[setting_change.first] = setting_change.second;
        }
    });

    return settings_changes_history;
}
}<|MERGE_RESOLUTION|>--- conflicted
+++ resolved
@@ -67,11 +67,8 @@
               {"enable_named_columns_in_function_tuple", false, true, "Generate named tuples in function tuple() when all names are unique and can be treated as unquoted identifiers."},
               {"input_format_json_ignore_key_case", false, false, "Ignore json key case while read json field from string."},
               {"optimize_trivial_insert_select", true, false, "The optimization does not make sense in many cases."},
-<<<<<<< HEAD
               {"input_format_try_infer_variants", false, false, "Try to infer Variant type in text formats when there is more than one possible type for column/array elements"},
-=======
               {"dictionary_validate_primary_key_type", false, false, "Validate primary key type for dictionaries. By default id type for simple layouts will be implicitly converted to UInt64."},
->>>>>>> b6b1a7a7
               {"collect_hash_table_stats_during_joins", false, true, "New setting."},
               {"max_size_to_preallocate_for_joins", 0, 100'000'000, "New setting."},
               {"input_format_orc_read_use_writer_time_zone", false, false, "Whether use the writer's time zone in ORC stripe for ORC row reader, the default ORC row reader's time zone is GMT."},
