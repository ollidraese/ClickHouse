#include <Core/SettingsChangesHistory.h>
#include <Core/Defines.h>
#include <IO/ReadBufferFromString.h>
#include <IO/ReadHelpers.h>
#include <boost/algorithm/string.hpp>

namespace DB
{

namespace ErrorCodes
{
    extern const int BAD_ARGUMENTS;
    extern const int LOGICAL_ERROR;
}

ClickHouseVersion::ClickHouseVersion(const String & version)
{
    Strings split;
    boost::split(split, version, [](char c){ return c == '.'; });
    components.reserve(split.size());
    if (split.empty())
        throw Exception{ErrorCodes::BAD_ARGUMENTS, "Cannot parse ClickHouse version here: {}", version};

    for (const auto & split_element : split)
    {
        size_t component;
        ReadBufferFromString buf(split_element);
        if (!tryReadIntText(component, buf) || !buf.eof())
            throw Exception{ErrorCodes::BAD_ARGUMENTS, "Cannot parse ClickHouse version here: {}", version};
        components.push_back(component);
    }
}

ClickHouseVersion::ClickHouseVersion(const char * version)
    : ClickHouseVersion(String(version))
{
}

String ClickHouseVersion::toString() const
{
    String version = std::to_string(components[0]);
    for (size_t i = 1; i < components.size(); ++i)
        version += "." + std::to_string(components[i]);

    return version;
}

// clang-format off
/// History of settings changes that controls some backward incompatible changes
/// across all ClickHouse versions. It maps ClickHouse version to settings changes that were done
/// in this version. This history contains both changes to existing settings and newly added settings.
/// Settings changes is a vector of structs
///     {setting_name, previous_value, new_value, reason}.
/// For newly added setting choose the most appropriate previous_value (for example, if new setting
/// controls new feature and it's 'true' by default, use 'false' as previous_value).
/// It's used to implement `compatibility` setting (see https://github.com/ClickHouse/ClickHouse/issues/35972)
/// Note: please check if the key already exists to prevent duplicate entries.
static std::initializer_list<std::pair<ClickHouseVersion, SettingsChangesHistory::SettingsChanges>> settings_changes_history_initializer =
{
    {"24.12",
        {
        }
    },
    {"24.11",
        {
        }
    },
    {"24.10",
        {
            {"mongodb_throw_on_unsupported_query", false, true, "New setting."},
            {"enable_parallel_replicas", false, false, "Parallel replicas with read tasks became the Beta tier feature."},
            {"parallel_replicas_mode", "read_tasks", "read_tasks", "This setting was introduced as a part of making parallel replicas feature Beta"},
<<<<<<< HEAD
            {"query_metric_log_interval", 0, -1, "New setting."},
=======
            {"show_create_query_identifier_quoting_rule", "when_necessary", "when_necessary", "New setting."},
            {"show_create_query_identifier_quoting_style", "Backticks", "Backticks", "New setting."},
>>>>>>> 9c83eb95
        }
    },
    {"24.9",
        {
            {"output_format_orc_dictionary_key_size_threshold", 0.0, 0.0, "For a string column in ORC output format, if the number of distinct values is greater than this fraction of the total number of non-null rows, turn off dictionary encoding. Otherwise dictionary encoding is enabled"},
            {"input_format_json_empty_as_default", false, false, "Added new setting to allow to treat empty fields in JSON input as default values."},
            {"input_format_try_infer_variants", false, false, "Try to infer Variant type in text formats when there is more than one possible type for column/array elements"},
            {"join_output_by_rowlist_perkey_rows_threshold", 0, 5, "The lower limit of per-key average rows in the right table to determine whether to output by row list in hash join."},
            {"create_if_not_exists", false, false, "New setting."},
            {"allow_materialized_view_with_bad_select", true, true, "Support (but not enable yet) stricter validation in CREATE MATERIALIZED VIEW"},
            {"parallel_replicas_mark_segment_size", 128, 0, "Value for this setting now determined automatically"},
            {"database_replicated_allow_replicated_engine_arguments", 1, 0, "Don't allow explicit arguments by default"},
            {"database_replicated_allow_explicit_uuid", 0, 0, "Added a new setting to disallow explicitly specifying table UUID"},
            {"parallel_replicas_local_plan", false, false, "Use local plan for local replica in a query with parallel replicas"},
            {"join_to_sort_minimum_perkey_rows", 0, 40, "The lower limit of per-key average rows in the right table to determine whether to rerange the right table by key in left or inner join. This setting ensures that the optimization is not applied for sparse table keys"},
            {"join_to_sort_maximum_table_rows", 0, 10000, "The maximum number of rows in the right table to determine whether to rerange the right table by key in left or inner join"},
            {"allow_experimental_join_right_table_sorting", false, false, "If it is set to true, and the conditions of `join_to_sort_minimum_perkey_rows` and `join_to_sort_maximum_table_rows` are met, rerange the right table by key to improve the performance in left or inner hash join"},
        }
    },
    {"24.8",
        {
            {"rows_before_aggregation", false, false, "Provide exact value for rows_before_aggregation statistic, represents the number of rows read before aggregation"},
            {"restore_replace_external_table_functions_to_null", false, false, "New setting."},
            {"restore_replace_external_engines_to_null", false, false, "New setting."},
            {"input_format_json_max_depth", 1000000, 1000, "It was unlimited in previous versions, but that was unsafe."},
            {"merge_tree_min_bytes_per_task_for_remote_reading", 4194304, 2097152, "Value is unified with `filesystem_prefetch_min_bytes_for_single_read_task`"},
            {"use_hive_partitioning", false, false, "Allows to use hive partitioning for File, URL, S3, AzureBlobStorage and HDFS engines."},
            {"allow_experimental_kafka_offsets_storage_in_keeper", false, false, "Allow the usage of experimental Kafka storage engine that stores the committed offsets in ClickHouse Keeper"},
            {"allow_archive_path_syntax", true, true, "Added new setting to allow disabling archive path syntax."},
            {"query_cache_tag", "", "", "New setting for labeling query cache settings."},
            {"allow_experimental_time_series_table", false, false, "Added new setting to allow the TimeSeries table engine"},
            {"enable_analyzer", 1, 1, "Added an alias to a setting `allow_experimental_analyzer`."},
            {"optimize_functions_to_subcolumns", false, true, "Enabled settings by default"},
            {"allow_experimental_json_type", false, false, "Add new experimental JSON type"},
            {"use_json_alias_for_old_object_type", true, false, "Use JSON type alias to create new JSON type"},
            {"type_json_skip_duplicated_paths", false, false, "Allow to skip duplicated paths during JSON parsing"},
            {"allow_experimental_vector_similarity_index", false, false, "Added new setting to allow experimental vector similarity indexes"},
            {"input_format_try_infer_datetimes_only_datetime64", true, false, "Allow to infer DateTime instead of DateTime64 in data formats"},
        }
    },
    {"24.7",
        {
            {"output_format_parquet_write_page_index", false, true, "Add a possibility to write page index into parquet files."},
            {"output_format_binary_encode_types_in_binary_format", false, false, "Added new setting to allow to write type names in binary format in RowBinaryWithNamesAndTypes output format"},
            {"input_format_binary_decode_types_in_binary_format", false, false, "Added new setting to allow to read type names in binary format in RowBinaryWithNamesAndTypes input format"},
            {"output_format_native_encode_types_in_binary_format", false, false, "Added new setting to allow to write type names in binary format in Native output format"},
            {"input_format_native_decode_types_in_binary_format", false, false, "Added new setting to allow to read type names in binary format in Native output format"},
            {"read_in_order_use_buffering", false, true, "Use buffering before merging while reading in order of primary key"},
            {"enable_named_columns_in_function_tuple", false, true, "Generate named tuples in function tuple() when all names are unique and can be treated as unquoted identifiers."},
            {"optimize_trivial_insert_select", true, false, "The optimization does not make sense in many cases."},
            {"dictionary_validate_primary_key_type", false, false, "Validate primary key type for dictionaries. By default id type for simple layouts will be implicitly converted to UInt64."},
            {"collect_hash_table_stats_during_joins", false, true, "New setting."},
            {"max_size_to_preallocate_for_joins", 0, 100'000'000, "New setting."},
            {"input_format_orc_reader_time_zone_name", "GMT", "GMT", "The time zone name for ORC row reader, the default ORC row reader's time zone is GMT."},
            {"database_replicated_allow_heavy_create", true, false, "Long-running DDL queries (CREATE AS SELECT and POPULATE) for Replicated database engine was forbidden"},
            {"query_plan_merge_filters", false, false, "Allow to merge filters in the query plan"},
            {"azure_sdk_max_retries", 10, 10, "Maximum number of retries in azure sdk"},
            {"azure_sdk_retry_initial_backoff_ms", 10, 10, "Minimal backoff between retries in azure sdk"},
            {"azure_sdk_retry_max_backoff_ms", 1000, 1000, "Maximal backoff between retries in azure sdk"},
            {"ignore_on_cluster_for_replicated_named_collections_queries", false, false, "Ignore ON CLUSTER clause for replicated named collections management queries."},
            {"backup_restore_s3_retry_attempts", 1000,1000, "Setting for Aws::Client::RetryStrategy, Aws::Client does retries itself, 0 means no retries. It takes place only for backup/restore."},
            {"postgresql_connection_attempt_timeout", 2, 2, "Allow to control 'connect_timeout' parameter of PostgreSQL connection."},
            {"postgresql_connection_pool_retries", 2, 2, "Allow to control the number of retries in PostgreSQL connection pool."}
        }
    },
    {"24.6",
        {
            {"materialize_skip_indexes_on_insert", true, true, "Added new setting to allow to disable materialization of skip indexes on insert"},
            {"materialize_statistics_on_insert", true, true, "Added new setting to allow to disable materialization of statistics on insert"},
            {"input_format_parquet_use_native_reader", false, false, "When reading Parquet files, to use native reader instead of arrow reader."},
            {"hdfs_throw_on_zero_files_match", false, false, "Allow to throw an error when ListObjects request cannot match any files in HDFS engine instead of empty query result"},
            {"azure_throw_on_zero_files_match", false, false, "Allow to throw an error when ListObjects request cannot match any files in AzureBlobStorage engine instead of empty query result"},
            {"s3_validate_request_settings", true, true, "Allow to disable S3 request settings validation"},
            {"allow_experimental_full_text_index", false, false, "Enable experimental full-text index"},
            {"azure_skip_empty_files", false, false, "Allow to skip empty files in azure table engine"},
            {"hdfs_ignore_file_doesnt_exist", false, false, "Allow to return 0 rows when the requested files don't exist instead of throwing an exception in HDFS table engine"},
            {"azure_ignore_file_doesnt_exist", false, false, "Allow to return 0 rows when the requested files don't exist instead of throwing an exception in AzureBlobStorage table engine"},
            {"s3_ignore_file_doesnt_exist", false, false, "Allow to return 0 rows when the requested files don't exist instead of throwing an exception in S3 table engine"},
            {"s3_max_part_number", 10000, 10000, "Maximum part number number for s3 upload part"},
            {"s3_max_single_operation_copy_size", 32 * 1024 * 1024, 32 * 1024 * 1024, "Maximum size for a single copy operation in s3"},
            {"input_format_parquet_max_block_size", 8192, DEFAULT_BLOCK_SIZE, "Increase block size for parquet reader."},
            {"input_format_parquet_prefer_block_bytes", 0, DEFAULT_BLOCK_SIZE * 256, "Average block bytes output by parquet reader."},
            {"enable_blob_storage_log", true, true, "Write information about blob storage operations to system.blob_storage_log table"},
            {"allow_deprecated_snowflake_conversion_functions", true, false, "Disabled deprecated functions snowflakeToDateTime[64] and dateTime[64]ToSnowflake."},
            {"allow_statistic_optimize", false, false, "Old setting which popped up here being renamed."},
            {"allow_experimental_statistic", false, false, "Old setting which popped up here being renamed."},
            {"allow_statistics_optimize", false, false, "The setting was renamed. The previous name is `allow_statistic_optimize`."},
            {"allow_experimental_statistics", false, false, "The setting was renamed. The previous name is `allow_experimental_statistic`."},
            {"enable_vertical_final", false, true, "Enable vertical final by default again after fixing bug"},
            {"parallel_replicas_custom_key_range_lower", 0, 0, "Add settings to control the range filter when using parallel replicas with dynamic shards"},
            {"parallel_replicas_custom_key_range_upper", 0, 0, "Add settings to control the range filter when using parallel replicas with dynamic shards. A value of 0 disables the upper limit"},
            {"output_format_pretty_display_footer_column_names", 0, 1, "Add a setting to display column names in the footer if there are many rows. Threshold value is controlled by output_format_pretty_display_footer_column_names_min_rows."},
            {"output_format_pretty_display_footer_column_names_min_rows", 0, 50, "Add a setting to control the threshold value for setting output_format_pretty_display_footer_column_names_min_rows. Default 50."},
            {"output_format_csv_serialize_tuple_into_separate_columns", true, true, "A new way of how interpret tuples in CSV format was added."},
            {"input_format_csv_deserialize_separate_columns_into_tuple", true, true, "A new way of how interpret tuples in CSV format was added."},
            {"input_format_csv_try_infer_strings_from_quoted_tuples", true, true, "A new way of how interpret tuples in CSV format was added."},
        }
    },
    {"24.5",
        {
            {"allow_deprecated_error_prone_window_functions", true, false, "Allow usage of deprecated error prone window functions (neighbor, runningAccumulate, runningDifferenceStartingWithFirstValue, runningDifference)"},
            {"allow_experimental_join_condition", false, false, "Support join with inequal conditions which involve columns from both left and right table. e.g. t1.y < t2.y."},
            {"input_format_tsv_crlf_end_of_line", false, false, "Enables reading of CRLF line endings with TSV formats"},
            {"output_format_parquet_use_custom_encoder", false, true, "Enable custom Parquet encoder."},
            {"cross_join_min_rows_to_compress", 0, 10000000, "Minimal count of rows to compress block in CROSS JOIN. Zero value means - disable this threshold. This block is compressed when any of the two thresholds (by rows or by bytes) are reached."},
            {"cross_join_min_bytes_to_compress", 0, 1_GiB, "Minimal size of block to compress in CROSS JOIN. Zero value means - disable this threshold. This block is compressed when any of the two thresholds (by rows or by bytes) are reached."},
            {"http_max_chunk_size", 0, 0, "Internal limitation"},
            {"prefer_external_sort_block_bytes", 0, DEFAULT_BLOCK_SIZE * 256, "Prefer maximum block bytes for external sort, reduce the memory usage during merging."},
            {"input_format_force_null_for_omitted_fields", false, false, "Disable type-defaults for omitted fields when needed"},
            {"cast_string_to_dynamic_use_inference", false, false, "Add setting to allow converting String to Dynamic through parsing"},
            {"allow_experimental_dynamic_type", false, false, "Add new experimental Dynamic type"},
            {"azure_max_blocks_in_multipart_upload", 50000, 50000, "Maximum number of blocks in multipart upload for Azure."},
            {"allow_archive_path_syntax", false, true, "Added new setting to allow disabling archive path syntax."},
        }
    },
    {"24.4",
        {
            {"input_format_json_throw_on_bad_escape_sequence", true, true, "Allow to save JSON strings with bad escape sequences"},
            {"max_parsing_threads", 0, 0, "Add a separate setting to control number of threads in parallel parsing from files"},
            {"ignore_drop_queries_probability", 0, 0, "Allow to ignore drop queries in server with specified probability for testing purposes"},
            {"lightweight_deletes_sync", 2, 2, "The same as 'mutation_sync', but controls only execution of lightweight deletes"},
            {"query_cache_system_table_handling", "save", "throw", "The query cache no longer caches results of queries against system tables"},
            {"input_format_json_ignore_unnecessary_fields", false, true, "Ignore unnecessary fields and not parse them. Enabling this may not throw exceptions on json strings of invalid format or with duplicated fields"},
            {"input_format_hive_text_allow_variable_number_of_columns", false, true, "Ignore extra columns in Hive Text input (if file has more columns than expected) and treat missing fields in Hive Text input as default values."},
            {"allow_experimental_database_replicated", false, true, "Database engine Replicated is now in Beta stage"},
            {"temporary_data_in_cache_reserve_space_wait_lock_timeout_milliseconds", (10 * 60 * 1000), (10 * 60 * 1000), "Wait time to lock cache for sapce reservation in temporary data in filesystem cache"},
            {"optimize_rewrite_sum_if_to_count_if", false, true, "Only available for the analyzer, where it works correctly"},
            {"azure_allow_parallel_part_upload", "true", "true", "Use multiple threads for azure multipart upload."},
            {"max_recursive_cte_evaluation_depth", DBMS_RECURSIVE_CTE_MAX_EVALUATION_DEPTH, DBMS_RECURSIVE_CTE_MAX_EVALUATION_DEPTH, "Maximum limit on recursive CTE evaluation depth"},
            {"query_plan_convert_outer_join_to_inner_join", false, true, "Allow to convert OUTER JOIN to INNER JOIN if filter after JOIN always filters default values"},
        }
    },
    {"24.3",
        {
            {"s3_connect_timeout_ms", 1000, 1000, "Introduce new dedicated setting for s3 connection timeout"},
            {"allow_experimental_shared_merge_tree", false, true, "The setting is obsolete"},
            {"use_page_cache_for_disks_without_file_cache", false, false, "Added userspace page cache"},
            {"read_from_page_cache_if_exists_otherwise_bypass_cache", false, false, "Added userspace page cache"},
            {"page_cache_inject_eviction", false, false, "Added userspace page cache"},
            {"default_table_engine", "None", "MergeTree", "Set default table engine to MergeTree for better usability"},
            {"input_format_json_use_string_type_for_ambiguous_paths_in_named_tuples_inference_from_objects", false, false, "Allow to use String type for ambiguous paths during named tuple inference from JSON objects"},
            {"traverse_shadow_remote_data_paths", false, false, "Traverse shadow directory when query system.remote_data_paths."},
            {"throw_if_deduplication_in_dependent_materialized_views_enabled_with_async_insert", false, true, "Deduplication in dependent materialized view cannot work together with async inserts."},
            {"parallel_replicas_allow_in_with_subquery", false, true, "If true, subquery for IN will be executed on every follower replica"},
            {"log_processors_profiles", false, true, "Enable by default"},
            {"function_locate_has_mysql_compatible_argument_order", false, true, "Increase compatibility with MySQL's locate function."},
            {"allow_suspicious_primary_key", true, false, "Forbid suspicious PRIMARY KEY/ORDER BY for MergeTree (i.e. SimpleAggregateFunction)"},
            {"filesystem_cache_reserve_space_wait_lock_timeout_milliseconds", 1000, 1000, "Wait time to lock cache for sapce reservation in filesystem cache"},
            {"max_parser_backtracks", 0, 1000000, "Limiting the complexity of parsing"},
            {"analyzer_compatibility_join_using_top_level_identifier", false, false, "Force to resolve identifier in JOIN USING from projection"},
            {"distributed_insert_skip_read_only_replicas", false, false, "If true, INSERT into Distributed will skip read-only replicas"},
            {"keeper_max_retries", 10, 10, "Max retries for general keeper operations"},
            {"keeper_retry_initial_backoff_ms", 100, 100, "Initial backoff timeout for general keeper operations"},
            {"keeper_retry_max_backoff_ms", 5000, 5000, "Max backoff timeout for general keeper operations"},
            {"s3queue_allow_experimental_sharded_mode", false, false, "Enable experimental sharded mode of S3Queue table engine. It is experimental because it will be rewritten"},
            {"allow_experimental_analyzer", false, true, "Enable analyzer and planner by default."},
            {"merge_tree_read_split_ranges_into_intersecting_and_non_intersecting_injection_probability", 0.0, 0.0, "For testing of `PartsSplitter` - split read ranges into intersecting and non intersecting every time you read from MergeTree with the specified probability."},
            {"allow_get_client_http_header", false, false, "Introduced a new function."},
            {"output_format_pretty_row_numbers", false, true, "It is better for usability."},
            {"output_format_pretty_max_value_width_apply_for_single_value", true, false, "Single values in Pretty formats won't be cut."},
            {"output_format_parquet_string_as_string", false, true, "ClickHouse allows arbitrary binary data in the String data type, which is typically UTF-8. Parquet/ORC/Arrow Strings only support UTF-8. That's why you can choose which Arrow's data type to use for the ClickHouse String data type - String or Binary. While Binary would be more correct and compatible, using String by default will correspond to user expectations in most cases."},
            {"output_format_orc_string_as_string", false, true, "ClickHouse allows arbitrary binary data in the String data type, which is typically UTF-8. Parquet/ORC/Arrow Strings only support UTF-8. That's why you can choose which Arrow's data type to use for the ClickHouse String data type - String or Binary. While Binary would be more correct and compatible, using String by default will correspond to user expectations in most cases."},
            {"output_format_arrow_string_as_string", false, true, "ClickHouse allows arbitrary binary data in the String data type, which is typically UTF-8. Parquet/ORC/Arrow Strings only support UTF-8. That's why you can choose which Arrow's data type to use for the ClickHouse String data type - String or Binary. While Binary would be more correct and compatible, using String by default will correspond to user expectations in most cases."},
            {"output_format_parquet_compression_method", "lz4", "zstd", "Parquet/ORC/Arrow support many compression methods, including lz4 and zstd. ClickHouse supports each and every compression method. Some inferior tools, such as 'duckdb', lack support for the faster `lz4` compression method, that's why we set zstd by default."},
            {"output_format_orc_compression_method", "lz4", "zstd", "Parquet/ORC/Arrow support many compression methods, including lz4 and zstd. ClickHouse supports each and every compression method. Some inferior tools, such as 'duckdb', lack support for the faster `lz4` compression method, that's why we set zstd by default."},
            {"output_format_pretty_highlight_digit_groups", false, true, "If enabled and if output is a terminal, highlight every digit corresponding to the number of thousands, millions, etc. with underline."},
            {"geo_distance_returns_float64_on_float64_arguments", false, true, "Increase the default precision."},
            {"azure_max_inflight_parts_for_one_file", 20, 20, "The maximum number of a concurrent loaded parts in multipart upload request. 0 means unlimited."},
            {"azure_strict_upload_part_size", 0, 0, "The exact size of part to upload during multipart upload to Azure blob storage."},
            {"azure_min_upload_part_size", 16*1024*1024, 16*1024*1024, "The minimum size of part to upload during multipart upload to Azure blob storage."},
            {"azure_max_upload_part_size", 5ull*1024*1024*1024, 5ull*1024*1024*1024, "The maximum size of part to upload during multipart upload to Azure blob storage."},
            {"azure_upload_part_size_multiply_factor", 2, 2, "Multiply azure_min_upload_part_size by this factor each time azure_multiply_parts_count_threshold parts were uploaded from a single write to Azure blob storage."},
            {"azure_upload_part_size_multiply_parts_count_threshold", 500, 500, "Each time this number of parts was uploaded to Azure blob storage, azure_min_upload_part_size is multiplied by azure_upload_part_size_multiply_factor."},
            {"output_format_csv_serialize_tuple_into_separate_columns", true, true, "A new way of how interpret tuples in CSV format was added."},
            {"input_format_csv_deserialize_separate_columns_into_tuple", true, true, "A new way of how interpret tuples in CSV format was added."},
            {"input_format_csv_try_infer_strings_from_quoted_tuples", true, true, "A new way of how interpret tuples in CSV format was added."},
        }
    },
    {"24.2",
        {
            {"allow_suspicious_variant_types", true, false, "Don't allow creating Variant type with suspicious variants by default"},
            {"validate_experimental_and_suspicious_types_inside_nested_types", false, true, "Validate usage of experimental and suspicious types inside nested types"},
            {"output_format_values_escape_quote_with_quote", false, false, "If true escape ' with '', otherwise quoted with \\'"},
            {"output_format_pretty_single_large_number_tip_threshold", 0, 1'000'000, "Print a readable number tip on the right side of the table if the block consists of a single number which exceeds this value (except 0)"},
            {"input_format_try_infer_exponent_floats", true, false, "Don't infer floats in exponential notation by default"},
            {"query_plan_optimize_prewhere", true, true, "Allow to push down filter to PREWHERE expression for supported storages"},
            {"async_insert_max_data_size", 1000000, 10485760, "The previous value appeared to be too small."},
            {"async_insert_poll_timeout_ms", 10, 10, "Timeout in milliseconds for polling data from asynchronous insert queue"},
            {"async_insert_use_adaptive_busy_timeout", false, true, "Use adaptive asynchronous insert timeout"},
            {"async_insert_busy_timeout_min_ms", 50, 50, "The minimum value of the asynchronous insert timeout in milliseconds; it also serves as the initial value, which may be increased later by the adaptive algorithm"},
            {"async_insert_busy_timeout_max_ms", 200, 200, "The minimum value of the asynchronous insert timeout in milliseconds; async_insert_busy_timeout_ms is aliased to async_insert_busy_timeout_max_ms"},
            {"async_insert_busy_timeout_increase_rate", 0.2, 0.2, "The exponential growth rate at which the adaptive asynchronous insert timeout increases"},
            {"async_insert_busy_timeout_decrease_rate", 0.2, 0.2, "The exponential growth rate at which the adaptive asynchronous insert timeout decreases"},
            {"format_template_row_format", "", "", "Template row format string can be set directly in query"},
            {"format_template_resultset_format", "", "", "Template result set format string can be set in query"},
            {"split_parts_ranges_into_intersecting_and_non_intersecting_final", true, true, "Allow to split parts ranges into intersecting and non intersecting during FINAL optimization"},
            {"split_intersecting_parts_ranges_into_layers_final", true, true, "Allow to split intersecting parts ranges into layers during FINAL optimization"},
            {"azure_max_single_part_copy_size", 256*1024*1024, 256*1024*1024, "The maximum size of object to copy using single part copy to Azure blob storage."},
            {"min_external_table_block_size_rows", DEFAULT_INSERT_BLOCK_SIZE, DEFAULT_INSERT_BLOCK_SIZE, "Squash blocks passed to external table to specified size in rows, if blocks are not big enough"},
            {"min_external_table_block_size_bytes", DEFAULT_INSERT_BLOCK_SIZE * 256, DEFAULT_INSERT_BLOCK_SIZE * 256, "Squash blocks passed to external table to specified size in bytes, if blocks are not big enough."},
            {"parallel_replicas_prefer_local_join", true, true, "If true, and JOIN can be executed with parallel replicas algorithm, and all storages of right JOIN part are *MergeTree, local JOIN will be used instead of GLOBAL JOIN."},
            {"optimize_time_filter_with_preimage", true, true, "Optimize Date and DateTime predicates by converting functions into equivalent comparisons without conversions (e.g. toYear(col) = 2023 -> col >= '2023-01-01' AND col <= '2023-12-31')"},
            {"extract_key_value_pairs_max_pairs_per_row", 0, 0, "Max number of pairs that can be produced by the `extractKeyValuePairs` function. Used as a safeguard against consuming too much memory."},
            {"default_view_definer", "CURRENT_USER", "CURRENT_USER", "Allows to set default `DEFINER` option while creating a view"},
            {"default_materialized_view_sql_security", "DEFINER", "DEFINER", "Allows to set a default value for SQL SECURITY option when creating a materialized view"},
            {"default_normal_view_sql_security", "INVOKER", "INVOKER", "Allows to set default `SQL SECURITY` option while creating a normal view"},
            {"mysql_map_string_to_text_in_show_columns", false, true, "Reduce the configuration effort to connect ClickHouse with BI tools."},
            {"mysql_map_fixed_string_to_text_in_show_columns", false, true, "Reduce the configuration effort to connect ClickHouse with BI tools."},
        }
    },
    {"24.1",
        {
            {"print_pretty_type_names", false, true, "Better user experience."},
            {"input_format_json_read_bools_as_strings", false, true, "Allow to read bools as strings in JSON formats by default"},
            {"output_format_arrow_use_signed_indexes_for_dictionary", false, true, "Use signed indexes type for Arrow dictionaries by default as it's recommended"},
            {"allow_experimental_variant_type", false, false, "Add new experimental Variant type"},
            {"use_variant_as_common_type", false, false, "Allow to use Variant in if/multiIf if there is no common type"},
            {"output_format_arrow_use_64_bit_indexes_for_dictionary", false, false, "Allow to use 64 bit indexes type in Arrow dictionaries"},
            {"parallel_replicas_mark_segment_size", 128, 128, "Add new setting to control segment size in new parallel replicas coordinator implementation"},
            {"ignore_materialized_views_with_dropped_target_table", false, false, "Add new setting to allow to ignore materialized views with dropped target table"},
            {"output_format_compression_level", 3, 3, "Allow to change compression level in the query output"},
            {"output_format_compression_zstd_window_log", 0, 0, "Allow to change zstd window log in the query output when zstd compression is used"},
            {"enable_zstd_qat_codec", false, false, "Add new ZSTD_QAT codec"},
            {"enable_vertical_final", false, true, "Use vertical final by default"},
            {"output_format_arrow_use_64_bit_indexes_for_dictionary", false, false, "Allow to use 64 bit indexes type in Arrow dictionaries"},
            {"max_rows_in_set_to_optimize_join", 100000, 0, "Disable join optimization as it prevents from read in order optimization"},
            {"output_format_pretty_color", true, "auto", "Setting is changed to allow also for auto value, disabling ANSI escapes if output is not a tty"},
            {"function_visible_width_behavior", 0, 1, "We changed the default behavior of `visibleWidth` to be more precise"},
            {"max_estimated_execution_time", 0, 0, "Separate max_execution_time and max_estimated_execution_time"},
            {"iceberg_engine_ignore_schema_evolution", false, false, "Allow to ignore schema evolution in Iceberg table engine"},
            {"optimize_injective_functions_in_group_by", false, true, "Replace injective functions by it's arguments in GROUP BY section in analyzer"},
            {"update_insert_deduplication_token_in_dependent_materialized_views", false, false, "Allow to update insert deduplication token with table identifier during insert in dependent materialized views"},
            {"azure_max_unexpected_write_error_retries", 4, 4, "The maximum number of retries in case of unexpected errors during Azure blob storage write"},
            {"split_parts_ranges_into_intersecting_and_non_intersecting_final", false, true, "Allow to split parts ranges into intersecting and non intersecting during FINAL optimization"},
            {"split_intersecting_parts_ranges_into_layers_final", true, true, "Allow to split intersecting parts ranges into layers during FINAL optimization"}
        }
    },
    {"23.12",
        {
            {"allow_suspicious_ttl_expressions", true, false, "It is a new setting, and in previous versions the behavior was equivalent to allowing."},
            {"input_format_parquet_allow_missing_columns", false, true, "Allow missing columns in Parquet files by default"},
            {"input_format_orc_allow_missing_columns", false, true, "Allow missing columns in ORC files by default"},
            {"input_format_arrow_allow_missing_columns", false, true, "Allow missing columns in Arrow files by default"}
        }
    },
    {"23.11",
        {
            {"parsedatetime_parse_without_leading_zeros", false, true, "Improved compatibility with MySQL DATE_FORMAT/STR_TO_DATE"}
        }
    },
    {"23.9",
        {
            {"optimize_group_by_constant_keys", false, true, "Optimize group by constant keys by default"},
            {"input_format_json_try_infer_named_tuples_from_objects", false, true, "Try to infer named Tuples from JSON objects by default"},
            {"input_format_json_read_numbers_as_strings", false, true, "Allow to read numbers as strings in JSON formats by default"},
            {"input_format_json_read_arrays_as_strings", false, true, "Allow to read arrays as strings in JSON formats by default"},
            {"input_format_json_infer_incomplete_types_as_strings", false, true, "Allow to infer incomplete types as Strings in JSON formats by default"},
            {"input_format_json_try_infer_numbers_from_strings", true, false, "Don't infer numbers from strings in JSON formats by default to prevent possible parsing errors"},
            {"http_write_exception_in_output_format", false, true, "Output valid JSON/XML on exception in HTTP streaming."}
        }
    },
    {"23.8",
        {
            {"rewrite_count_distinct_if_with_count_distinct_implementation", false, true, "Rewrite countDistinctIf with count_distinct_implementation configuration"}
        }
    },
    {"23.7",
        {
            {"function_sleep_max_microseconds_per_block", 0, 3000000, "In previous versions, the maximum sleep time of 3 seconds was applied only for `sleep`, but not for `sleepEachRow` function. In the new version, we introduce this setting. If you set compatibility with the previous versions, we will disable the limit altogether."}
        }
    },
    {"23.6",
        {
            {"http_send_timeout", 180, 30, "3 minutes seems crazy long. Note that this is timeout for a single network write call, not for the whole upload operation."},
            {"http_receive_timeout", 180, 30, "See http_send_timeout."}
        }
    },
    {"23.5",
        {
            {"input_format_parquet_preserve_order", true, false, "Allow Parquet reader to reorder rows for better parallelism."},
            {"parallelize_output_from_storages", false, true, "Allow parallelism when executing queries that read from file/url/s3/etc. This may reorder rows."},
            {"use_with_fill_by_sorting_prefix", false, true, "Columns preceding WITH FILL columns in ORDER BY clause form sorting prefix. Rows with different values in sorting prefix are filled independently"},
            {"output_format_parquet_compliant_nested_types", false, true, "Change an internal field name in output Parquet file schema."}
        }
    },
    {"23.4",
        {
            {"allow_suspicious_indices", true, false, "If true, index can defined with identical expressions"},
            {"allow_nonconst_timezone_arguments", true, false, "Allow non-const timezone arguments in certain time-related functions like toTimeZone(), fromUnixTimestamp*(), snowflakeToDateTime*()."},
            {"connect_timeout_with_failover_ms", 50, 1000, "Increase default connect timeout because of async connect"},
            {"connect_timeout_with_failover_secure_ms", 100, 1000, "Increase default secure connect timeout because of async connect"},
            {"hedged_connection_timeout_ms", 100, 50, "Start new connection in hedged requests after 50 ms instead of 100 to correspond with previous connect timeout"},
            {"formatdatetime_f_prints_single_zero", true, false, "Improved compatibility with MySQL DATE_FORMAT()/STR_TO_DATE()"},
            {"formatdatetime_parsedatetime_m_is_month_name", false, true, "Improved compatibility with MySQL DATE_FORMAT/STR_TO_DATE"}
        }
    },
    {"23.3",
        {
            {"output_format_parquet_version", "1.0", "2.latest", "Use latest Parquet format version for output format"},
            {"input_format_json_ignore_unknown_keys_in_named_tuple", false, true, "Improve parsing JSON objects as named tuples"},
            {"input_format_native_allow_types_conversion", false, true, "Allow types conversion in Native input forma"},
            {"output_format_arrow_compression_method", "none", "lz4_frame", "Use lz4 compression in Arrow output format by default"},
            {"output_format_parquet_compression_method", "snappy", "lz4", "Use lz4 compression in Parquet output format by default"},
            {"output_format_orc_compression_method", "none", "lz4_frame", "Use lz4 compression in ORC output format by default"},
            {"async_query_sending_for_remote", false, true, "Create connections and send query async across shards"}
        }
    },
    {"23.2",
        {
            {"output_format_parquet_fixed_string_as_fixed_byte_array", false, true, "Use Parquet FIXED_LENGTH_BYTE_ARRAY type for FixedString by default"},
            {"output_format_arrow_fixed_string_as_fixed_byte_array", false, true, "Use Arrow FIXED_SIZE_BINARY type for FixedString by default"},
            {"query_plan_remove_redundant_distinct", false, true, "Remove redundant Distinct step in query plan"},
            {"optimize_duplicate_order_by_and_distinct", true, false, "Remove duplicate ORDER BY and DISTINCT if it's possible"},
            {"insert_keeper_max_retries", 0, 20, "Enable reconnections to Keeper on INSERT, improve reliability"}
        }
    },
    {"23.1",
        {
            {"input_format_json_read_objects_as_strings", 0, 1, "Enable reading nested json objects as strings while object type is experimental"},
            {"input_format_json_defaults_for_missing_elements_in_named_tuple", false, true, "Allow missing elements in JSON objects while reading named tuples by default"},
            {"input_format_csv_detect_header", false, true, "Detect header in CSV format by default"},
            {"input_format_tsv_detect_header", false, true, "Detect header in TSV format by default"},
            {"input_format_custom_detect_header", false, true, "Detect header in CustomSeparated format by default"},
            {"query_plan_remove_redundant_sorting", false, true, "Remove redundant sorting in query plan. For example, sorting steps related to ORDER BY clauses in subqueries"}
        }
    },
    {"22.12",
        {
            {"max_size_to_preallocate_for_aggregation", 10'000'000, 100'000'000, "This optimizes performance"},
            {"query_plan_aggregation_in_order", 0, 1, "Enable some refactoring around query plan"},
            {"format_binary_max_string_size", 0, 1_GiB, "Prevent allocating large amount of memory"}
        }
    },
    {"22.11",
        {
            {"use_structure_from_insertion_table_in_table_functions", 0, 2, "Improve using structure from insertion table in table functions"}
        }
    },
    {"22.9",
        {
            {"force_grouping_standard_compatibility", false, true, "Make GROUPING function output the same as in SQL standard and other DBMS"}
        }
    },
    {"22.7",
        {
            {"cross_to_inner_join_rewrite", 1, 2, "Force rewrite comma join to inner"},
            {"enable_positional_arguments", false, true, "Enable positional arguments feature by default"},
            {"format_csv_allow_single_quotes", true, false, "Most tools don't treat single quote in CSV specially, don't do it by default too"}
        }
    },
    {"22.6",
        {
            {"output_format_json_named_tuples_as_objects", false, true, "Allow to serialize named tuples as JSON objects in JSON formats by default"},
            {"input_format_skip_unknown_fields", false, true, "Optimize reading subset of columns for some input formats"}
        }
    },
    {"22.5",
        {
            {"memory_overcommit_ratio_denominator", 0, 1073741824, "Enable memory overcommit feature by default"},
            {"memory_overcommit_ratio_denominator_for_user", 0, 1073741824, "Enable memory overcommit feature by default"}
        }
    },
    {"22.4",
        {
            {"allow_settings_after_format_in_insert", true, false, "Do not allow SETTINGS after FORMAT for INSERT queries because ClickHouse interpret SETTINGS as some values, which is misleading"}
        }
    },
    {"22.3",
        {
            {"cast_ipv4_ipv6_default_on_conversion_error", true, false, "Make functions cast(value, 'IPv4') and cast(value, 'IPv6') behave same as toIPv4 and toIPv6 functions"}
        }
    },
    {"21.12",
        {
            {"stream_like_engine_allow_direct_select", true, false, "Do not allow direct select for Kafka/RabbitMQ/FileLog by default"}
        }
    },
    {"21.9",
        {
            {"output_format_decimal_trailing_zeros", true, false, "Do not output trailing zeros in text representation of Decimal types by default for better looking output"},
            {"use_hedged_requests", false, true, "Enable Hedged Requests feature by default"}
        }
    },
    {"21.7",
        {
            {"legacy_column_name_of_tuple_literal", true, false, "Add this setting only for compatibility reasons. It makes sense to set to 'true', while doing rolling update of cluster from version lower than 21.7 to higher"}
        }
    },
    {"21.5",
        {
            {"async_socket_for_remote", false, true, "Fix all problems and turn on asynchronous reads from socket for remote queries by default again"}
        }
    },
    {"21.3",
        {
            {"async_socket_for_remote", true, false, "Turn off asynchronous reads from socket for remote queries because of some problems"},
            {"optimize_normalize_count_variants", false, true, "Rewrite aggregate functions that semantically equals to count() as count() by default"},
            {"normalize_function_names", false, true, "Normalize function names to their canonical names, this was needed for projection query routing"}
        }
    },
    {"21.2",
        {
            {"enable_global_with_statement", false, true, "Propagate WITH statements to UNION queries and all subqueries by default"}
        }
    },
    {"21.1",
        {
            {"insert_quorum_parallel", false, true, "Use parallel quorum inserts by default. It is significantly more convenient to use than sequential quorum inserts"},
            {"input_format_null_as_default", false, true, "Allow to insert NULL as default for input formats by default"},
            {"optimize_on_insert", false, true, "Enable data optimization on INSERT by default for better user experience"},
            {"use_compact_format_in_distributed_parts_names", false, true, "Use compact format for async INSERT into Distributed tables by default"}
        }
    },
    {"20.10",
        {
            {"format_regexp_escaping_rule", "Escaped", "Raw", "Use Raw as default escaping rule for Regexp format to male the behaviour more like to what users expect"}
        }
    },
    {"20.7",
        {
            {"show_table_uuid_in_table_create_query_if_not_nil", true, false, "Stop showing  UID of the table in its CREATE query for Engine=Atomic"}
        }
    },
    {"20.5",
        {
            {"input_format_with_names_use_header", false, true, "Enable using header with names for formats with WithNames/WithNamesAndTypes suffixes"},
            {"allow_suspicious_codecs", true, false, "Don't allow to specify meaningless compression codecs"}
        }
    },
    {"20.4",
        {
            {"validate_polygons", false, true, "Throw exception if polygon is invalid in function pointInPolygon by default instead of returning possibly wrong results"}
        }
    },
    {"19.18",
        {
            {"enable_scalar_subquery_optimization", false, true, "Prevent scalar subqueries from (de)serializing large scalar values and possibly avoid running the same subquery more than once"}
        }
    },
    {"19.14",
        {
            {"any_join_distinct_right_table_keys", true, false, "Disable ANY RIGHT and ANY FULL JOINs by default to avoid inconsistency"}
        }
    },
    {"19.12",
        {
            {"input_format_defaults_for_omitted_fields", false, true, "Enable calculation of complex default expressions for omitted fields for some input formats, because it should be the expected behaviour"}
        }
    },
    {"19.5",
        {
            {"max_partitions_per_insert_block", 0, 100, "Add a limit for the number of partitions in one block"}
        }
    },
    {"18.12.17",
        {
            {"enable_optimize_predicate_expression", 0, 1, "Optimize predicates to subqueries by default"}
        }
    },
};


const std::map<ClickHouseVersion, SettingsChangesHistory::SettingsChanges> & getSettingsChangesHistory()
{
    static std::map<ClickHouseVersion, SettingsChangesHistory::SettingsChanges> settings_changes_history;

    static std::once_flag initialized_flag;
    std::call_once(initialized_flag, []()
    {
        for (const auto & setting_change : settings_changes_history_initializer)
        {
            /// Disallow duplicate keys in the settings changes history. Example:
            ///     {"21.2", {{"some_setting_1", false, true, "[...]"}}},
            ///     [...]
            ///     {"21.2", {{"some_setting_2", false, true, "[...]"}}},
            /// As std::set has unique keys, one of the entries would be overwritten.
            if (settings_changes_history.contains(setting_change.first))
                throw Exception{ErrorCodes::LOGICAL_ERROR, "Detected duplicate version '{}'", setting_change.first.toString()};

            settings_changes_history[setting_change.first] = setting_change.second;
        }
    });

    return settings_changes_history;
}
}<|MERGE_RESOLUTION|>--- conflicted
+++ resolved
@@ -70,12 +70,9 @@
             {"mongodb_throw_on_unsupported_query", false, true, "New setting."},
             {"enable_parallel_replicas", false, false, "Parallel replicas with read tasks became the Beta tier feature."},
             {"parallel_replicas_mode", "read_tasks", "read_tasks", "This setting was introduced as a part of making parallel replicas feature Beta"},
-<<<<<<< HEAD
             {"query_metric_log_interval", 0, -1, "New setting."},
-=======
             {"show_create_query_identifier_quoting_rule", "when_necessary", "when_necessary", "New setting."},
             {"show_create_query_identifier_quoting_style", "Backticks", "Backticks", "New setting."},
->>>>>>> 9c83eb95
         }
     },
     {"24.9",
