--- conflicted
+++ resolved
@@ -72,13 +72,11 @@
             {"parallel_replicas_mode", "read_tasks", "read_tasks", "This setting was introduced as a part of making parallel replicas feature Beta"},
             {"show_create_query_identifier_quoting_rule", "when_necessary", "when_necessary", "New setting."},
             {"show_create_query_identifier_quoting_style", "Backticks", "Backticks", "New setting."},
+            {"implicit_select", false, false, "A new setting."},
         }
     },
     {"24.9",
         {
-<<<<<<< HEAD
-            {"implicit_select", false, false, "A new setting."},
-=======
             {"output_format_orc_dictionary_key_size_threshold", 0.0, 0.0, "For a string column in ORC output format, if the number of distinct values is greater than this fraction of the total number of non-null rows, turn off dictionary encoding. Otherwise dictionary encoding is enabled"},
             {"input_format_json_empty_as_default", false, false, "Added new setting to allow to treat empty fields in JSON input as default values."},
             {"input_format_try_infer_variants", false, false, "Try to infer Variant type in text formats when there is more than one possible type for column/array elements"},
@@ -92,17 +90,13 @@
             {"join_to_sort_minimum_perkey_rows", 0, 40, "The lower limit of per-key average rows in the right table to determine whether to rerange the right table by key in left or inner join. This setting ensures that the optimization is not applied for sparse table keys"},
             {"join_to_sort_maximum_table_rows", 0, 10000, "The maximum number of rows in the right table to determine whether to rerange the right table by key in left or inner join"},
             {"allow_experimental_join_right_table_sorting", false, false, "If it is set to true, and the conditions of `join_to_sort_minimum_perkey_rows` and `join_to_sort_maximum_table_rows` are met, rerange the right table by key to improve the performance in left or inner hash join"},
->>>>>>> 7c407e10
         }
     },
     {"24.8",
         {
-<<<<<<< HEAD
             {"create_if_not_exists", false, false, "A new setting."},
             {"rows_before_aggregation", true, true, "Provide exact value for rows_before_aggregation statistic, represents the number of rows read before aggregation"},
-=======
             {"rows_before_aggregation", false, false, "Provide exact value for rows_before_aggregation statistic, represents the number of rows read before aggregation"},
->>>>>>> 7c407e10
             {"restore_replace_external_table_functions_to_null", false, false, "New setting."},
             {"restore_replace_external_engines_to_null", false, false, "New setting."},
             {"input_format_json_max_depth", 1000000, 1000, "It was unlimited in previous versions, but that was unsafe."},
