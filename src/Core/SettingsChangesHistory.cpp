#include <Core/Defines.h>
#include <Core/SettingsChangesHistory.h>
#include <IO/ReadBufferFromString.h>
#include <IO/ReadHelpers.h>
#include <boost/algorithm/string.hpp>


namespace DB
{

namespace ErrorCodes
{
    extern const int BAD_ARGUMENTS;
    extern const int LOGICAL_ERROR;
}

ClickHouseVersion::ClickHouseVersion(std::string_view version)
{
    Strings split;
    boost::split(split, version, [](char c){ return c == '.'; });
    components.reserve(split.size());
    if (split.empty())
        throw Exception{ErrorCodes::BAD_ARGUMENTS, "Cannot parse ClickHouse version here: {}", version};

    for (const auto & split_element : split)
    {
        size_t component;
        ReadBufferFromString buf(split_element);
        if (!tryReadIntText(component, buf) || !buf.eof())
            throw Exception{ErrorCodes::BAD_ARGUMENTS, "Cannot parse ClickHouse version here: {}", version};
        components.push_back(component);
    }
}

String ClickHouseVersion::toString() const
{
    return fmt::format("{}", fmt::join(components, "."));
}

static void addSettingsChanges(
    VersionToSettingsChangesMap & settings_changes_history,
    std::string_view version,
    SettingsChangesHistory::SettingsChanges && changes)
{
    /// Forbid duplicate versions
    auto [_, inserted] = settings_changes_history.emplace(ClickHouseVersion(version), std::move(changes));
    if (!inserted)
        throw Exception{ErrorCodes::LOGICAL_ERROR, "Detected duplicate version '{}'", ClickHouseVersion(version).toString()};
}

const VersionToSettingsChangesMap & getSettingsChangesHistory()
{
    static VersionToSettingsChangesMap settings_changes_history;
    static std::once_flag initialized_flag;
    std::call_once(initialized_flag, [&]
    {
        // clang-format off
        /// History of settings changes that controls some backward incompatible changes
        /// across all ClickHouse versions. It maps ClickHouse version to settings changes that were done
        /// in this version. This history contains both changes to existing settings and newly added settings.
        /// Settings changes is a vector of structs
        ///     {setting_name, previous_value, new_value, reason}.
        /// For newly added setting choose the most appropriate previous_value (for example, if new setting
        /// controls new feature and it's 'true' by default, use 'false' as previous_value).
        /// It's used to implement `compatibility` setting (see https://github.com/ClickHouse/ClickHouse/issues/35972)
        /// Note: please check if the key already exists to prevent duplicate entries.
        addSettingsChanges(settings_changes_history, "25.2",
        {
            {"schema_inference_make_json_columns_nullable", false, false, "Allow to infer Nullable(JSON) during schema inference"},
            {"query_plan_use_new_logical_join_step", false, true, "Enable new step"},
            {"postgresql_fault_injection_probability", 0., 0., "New setting"},
            {"apply_settings_from_server", false, true, "Client-side code (e.g. INSERT input parsing and query output formatting) will use the same settings as the server, including settings from server config."},
            {"merge_tree_use_deserialization_prefixes_cache", true, true, "A new setting to control the usage of deserialization prefixes cache in MergeTree"},
            {"merge_tree_use_prefixes_deserialization_thread_pool", true, true, "A new setting controlling the usage of the thread pool for parallel prefixes deserialization in MergeTree"},
            {"optimize_and_compare_chain", false, true, "A new setting"},
            {"enable_adaptive_memory_spill_scheduler", false, false, "New setting. Enable spill memory data into external storage adaptively."},
            {"output_format_parquet_write_bloom_filter", false, true, "Added support for writing Parquet bloom filters."},
            {"output_format_parquet_bloom_filter_bits_per_value", 10.5, 10.5, "New setting."},
            {"output_format_parquet_bloom_filter_flush_threshold_bytes", 128 * 1024 * 1024, 128 * 1024 * 1024, "New setting."},
            {"output_format_pretty_max_rows", 10000, 1000, "It is better for usability - less amount to scroll."},
            {"restore_replicated_merge_tree_to_shared_merge_tree", false, false, "New setting."},
            {"parallel_replicas_only_with_analyzer", false, true, "Parallel replicas is supported only with analyzer enabled"},
            {"s3_allow_multipart_copy", true, true, "New setting."},
        });
        addSettingsChanges(settings_changes_history, "25.1",
        {
            /// Release closed. Please use 25.2
            {"allow_not_comparable_types_in_order_by", true, false, "Don't allow not comparable types in order by by default"},
            {"allow_not_comparable_types_in_comparison_functions", true, false, "Don't allow not comparable types in comparison functions by default"},
            {"output_format_json_pretty_print", false, true, "Print values in a pretty format in JSON output format by default"},
            {"allow_experimental_ts_to_grid_aggregate_function", false, false, "Cloud only"},
            {"formatdatetime_f_prints_scale_number_of_digits", true, false, "New setting."},
            {"distributed_cache_connect_max_tries", 20, 20, "Cloud only"},
            {"query_plan_use_new_logical_join_step", false, false, "New join step, internal change"},
            {"distributed_cache_min_bytes_for_seek", false, false, "New private setting."},
            {"use_iceberg_partition_pruning", false, false, "New setting"},
            {"max_bytes_ratio_before_external_group_by", 0.0, 0.5, "Enable automatic spilling to disk by default."},
            {"max_bytes_ratio_before_external_sort", 0.0, 0.5, "Enable automatic spilling to disk by default."},
            {"min_external_sort_block_bytes", 0., 100_MiB, "New setting."},
            {"s3queue_migrate_old_metadata_to_buckets", false, false, "New setting."},
            {"distributed_cache_pool_behaviour_on_limit", "allocate_bypassing_pool", "wait", "Cloud only"},
            {"use_hive_partitioning", false, true, "Enabled the setting by default."},
            {"query_plan_try_use_vector_search", false, true, "New setting."},
            {"short_circuit_function_evaluation_for_nulls", false, true, "Allow to execute functions with Nullable arguments only on rows with non-NULL values in all arguments"},
            {"short_circuit_function_evaluation_for_nulls_threshold", 1.0, 1.0, "Ratio threshold of NULL values to execute functions with Nullable arguments only on rows with non-NULL values in all arguments. Applies when setting short_circuit_function_evaluation_for_nulls is enabled."},
            {"output_format_orc_writer_time_zone_name", "GMT", "GMT", "The time zone name for ORC writer, the default ORC writer's time zone is GMT."},
            {"output_format_pretty_highlight_trailing_spaces", false, true, "A new setting."},
            {"allow_experimental_bfloat16_type", false, true, "Add new BFloat16 type"},
            {"allow_push_predicate_ast_for_distributed_subqueries", false, true, "A new setting"},
            {"output_format_pretty_squash_consecutive_ms", 0, 50, "Add new setting"},
            {"output_format_pretty_squash_max_wait_ms", 0, 1000, "Add new setting"},
            {"output_format_pretty_max_column_name_width_cut_to", 0, 24, "A new setting"},
            {"output_format_pretty_max_column_name_width_min_chars_to_cut", 0, 4, "A new setting"},
            {"output_format_pretty_multiline_fields", false, true, "A new setting"},
            {"output_format_pretty_fallback_to_vertical", false, true, "A new setting"},
            {"output_format_pretty_fallback_to_vertical_max_rows_per_chunk", 0, 100, "A new setting"},
            {"output_format_pretty_fallback_to_vertical_min_columns", 0, 5, "A new setting"},
            {"output_format_pretty_fallback_to_vertical_min_table_width", 0, 250, "A new setting"},
            {"merge_table_max_tables_to_look_for_schema_inference", 1, 1000, "A new setting"},
            {"max_autoincrement_series", 1000, 1000, "A new setting"},
            {"validate_enum_literals_in_operators", false, false, "A new setting"},
            {"allow_experimental_kusto_dialect", true, false, "A new setting"},
            {"allow_experimental_prql_dialect", true, false, "A new setting"},
            {"h3togeo_lon_lat_result_order", true, false, "A new setting"},
            {"max_parallel_replicas", 1, 1000, "Use up to 1000 parallel replicas by default."},
            {"allow_general_join_planning", false, true, "Allow more general join planning algorithm when hash join algorithm is enabled."},
            {"optimize_extract_common_expressions", false, true, "Optimize WHERE, PREWHERE, ON, HAVING and QUALIFY expressions by extracting common expressions out from disjunction of conjunctions."},
            /// Release closed. Please use 25.2
        });
        addSettingsChanges(settings_changes_history, "24.12",
        {
            /// Release closed. Please use 25.1
            {"allow_experimental_database_iceberg", false, false, "New setting."},
            {"shared_merge_tree_sync_parts_on_partition_operations", 1, 1, "New setting. By default parts are always synchronized"},
            {"query_plan_join_swap_table", "false", "auto", "New setting. Right table was always chosen before."},
            {"max_size_to_preallocate_for_aggregation", 100'000'000, 1'000'000'000'000, "Enable optimisation for bigger tables."},
            {"max_size_to_preallocate_for_joins", 100'000'000, 1'000'000'000'000, "Enable optimisation for bigger tables."},
            {"max_bytes_ratio_before_external_group_by", 0., 0., "New setting."},
            {"optimize_extract_common_expressions", false, false, "Introduce setting to optimize WHERE, PREWHERE, ON, HAVING and QUALIFY expressions by extracting common expressions out from disjunction of conjunctions."},
            {"max_bytes_ratio_before_external_sort", 0., 0., "New setting."},
            {"use_async_executor_for_materialized_views", false, false, "New setting."},
            {"http_response_headers", "", "", "New setting."},
            {"output_format_parquet_datetime_as_uint32", true, false, "Write DateTime as DateTime64(3) instead of UInt32 (these are the two Parquet types closest to DateTime)."},
            {"skip_redundant_aliases_in_udf", false, false, "When enabled, this allows you to use the same user defined function several times for several materialized columns in the same table."},
            {"parallel_replicas_index_analysis_only_on_coordinator", true, true, "Index analysis done only on replica-coordinator and skipped on other replicas. Effective only with enabled parallel_replicas_local_plan"}, // enabling it was moved to 24.10
            {"least_greatest_legacy_null_behavior", true, false, "New setting"},
            {"use_concurrency_control", false, true, "Enable concurrency control by default"},
            {"join_algorithm", "default", "direct,parallel_hash,hash", "'default' was deprecated in favor of explicitly specified join algorithms, also parallel_hash is now preferred over hash"},
            /// Release closed. Please use 25.1
        });
        addSettingsChanges(settings_changes_history, "24.11",
        {
            {"validate_mutation_query", false, true, "New setting to validate mutation queries by default."},
            {"enable_job_stack_trace", false, true, "Enable by default collecting stack traces from job's scheduling."},
            {"allow_suspicious_types_in_group_by", true, false, "Don't allow Variant/Dynamic types in GROUP BY by default"},
            {"allow_suspicious_types_in_order_by", true, false, "Don't allow Variant/Dynamic types in ORDER BY by default"},
            {"distributed_cache_discard_connection_if_unread_data", true, true, "New setting"},
            {"filesystem_cache_enable_background_download_for_metadata_files_in_packed_storage", true, true, "New setting"},
            {"filesystem_cache_enable_background_download_during_fetch", true, true, "New setting"},
            {"azure_check_objects_after_upload", false, false, "Check each uploaded object in azure blob storage to be sure that upload was successful"},
            {"backup_restore_keeper_max_retries", 20, 1000, "Should be big enough so the whole operation BACKUP or RESTORE operation won't fail because of a temporary [Zoo]Keeper failure in the middle of it."},
            {"backup_restore_failure_after_host_disconnected_for_seconds", 0, 3600, "New setting."},
            {"backup_restore_keeper_max_retries_while_initializing", 0, 20, "New setting."},
            {"backup_restore_keeper_max_retries_while_handling_error", 0, 20, "New setting."},
            {"backup_restore_finish_timeout_after_error_sec", 0, 180, "New setting."},
            {"query_plan_merge_filters", false, true, "Allow to merge filters in the query plan. This is required to properly support filter-push-down with a new analyzer."},
            {"parallel_replicas_local_plan", false, true, "Use local plan for local replica in a query with parallel replicas"},
            {"merge_tree_use_v1_object_and_dynamic_serialization", true, false, "Add new serialization V2 version for JSON and Dynamic types"},
            {"min_joined_block_size_bytes", 524288, 524288, "New setting."},
            {"allow_experimental_bfloat16_type", false, false, "Add new experimental BFloat16 type"},
            {"filesystem_cache_skip_download_if_exceeds_per_query_cache_write_limit", 1, 1, "Rename of setting skip_download_if_exceeds_query_cache_limit"},
            {"filesystem_cache_prefer_bigger_buffer_size", true, true, "New setting"},
            {"read_in_order_use_virtual_row", false, false, "Use virtual row while reading in order of primary key or its monotonic function fashion. It is useful when searching over multiple parts as only relevant ones are touched."},
            {"s3_skip_empty_files", false, true, "We hope it will provide better UX"},
            {"filesystem_cache_boundary_alignment", 0, 0, "New setting"},
            {"push_external_roles_in_interserver_queries", false, true, "New setting."},
            {"enable_variant_type", false, false, "Add alias to allow_experimental_variant_type"},
            {"enable_dynamic_type", false, false, "Add alias to allow_experimental_dynamic_type"},
            {"enable_json_type", false, false, "Add alias to allow_experimental_json_type"},
        });
        addSettingsChanges(settings_changes_history, "24.10",
        {
            {"query_metric_log_interval", 0, -1, "New setting."},
            {"enforce_strict_identifier_format", false, false, "New setting."},
            {"enable_parsing_to_custom_serialization", false, true, "New setting"},
            {"mongodb_throw_on_unsupported_query", false, true, "New setting."},
            {"enable_parallel_replicas", false, false, "Parallel replicas with read tasks became the Beta tier feature."},
            {"parallel_replicas_mode", "read_tasks", "read_tasks", "This setting was introduced as a part of making parallel replicas feature Beta"},
            {"filesystem_cache_name", "", "", "Filesystem cache name to use for stateless table engines or data lakes"},
            {"restore_replace_external_dictionary_source_to_null", false, false, "New setting."},
            {"show_create_query_identifier_quoting_rule", "when_necessary", "when_necessary", "New setting."},
            {"show_create_query_identifier_quoting_style", "Backticks", "Backticks", "New setting."},
            {"merge_tree_min_read_task_size", 8, 8, "New setting"},
            {"merge_tree_min_rows_for_concurrent_read_for_remote_filesystem", (20 * 8192), 0, "Setting is deprecated"},
            {"merge_tree_min_bytes_for_concurrent_read_for_remote_filesystem", (24 * 10 * 1024 * 1024), 0, "Setting is deprecated"},
            {"implicit_select", false, false, "A new setting."},
            {"output_format_native_write_json_as_string", false, false, "Add new setting to allow write JSON column as single String column in Native format"},
            {"output_format_binary_write_json_as_string", false, false, "Add new setting to write values of JSON type as JSON string in RowBinary output format"},
            {"input_format_binary_read_json_as_string", false, false, "Add new setting to read values of JSON type as JSON string in RowBinary input format"},
            {"min_free_disk_bytes_to_perform_insert", 0, 0, "New setting."},
            {"min_free_disk_ratio_to_perform_insert", 0.0, 0.0, "New setting."},
            {"parallel_replicas_local_plan", false, true, "Use local plan for local replica in a query with parallel replicas"},
            {"enable_named_columns_in_function_tuple", false, false, "Disabled pending usability improvements"},
            {"cloud_mode_database_engine", 1, 1, "A setting for ClickHouse Cloud"},
            {"allow_experimental_shared_set_join", 0, 0, "A setting for ClickHouse Cloud"},
            {"read_through_distributed_cache", 0, 0, "A setting for ClickHouse Cloud"},
            {"write_through_distributed_cache", 0, 0, "A setting for ClickHouse Cloud"},
            {"distributed_cache_throw_on_error", 0, 0, "A setting for ClickHouse Cloud"},
            {"distributed_cache_log_mode", "on_error", "on_error", "A setting for ClickHouse Cloud"},
            {"distributed_cache_fetch_metrics_only_from_current_az", 1, 1, "A setting for ClickHouse Cloud"},
            {"distributed_cache_connect_max_tries", 20, 20, "A setting for ClickHouse Cloud"},
            {"distributed_cache_receive_response_wait_milliseconds", 60000, 60000, "A setting for ClickHouse Cloud"},
            {"distributed_cache_receive_timeout_milliseconds", 10000, 10000, "A setting for ClickHouse Cloud"},
            {"distributed_cache_wait_connection_from_pool_milliseconds", 100, 100, "A setting for ClickHouse Cloud"},
            {"distributed_cache_bypass_connection_pool", 0, 0, "A setting for ClickHouse Cloud"},
            {"distributed_cache_pool_behaviour_on_limit", "allocate_bypassing_pool", "allocate_bypassing_pool", "A setting for ClickHouse Cloud"},
            {"distributed_cache_read_alignment", 0, 0, "A setting for ClickHouse Cloud"},
            {"distributed_cache_max_unacked_inflight_packets", 10, 10, "A setting for ClickHouse Cloud"},
            {"distributed_cache_data_packet_ack_window", 5, 5, "A setting for ClickHouse Cloud"},
            {"input_format_parquet_enable_row_group_prefetch", false, true, "Enable row group prefetching during parquet parsing. Currently, only single-threaded parsing can prefetch."},
            {"input_format_orc_dictionary_as_low_cardinality", false, true, "Treat ORC dictionary encoded columns as LowCardinality columns while reading ORC files"},
            {"allow_experimental_refreshable_materialized_view", false, true, "Not experimental anymore"},
            {"max_parts_to_move", 0, 1000, "New setting"},
            {"hnsw_candidate_list_size_for_search", 64, 256, "New setting. Previously, the value was optionally specified in CREATE INDEX and 64 by default."},
            {"allow_reorder_prewhere_conditions", true, true, "New setting"},
            {"input_format_parquet_bloom_filter_push_down", false, true, "When reading Parquet files, skip whole row groups based on the WHERE/PREWHERE expressions and bloom filter in the Parquet metadata."},
            {"date_time_64_output_format_cut_trailing_zeros_align_to_groups_of_thousands", false, false, "Dynamically trim the trailing zeros of datetime64 values to adjust the output scale to (0, 3, 6), corresponding to 'seconds', 'milliseconds', and 'microseconds'."},
            {"parallel_replicas_index_analysis_only_on_coordinator", false, true, "Index analysis done only on replica-coordinator and skipped on other replicas. Effective only with enabled parallel_replicas_local_plan"},
            {"distributed_cache_discard_connection_if_unread_data", true, true, "New setting"},
            {"azure_check_objects_after_upload", false, false, "Check each uploaded object in azure blob storage to be sure that upload was successful"},
            {"backup_restore_keeper_max_retries", 20, 1000, "Should be big enough so the whole operation BACKUP or RESTORE operation won't fail because of a temporary [Zoo]Keeper failure in the middle of it."},
            {"backup_restore_failure_after_host_disconnected_for_seconds", 0, 3600, "New setting."},
            {"backup_restore_keeper_max_retries_while_initializing", 0, 20, "New setting."},
            {"backup_restore_keeper_max_retries_while_handling_error", 0, 20, "New setting."},
            {"backup_restore_finish_timeout_after_error_sec", 0, 180, "New setting."},
        });
        addSettingsChanges(settings_changes_history, "24.9",
        {
            {"output_format_orc_dictionary_key_size_threshold", 0.0, 0.0, "For a string column in ORC output format, if the number of distinct values is greater than this fraction of the total number of non-null rows, turn off dictionary encoding. Otherwise dictionary encoding is enabled"},
            {"input_format_json_empty_as_default", false, false, "Added new setting to allow to treat empty fields in JSON input as default values."},
            {"input_format_try_infer_variants", false, false, "Try to infer Variant type in text formats when there is more than one possible type for column/array elements"},
            {"join_output_by_rowlist_perkey_rows_threshold", 0, 5, "The lower limit of per-key average rows in the right table to determine whether to output by row list in hash join."},
            {"create_if_not_exists", false, false, "New setting."},
            {"allow_materialized_view_with_bad_select", true, true, "Support (but not enable yet) stricter validation in CREATE MATERIALIZED VIEW"},
            {"parallel_replicas_mark_segment_size", 128, 0, "Value for this setting now determined automatically"},
            {"database_replicated_allow_replicated_engine_arguments", 1, 0, "Don't allow explicit arguments by default"},
            {"database_replicated_allow_explicit_uuid", 1, 0, "Added a new setting to disallow explicitly specifying table UUID"},
            {"parallel_replicas_local_plan", false, false, "Use local plan for local replica in a query with parallel replicas"},
            {"join_to_sort_minimum_perkey_rows", 0, 40, "The lower limit of per-key average rows in the right table to determine whether to rerange the right table by key in left or inner join. This setting ensures that the optimization is not applied for sparse table keys"},
            {"join_to_sort_maximum_table_rows", 0, 10000, "The maximum number of rows in the right table to determine whether to rerange the right table by key in left or inner join"},
            {"allow_experimental_join_right_table_sorting", false, false, "If it is set to true, and the conditions of `join_to_sort_minimum_perkey_rows` and `join_to_sort_maximum_table_rows` are met, rerange the right table by key to improve the performance in left or inner hash join"},
            {"mongodb_throw_on_unsupported_query", false, true, "New setting."},
            {"min_free_disk_bytes_to_perform_insert", 0, 0, "Maintain some free disk space bytes from inserts while still allowing for temporary writing."},
            {"min_free_disk_ratio_to_perform_insert", 0.0, 0.0, "Maintain some free disk space bytes expressed as ratio to total disk space from inserts while still allowing for temporary writing."},
        });
        addSettingsChanges(settings_changes_history, "24.8",
        {
            {"rows_before_aggregation", false, false, "Provide exact value for rows_before_aggregation statistic, represents the number of rows read before aggregation"},
            {"restore_replace_external_table_functions_to_null", false, false, "New setting."},
            {"restore_replace_external_engines_to_null", false, false, "New setting."},
            {"input_format_json_max_depth", 1000000, 1000, "It was unlimited in previous versions, but that was unsafe."},
            {"merge_tree_min_bytes_per_task_for_remote_reading", 4194304, 2097152, "Value is unified with `filesystem_prefetch_min_bytes_for_single_read_task`"},
            {"use_hive_partitioning", false, false, "Allows to use hive partitioning for File, URL, S3, AzureBlobStorage and HDFS engines."},
            {"allow_experimental_kafka_offsets_storage_in_keeper", false, false, "Allow the usage of experimental Kafka storage engine that stores the committed offsets in ClickHouse Keeper"},
            {"allow_archive_path_syntax", true, true, "Added new setting to allow disabling archive path syntax."},
            {"query_cache_tag", "", "", "New setting for labeling query cache settings."},
            {"allow_experimental_time_series_table", false, false, "Added new setting to allow the TimeSeries table engine"},
            {"enable_analyzer", 1, 1, "Added an alias to a setting `allow_experimental_analyzer`."},
            {"optimize_functions_to_subcolumns", false, true, "Enabled settings by default"},
            {"allow_experimental_json_type", false, false, "Add new experimental JSON type"},
            {"use_json_alias_for_old_object_type", true, false, "Use JSON type alias to create new JSON type"},
            {"type_json_skip_duplicated_paths", false, false, "Allow to skip duplicated paths during JSON parsing"},
            {"allow_experimental_vector_similarity_index", false, false, "Added new setting to allow experimental vector similarity indexes"},
            {"input_format_try_infer_datetimes_only_datetime64", true, false, "Allow to infer DateTime instead of DateTime64 in data formats"},
        });
        addSettingsChanges(settings_changes_history, "24.7",
        {
            {"output_format_parquet_write_page_index", false, true, "Add a possibility to write page index into parquet files."},
            {"output_format_binary_encode_types_in_binary_format", false, false, "Added new setting to allow to write type names in binary format in RowBinaryWithNamesAndTypes output format"},
            {"input_format_binary_decode_types_in_binary_format", false, false, "Added new setting to allow to read type names in binary format in RowBinaryWithNamesAndTypes input format"},
            {"output_format_native_encode_types_in_binary_format", false, false, "Added new setting to allow to write type names in binary format in Native output format"},
            {"input_format_native_decode_types_in_binary_format", false, false, "Added new setting to allow to read type names in binary format in Native output format"},
            {"read_in_order_use_buffering", false, true, "Use buffering before merging while reading in order of primary key"},
            {"enable_named_columns_in_function_tuple", false, false, "Generate named tuples in function tuple() when all names are unique and can be treated as unquoted identifiers."},
            {"optimize_trivial_insert_select", true, false, "The optimization does not make sense in many cases."},
            {"dictionary_validate_primary_key_type", false, false, "Validate primary key type for dictionaries. By default id type for simple layouts will be implicitly converted to UInt64."},
            {"collect_hash_table_stats_during_joins", false, true, "New setting."},
            {"max_size_to_preallocate_for_joins", 0, 100'000'000, "New setting."},
            {"input_format_orc_reader_time_zone_name", "GMT", "GMT", "The time zone name for ORC row reader, the default ORC row reader's time zone is GMT."},
            {"database_replicated_allow_heavy_create", true, false, "Long-running DDL queries (CREATE AS SELECT and POPULATE) for Replicated database engine was forbidden"},
            {"query_plan_merge_filters", false, false, "Allow to merge filters in the query plan"},
            {"azure_sdk_max_retries", 10, 10, "Maximum number of retries in azure sdk"},
            {"azure_sdk_retry_initial_backoff_ms", 10, 10, "Minimal backoff between retries in azure sdk"},
            {"azure_sdk_retry_max_backoff_ms", 1000, 1000, "Maximal backoff between retries in azure sdk"},
            {"ignore_on_cluster_for_replicated_named_collections_queries", false, false, "Ignore ON CLUSTER clause for replicated named collections management queries."},
            {"backup_restore_s3_retry_attempts", 1000,1000, "Setting for Aws::Client::RetryStrategy, Aws::Client does retries itself, 0 means no retries. It takes place only for backup/restore."},
            {"postgresql_connection_attempt_timeout", 2, 2, "Allow to control 'connect_timeout' parameter of PostgreSQL connection."},
            {"postgresql_connection_pool_retries", 2, 2, "Allow to control the number of retries in PostgreSQL connection pool."}
        });
        addSettingsChanges(settings_changes_history, "24.6",
        {
            {"materialize_skip_indexes_on_insert", true, true, "Added new setting to allow to disable materialization of skip indexes on insert"},
            {"materialize_statistics_on_insert", true, true, "Added new setting to allow to disable materialization of statistics on insert"},
            {"input_format_parquet_use_native_reader", false, false, "When reading Parquet files, to use native reader instead of arrow reader."},
            {"hdfs_throw_on_zero_files_match", false, false, "Allow to throw an error when ListObjects request cannot match any files in HDFS engine instead of empty query result"},
            {"azure_throw_on_zero_files_match", false, false, "Allow to throw an error when ListObjects request cannot match any files in AzureBlobStorage engine instead of empty query result"},
            {"s3_validate_request_settings", true, true, "Allow to disable S3 request settings validation"},
            {"allow_experimental_full_text_index", false, false, "Enable experimental full-text index"},
            {"azure_skip_empty_files", false, false, "Allow to skip empty files in azure table engine"},
            {"hdfs_ignore_file_doesnt_exist", false, false, "Allow to return 0 rows when the requested files don't exist instead of throwing an exception in HDFS table engine"},
            {"azure_ignore_file_doesnt_exist", false, false, "Allow to return 0 rows when the requested files don't exist instead of throwing an exception in AzureBlobStorage table engine"},
            {"s3_ignore_file_doesnt_exist", false, false, "Allow to return 0 rows when the requested files don't exist instead of throwing an exception in S3 table engine"},
            {"s3_max_part_number", 10000, 10000, "Maximum part number number for s3 upload part"},
            {"s3_max_single_operation_copy_size", 32 * 1024 * 1024, 32 * 1024 * 1024, "Maximum size for a single copy operation in s3"},
            {"input_format_parquet_max_block_size", 8192, DEFAULT_BLOCK_SIZE, "Increase block size for parquet reader."},
            {"input_format_parquet_prefer_block_bytes", 0, DEFAULT_BLOCK_SIZE * 256, "Average block bytes output by parquet reader."},
            {"enable_blob_storage_log", true, true, "Write information about blob storage operations to system.blob_storage_log table"},
            {"allow_deprecated_snowflake_conversion_functions", true, false, "Disabled deprecated functions snowflakeToDateTime[64] and dateTime[64]ToSnowflake."},
            {"allow_statistic_optimize", false, false, "Old setting which popped up here being renamed."},
            {"allow_experimental_statistic", false, false, "Old setting which popped up here being renamed."},
            {"allow_statistics_optimize", false, false, "The setting was renamed. The previous name is `allow_statistic_optimize`."},
            {"allow_experimental_statistics", false, false, "The setting was renamed. The previous name is `allow_experimental_statistic`."},
            {"enable_vertical_final", false, true, "Enable vertical final by default again after fixing bug"},
            {"parallel_replicas_custom_key_range_lower", 0, 0, "Add settings to control the range filter when using parallel replicas with dynamic shards"},
            {"parallel_replicas_custom_key_range_upper", 0, 0, "Add settings to control the range filter when using parallel replicas with dynamic shards. A value of 0 disables the upper limit"},
            {"output_format_pretty_display_footer_column_names", 0, 1, "Add a setting to display column names in the footer if there are many rows. Threshold value is controlled by output_format_pretty_display_footer_column_names_min_rows."},
            {"output_format_pretty_display_footer_column_names_min_rows", 0, 50, "Add a setting to control the threshold value for setting output_format_pretty_display_footer_column_names_min_rows. Default 50."},
            {"output_format_csv_serialize_tuple_into_separate_columns", true, true, "A new way of how interpret tuples in CSV format was added."},
            {"input_format_csv_deserialize_separate_columns_into_tuple", true, true, "A new way of how interpret tuples in CSV format was added."},
            {"input_format_csv_try_infer_strings_from_quoted_tuples", true, true, "A new way of how interpret tuples in CSV format was added."},
        });
        addSettingsChanges(settings_changes_history, "24.5",
        {
            {"allow_deprecated_error_prone_window_functions", true, false, "Allow usage of deprecated error prone window functions (neighbor, runningAccumulate, runningDifferenceStartingWithFirstValue, runningDifference)"},
            {"allow_experimental_join_condition", false, false, "Support join with inequal conditions which involve columns from both left and right table. e.g. t1.y < t2.y."},
            {"input_format_tsv_crlf_end_of_line", false, false, "Enables reading of CRLF line endings with TSV formats"},
            {"output_format_parquet_use_custom_encoder", false, true, "Enable custom Parquet encoder."},
            {"cross_join_min_rows_to_compress", 0, 10000000, "Minimal count of rows to compress block in CROSS JOIN. Zero value means - disable this threshold. This block is compressed when any of the two thresholds (by rows or by bytes) are reached."},
            {"cross_join_min_bytes_to_compress", 0, 1_GiB, "Minimal size of block to compress in CROSS JOIN. Zero value means - disable this threshold. This block is compressed when any of the two thresholds (by rows or by bytes) are reached."},
            {"http_max_chunk_size", 0, 0, "Internal limitation"},
            {"prefer_external_sort_block_bytes", 0, DEFAULT_BLOCK_SIZE * 256, "Prefer maximum block bytes for external sort, reduce the memory usage during merging."},
            {"input_format_force_null_for_omitted_fields", false, false, "Disable type-defaults for omitted fields when needed"},
            {"cast_string_to_dynamic_use_inference", false, false, "Add setting to allow converting String to Dynamic through parsing"},
            {"allow_experimental_dynamic_type", false, false, "Add new experimental Dynamic type"},
            {"azure_max_blocks_in_multipart_upload", 50000, 50000, "Maximum number of blocks in multipart upload for Azure."},
            {"allow_archive_path_syntax", false, true, "Added new setting to allow disabling archive path syntax."},
        });
        addSettingsChanges(settings_changes_history, "24.4",
        {
            {"input_format_json_throw_on_bad_escape_sequence", true, true, "Allow to save JSON strings with bad escape sequences"},
            {"max_parsing_threads", 0, 0, "Add a separate setting to control number of threads in parallel parsing from files"},
            {"ignore_drop_queries_probability", 0, 0, "Allow to ignore drop queries in server with specified probability for testing purposes"},
            {"lightweight_deletes_sync", 2, 2, "The same as 'mutation_sync', but controls only execution of lightweight deletes"},
            {"query_cache_system_table_handling", "save", "throw", "The query cache no longer caches results of queries against system tables"},
            {"input_format_json_ignore_unnecessary_fields", false, true, "Ignore unnecessary fields and not parse them. Enabling this may not throw exceptions on json strings of invalid format or with duplicated fields"},
            {"input_format_hive_text_allow_variable_number_of_columns", false, true, "Ignore extra columns in Hive Text input (if file has more columns than expected) and treat missing fields in Hive Text input as default values."},
            {"allow_experimental_database_replicated", false, true, "Database engine Replicated is now in Beta stage"},
            {"temporary_data_in_cache_reserve_space_wait_lock_timeout_milliseconds", (10 * 60 * 1000), (10 * 60 * 1000), "Wait time to lock cache for sapce reservation in temporary data in filesystem cache"},
            {"optimize_rewrite_sum_if_to_count_if", false, true, "Only available for the analyzer, where it works correctly"},
            {"azure_allow_parallel_part_upload", "true", "true", "Use multiple threads for azure multipart upload."},
            {"max_recursive_cte_evaluation_depth", DBMS_RECURSIVE_CTE_MAX_EVALUATION_DEPTH, DBMS_RECURSIVE_CTE_MAX_EVALUATION_DEPTH, "Maximum limit on recursive CTE evaluation depth"},
            {"query_plan_convert_outer_join_to_inner_join", false, true, "Allow to convert OUTER JOIN to INNER JOIN if filter after JOIN always filters default values"},
        });
        addSettingsChanges(settings_changes_history, "24.3",
        {
            {"s3_connect_timeout_ms", 1000, 1000, "Introduce new dedicated setting for s3 connection timeout"},
            {"allow_experimental_shared_merge_tree", false, true, "The setting is obsolete"},
            {"use_page_cache_for_disks_without_file_cache", false, false, "Added userspace page cache"},
            {"read_from_page_cache_if_exists_otherwise_bypass_cache", false, false, "Added userspace page cache"},
            {"page_cache_inject_eviction", false, false, "Added userspace page cache"},
            {"default_table_engine", "None", "MergeTree", "Set default table engine to MergeTree for better usability"},
            {"input_format_json_use_string_type_for_ambiguous_paths_in_named_tuples_inference_from_objects", false, false, "Allow to use String type for ambiguous paths during named tuple inference from JSON objects"},
            {"traverse_shadow_remote_data_paths", false, false, "Traverse shadow directory when query system.remote_data_paths."},
            {"throw_if_deduplication_in_dependent_materialized_views_enabled_with_async_insert", false, true, "Deduplication in dependent materialized view cannot work together with async inserts."},
            {"parallel_replicas_allow_in_with_subquery", false, true, "If true, subquery for IN will be executed on every follower replica"},
            {"log_processors_profiles", false, true, "Enable by default"},
            {"function_locate_has_mysql_compatible_argument_order", false, true, "Increase compatibility with MySQL's locate function."},
            {"allow_suspicious_primary_key", true, false, "Forbid suspicious PRIMARY KEY/ORDER BY for MergeTree (i.e. SimpleAggregateFunction)"},
            {"filesystem_cache_reserve_space_wait_lock_timeout_milliseconds", 1000, 1000, "Wait time to lock cache for sapce reservation in filesystem cache"},
            {"max_parser_backtracks", 0, 1000000, "Limiting the complexity of parsing"},
            {"analyzer_compatibility_join_using_top_level_identifier", false, false, "Force to resolve identifier in JOIN USING from projection"},
            {"distributed_insert_skip_read_only_replicas", false, false, "If true, INSERT into Distributed will skip read-only replicas"},
            {"keeper_max_retries", 10, 10, "Max retries for general keeper operations"},
            {"keeper_retry_initial_backoff_ms", 100, 100, "Initial backoff timeout for general keeper operations"},
            {"keeper_retry_max_backoff_ms", 5000, 5000, "Max backoff timeout for general keeper operations"},
            {"s3queue_allow_experimental_sharded_mode", false, false, "Enable experimental sharded mode of S3Queue table engine. It is experimental because it will be rewritten"},
            {"allow_experimental_analyzer", false, true, "Enable analyzer and planner by default."},
            {"merge_tree_read_split_ranges_into_intersecting_and_non_intersecting_injection_probability", 0.0, 0.0, "For testing of `PartsSplitter` - split read ranges into intersecting and non intersecting every time you read from MergeTree with the specified probability."},
            {"allow_get_client_http_header", false, false, "Introduced a new function."},
            {"output_format_pretty_row_numbers", false, true, "It is better for usability."},
            {"output_format_pretty_max_value_width_apply_for_single_value", true, false, "Single values in Pretty formats won't be cut."},
            {"output_format_parquet_string_as_string", false, true, "ClickHouse allows arbitrary binary data in the String data type, which is typically UTF-8. Parquet/ORC/Arrow Strings only support UTF-8. That's why you can choose which Arrow's data type to use for the ClickHouse String data type - String or Binary. While Binary would be more correct and compatible, using String by default will correspond to user expectations in most cases."},
            {"output_format_orc_string_as_string", false, true, "ClickHouse allows arbitrary binary data in the String data type, which is typically UTF-8. Parquet/ORC/Arrow Strings only support UTF-8. That's why you can choose which Arrow's data type to use for the ClickHouse String data type - String or Binary. While Binary would be more correct and compatible, using String by default will correspond to user expectations in most cases."},
            {"output_format_arrow_string_as_string", false, true, "ClickHouse allows arbitrary binary data in the String data type, which is typically UTF-8. Parquet/ORC/Arrow Strings only support UTF-8. That's why you can choose which Arrow's data type to use for the ClickHouse String data type - String or Binary. While Binary would be more correct and compatible, using String by default will correspond to user expectations in most cases."},
            {"output_format_parquet_compression_method", "lz4", "zstd", "Parquet/ORC/Arrow support many compression methods, including lz4 and zstd. ClickHouse supports each and every compression method. Some inferior tools, such as 'duckdb', lack support for the faster `lz4` compression method, that's why we set zstd by default."},
            {"output_format_orc_compression_method", "lz4", "zstd", "Parquet/ORC/Arrow support many compression methods, including lz4 and zstd. ClickHouse supports each and every compression method. Some inferior tools, such as 'duckdb', lack support for the faster `lz4` compression method, that's why we set zstd by default."},
            {"output_format_pretty_highlight_digit_groups", false, true, "If enabled and if output is a terminal, highlight every digit corresponding to the number of thousands, millions, etc. with underline."},
            {"geo_distance_returns_float64_on_float64_arguments", false, true, "Increase the default precision."},
            {"azure_max_inflight_parts_for_one_file", 20, 20, "The maximum number of a concurrent loaded parts in multipart upload request. 0 means unlimited."},
            {"azure_strict_upload_part_size", 0, 0, "The exact size of part to upload during multipart upload to Azure blob storage."},
            {"azure_min_upload_part_size", 16*1024*1024, 16*1024*1024, "The minimum size of part to upload during multipart upload to Azure blob storage."},
            {"azure_max_upload_part_size", 5ull*1024*1024*1024, 5ull*1024*1024*1024, "The maximum size of part to upload during multipart upload to Azure blob storage."},
            {"azure_upload_part_size_multiply_factor", 2, 2, "Multiply azure_min_upload_part_size by this factor each time azure_multiply_parts_count_threshold parts were uploaded from a single write to Azure blob storage."},
            {"azure_upload_part_size_multiply_parts_count_threshold", 500, 500, "Each time this number of parts was uploaded to Azure blob storage, azure_min_upload_part_size is multiplied by azure_upload_part_size_multiply_factor."},
            {"output_format_csv_serialize_tuple_into_separate_columns", true, true, "A new way of how interpret tuples in CSV format was added."},
            {"input_format_csv_deserialize_separate_columns_into_tuple", true, true, "A new way of how interpret tuples in CSV format was added."},
            {"input_format_csv_try_infer_strings_from_quoted_tuples", true, true, "A new way of how interpret tuples in CSV format was added."},
        });
        addSettingsChanges(settings_changes_history, "24.2",
        {
            {"allow_suspicious_variant_types", true, false, "Don't allow creating Variant type with suspicious variants by default"},
            {"validate_experimental_and_suspicious_types_inside_nested_types", false, true, "Validate usage of experimental and suspicious types inside nested types"},
            {"output_format_values_escape_quote_with_quote", false, false, "If true escape ' with '', otherwise quoted with \\'"},
            {"output_format_pretty_single_large_number_tip_threshold", 0, 1'000'000, "Print a readable number tip on the right side of the table if the block consists of a single number which exceeds this value (except 0)"},
            {"input_format_try_infer_exponent_floats", true, false, "Don't infer floats in exponential notation by default"},
            {"query_plan_optimize_prewhere", true, true, "Allow to push down filter to PREWHERE expression for supported storages"},
            {"async_insert_max_data_size", 1000000, 10485760, "The previous value appeared to be too small."},
            {"async_insert_poll_timeout_ms", 10, 10, "Timeout in milliseconds for polling data from asynchronous insert queue"},
            {"async_insert_use_adaptive_busy_timeout", false, true, "Use adaptive asynchronous insert timeout"},
            {"async_insert_busy_timeout_min_ms", 50, 50, "The minimum value of the asynchronous insert timeout in milliseconds; it also serves as the initial value, which may be increased later by the adaptive algorithm"},
            {"async_insert_busy_timeout_max_ms", 200, 200, "The minimum value of the asynchronous insert timeout in milliseconds; async_insert_busy_timeout_ms is aliased to async_insert_busy_timeout_max_ms"},
            {"async_insert_busy_timeout_increase_rate", 0.2, 0.2, "The exponential growth rate at which the adaptive asynchronous insert timeout increases"},
            {"async_insert_busy_timeout_decrease_rate", 0.2, 0.2, "The exponential growth rate at which the adaptive asynchronous insert timeout decreases"},
            {"format_template_row_format", "", "", "Template row format string can be set directly in query"},
            {"format_template_resultset_format", "", "", "Template result set format string can be set in query"},
            {"split_parts_ranges_into_intersecting_and_non_intersecting_final", true, true, "Allow to split parts ranges into intersecting and non intersecting during FINAL optimization"},
            {"split_intersecting_parts_ranges_into_layers_final", true, true, "Allow to split intersecting parts ranges into layers during FINAL optimization"},
            {"azure_max_single_part_copy_size", 256*1024*1024, 256*1024*1024, "The maximum size of object to copy using single part copy to Azure blob storage."},
            {"min_external_table_block_size_rows", DEFAULT_INSERT_BLOCK_SIZE, DEFAULT_INSERT_BLOCK_SIZE, "Squash blocks passed to external table to specified size in rows, if blocks are not big enough"},
            {"min_external_table_block_size_bytes", DEFAULT_INSERT_BLOCK_SIZE * 256, DEFAULT_INSERT_BLOCK_SIZE * 256, "Squash blocks passed to external table to specified size in bytes, if blocks are not big enough."},
            {"parallel_replicas_prefer_local_join", true, true, "If true, and JOIN can be executed with parallel replicas algorithm, and all storages of right JOIN part are *MergeTree, local JOIN will be used instead of GLOBAL JOIN."},
            {"optimize_time_filter_with_preimage", true, true, "Optimize Date and DateTime predicates by converting functions into equivalent comparisons without conversions (e.g. toYear(col) = 2023 -> col >= '2023-01-01' AND col <= '2023-12-31')"},
            {"extract_key_value_pairs_max_pairs_per_row", 0, 0, "Max number of pairs that can be produced by the `extractKeyValuePairs` function. Used as a safeguard against consuming too much memory."},
            {"default_view_definer", "CURRENT_USER", "CURRENT_USER", "Allows to set default `DEFINER` option while creating a view"},
            {"default_materialized_view_sql_security", "DEFINER", "DEFINER", "Allows to set a default value for SQL SECURITY option when creating a materialized view"},
            {"default_normal_view_sql_security", "INVOKER", "INVOKER", "Allows to set default `SQL SECURITY` option while creating a normal view"},
            {"mysql_map_string_to_text_in_show_columns", false, true, "Reduce the configuration effort to connect ClickHouse with BI tools."},
            {"mysql_map_fixed_string_to_text_in_show_columns", false, true, "Reduce the configuration effort to connect ClickHouse with BI tools."},
        });
        addSettingsChanges(settings_changes_history, "24.1",
        {
            {"print_pretty_type_names", false, true, "Better user experience."},
            {"input_format_json_read_bools_as_strings", false, true, "Allow to read bools as strings in JSON formats by default"},
            {"output_format_arrow_use_signed_indexes_for_dictionary", false, true, "Use signed indexes type for Arrow dictionaries by default as it's recommended"},
            {"allow_experimental_variant_type", false, false, "Add new experimental Variant type"},
            {"use_variant_as_common_type", false, false, "Allow to use Variant in if/multiIf if there is no common type"},
            {"output_format_arrow_use_64_bit_indexes_for_dictionary", false, false, "Allow to use 64 bit indexes type in Arrow dictionaries"},
            {"parallel_replicas_mark_segment_size", 128, 128, "Add new setting to control segment size in new parallel replicas coordinator implementation"},
            {"ignore_materialized_views_with_dropped_target_table", false, false, "Add new setting to allow to ignore materialized views with dropped target table"},
            {"output_format_compression_level", 3, 3, "Allow to change compression level in the query output"},
            {"output_format_compression_zstd_window_log", 0, 0, "Allow to change zstd window log in the query output when zstd compression is used"},
            {"enable_zstd_qat_codec", false, false, "Add new ZSTD_QAT codec"},
            {"enable_vertical_final", false, true, "Use vertical final by default"},
            {"output_format_arrow_use_64_bit_indexes_for_dictionary", false, false, "Allow to use 64 bit indexes type in Arrow dictionaries"},
            {"max_rows_in_set_to_optimize_join", 100000, 0, "Disable join optimization as it prevents from read in order optimization"},
            {"output_format_pretty_color", true, "auto", "Setting is changed to allow also for auto value, disabling ANSI escapes if output is not a tty"},
            {"function_visible_width_behavior", 0, 1, "We changed the default behavior of `visibleWidth` to be more precise"},
            {"max_estimated_execution_time", 0, 0, "Separate max_execution_time and max_estimated_execution_time"},
            {"iceberg_engine_ignore_schema_evolution", false, false, "Allow to ignore schema evolution in Iceberg table engine"},
            {"optimize_injective_functions_in_group_by", false, true, "Replace injective functions by it's arguments in GROUP BY section in analyzer"},
            {"update_insert_deduplication_token_in_dependent_materialized_views", false, false, "Allow to update insert deduplication token with table identifier during insert in dependent materialized views"},
            {"azure_max_unexpected_write_error_retries", 4, 4, "The maximum number of retries in case of unexpected errors during Azure blob storage write"},
            {"split_parts_ranges_into_intersecting_and_non_intersecting_final", false, true, "Allow to split parts ranges into intersecting and non intersecting during FINAL optimization"},
            {"split_intersecting_parts_ranges_into_layers_final", true, true, "Allow to split intersecting parts ranges into layers during FINAL optimization"}
        });
        addSettingsChanges(settings_changes_history, "23.12",
        {
            {"allow_suspicious_ttl_expressions", true, false, "It is a new setting, and in previous versions the behavior was equivalent to allowing."},
            {"input_format_parquet_allow_missing_columns", false, true, "Allow missing columns in Parquet files by default"},
            {"input_format_orc_allow_missing_columns", false, true, "Allow missing columns in ORC files by default"},
            {"input_format_arrow_allow_missing_columns", false, true, "Allow missing columns in Arrow files by default"}
        });
        addSettingsChanges(settings_changes_history, "23.11",
        {
            {"parsedatetime_parse_without_leading_zeros", false, true, "Improved compatibility with MySQL DATE_FORMAT/STR_TO_DATE"}
        });
        addSettingsChanges(settings_changes_history, "23.9",
        {
            {"optimize_group_by_constant_keys", false, true, "Optimize group by constant keys by default"},
            {"input_format_json_try_infer_named_tuples_from_objects", false, true, "Try to infer named Tuples from JSON objects by default"},
            {"input_format_json_read_numbers_as_strings", false, true, "Allow to read numbers as strings in JSON formats by default"},
            {"input_format_json_read_arrays_as_strings", false, true, "Allow to read arrays as strings in JSON formats by default"},
            {"input_format_json_infer_incomplete_types_as_strings", false, true, "Allow to infer incomplete types as Strings in JSON formats by default"},
            {"input_format_json_try_infer_numbers_from_strings", true, false, "Don't infer numbers from strings in JSON formats by default to prevent possible parsing errors"},
            {"http_write_exception_in_output_format", false, true, "Output valid JSON/XML on exception in HTTP streaming."}
        });
        addSettingsChanges(settings_changes_history, "23.8",
        {
            {"rewrite_count_distinct_if_with_count_distinct_implementation", false, true, "Rewrite countDistinctIf with count_distinct_implementation configuration"}
        });
        addSettingsChanges(settings_changes_history, "23.7",
        {
            {"function_sleep_max_microseconds_per_block", 0, 3000000, "In previous versions, the maximum sleep time of 3 seconds was applied only for `sleep`, but not for `sleepEachRow` function. In the new version, we introduce this setting. If you set compatibility with the previous versions, we will disable the limit altogether."}
        });
        addSettingsChanges(settings_changes_history, "23.6",
        {
            {"http_send_timeout", 180, 30, "3 minutes seems crazy long. Note that this is timeout for a single network write call, not for the whole upload operation."},
            {"http_receive_timeout", 180, 30, "See http_send_timeout."}
        });
        addSettingsChanges(settings_changes_history, "23.5",
        {
            {"input_format_parquet_preserve_order", true, false, "Allow Parquet reader to reorder rows for better parallelism."},
            {"parallelize_output_from_storages", false, true, "Allow parallelism when executing queries that read from file/url/s3/etc. This may reorder rows."},
            {"use_with_fill_by_sorting_prefix", false, true, "Columns preceding WITH FILL columns in ORDER BY clause form sorting prefix. Rows with different values in sorting prefix are filled independently"},
            {"output_format_parquet_compliant_nested_types", false, true, "Change an internal field name in output Parquet file schema."}
        });
        addSettingsChanges(settings_changes_history, "23.4",
        {
            {"allow_suspicious_indices", true, false, "If true, index can defined with identical expressions"},
            {"allow_nonconst_timezone_arguments", true, false, "Allow non-const timezone arguments in certain time-related functions like toTimeZone(), fromUnixTimestamp*(), snowflakeToDateTime*()."},
            {"connect_timeout_with_failover_ms", 50, 1000, "Increase default connect timeout because of async connect"},
            {"connect_timeout_with_failover_secure_ms", 100, 1000, "Increase default secure connect timeout because of async connect"},
            {"hedged_connection_timeout_ms", 100, 50, "Start new connection in hedged requests after 50 ms instead of 100 to correspond with previous connect timeout"},
            {"formatdatetime_f_prints_single_zero", true, false, "Improved compatibility with MySQL DATE_FORMAT()/STR_TO_DATE()"},
            {"formatdatetime_parsedatetime_m_is_month_name", false, true, "Improved compatibility with MySQL DATE_FORMAT/STR_TO_DATE"}
        });
        addSettingsChanges(settings_changes_history, "23.3",
        {
            {"output_format_parquet_version", "1.0", "2.latest", "Use latest Parquet format version for output format"},
            {"input_format_json_ignore_unknown_keys_in_named_tuple", false, true, "Improve parsing JSON objects as named tuples"},
            {"input_format_native_allow_types_conversion", false, true, "Allow types conversion in Native input forma"},
            {"output_format_arrow_compression_method", "none", "lz4_frame", "Use lz4 compression in Arrow output format by default"},
            {"output_format_parquet_compression_method", "snappy", "lz4", "Use lz4 compression in Parquet output format by default"},
            {"output_format_orc_compression_method", "none", "lz4_frame", "Use lz4 compression in ORC output format by default"},
            {"async_query_sending_for_remote", false, true, "Create connections and send query async across shards"}
        });
        addSettingsChanges(settings_changes_history, "23.2",
        {
            {"output_format_parquet_fixed_string_as_fixed_byte_array", false, true, "Use Parquet FIXED_LENGTH_BYTE_ARRAY type for FixedString by default"},
            {"output_format_arrow_fixed_string_as_fixed_byte_array", false, true, "Use Arrow FIXED_SIZE_BINARY type for FixedString by default"},
            {"query_plan_remove_redundant_distinct", false, true, "Remove redundant Distinct step in query plan"},
            {"optimize_duplicate_order_by_and_distinct", true, false, "Remove duplicate ORDER BY and DISTINCT if it's possible"},
            {"insert_keeper_max_retries", 0, 20, "Enable reconnections to Keeper on INSERT, improve reliability"}
        });
        addSettingsChanges(settings_changes_history, "23.1",
        {
            {"input_format_json_read_objects_as_strings", 0, 1, "Enable reading nested json objects as strings while object type is experimental"},
            {"input_format_json_defaults_for_missing_elements_in_named_tuple", false, true, "Allow missing elements in JSON objects while reading named tuples by default"},
            {"input_format_csv_detect_header", false, true, "Detect header in CSV format by default"},
            {"input_format_tsv_detect_header", false, true, "Detect header in TSV format by default"},
            {"input_format_custom_detect_header", false, true, "Detect header in CustomSeparated format by default"},
            {"query_plan_remove_redundant_sorting", false, true, "Remove redundant sorting in query plan. For example, sorting steps related to ORDER BY clauses in subqueries"}
        });
        addSettingsChanges(settings_changes_history, "22.12",
        {
            {"max_size_to_preallocate_for_aggregation", 10'000'000, 100'000'000, "This optimizes performance"},
            {"query_plan_aggregation_in_order", 0, 1, "Enable some refactoring around query plan"},
            {"format_binary_max_string_size", 0, 1_GiB, "Prevent allocating large amount of memory"}
        });
        addSettingsChanges(settings_changes_history, "22.11",
        {
            {"use_structure_from_insertion_table_in_table_functions", 0, 2, "Improve using structure from insertion table in table functions"}
        });
        addSettingsChanges(settings_changes_history, "22.9",
        {
            {"force_grouping_standard_compatibility", false, true, "Make GROUPING function output the same as in SQL standard and other DBMS"}
        });
        addSettingsChanges(settings_changes_history, "22.7",
        {
            {"cross_to_inner_join_rewrite", 1, 2, "Force rewrite comma join to inner"},
            {"enable_positional_arguments", false, true, "Enable positional arguments feature by default"},
            {"format_csv_allow_single_quotes", true, false, "Most tools don't treat single quote in CSV specially, don't do it by default too"}
        });
        addSettingsChanges(settings_changes_history, "22.6",
        {
            {"output_format_json_named_tuples_as_objects", false, true, "Allow to serialize named tuples as JSON objects in JSON formats by default"},
            {"input_format_skip_unknown_fields", false, true, "Optimize reading subset of columns for some input formats"}
        });
        addSettingsChanges(settings_changes_history, "22.5",
        {
            {"memory_overcommit_ratio_denominator", 0, 1073741824, "Enable memory overcommit feature by default"},
            {"memory_overcommit_ratio_denominator_for_user", 0, 1073741824, "Enable memory overcommit feature by default"}
        });
        addSettingsChanges(settings_changes_history, "22.4",
        {
            {"allow_settings_after_format_in_insert", true, false, "Do not allow SETTINGS after FORMAT for INSERT queries because ClickHouse interpret SETTINGS as some values, which is misleading"}
        });
        addSettingsChanges(settings_changes_history, "22.3",
        {
            {"cast_ipv4_ipv6_default_on_conversion_error", true, false, "Make functions cast(value, 'IPv4') and cast(value, 'IPv6') behave same as toIPv4 and toIPv6 functions"}
        });
        addSettingsChanges(settings_changes_history, "21.12",
        {
            {"stream_like_engine_allow_direct_select", true, false, "Do not allow direct select for Kafka/RabbitMQ/FileLog by default"}
        });
        addSettingsChanges(settings_changes_history, "21.9",
        {
            {"output_format_decimal_trailing_zeros", true, false, "Do not output trailing zeros in text representation of Decimal types by default for better looking output"},
            {"use_hedged_requests", false, true, "Enable Hedged Requests feature by default"}
        });
        addSettingsChanges(settings_changes_history, "21.7",
        {
            {"legacy_column_name_of_tuple_literal", true, false, "Add this setting only for compatibility reasons. It makes sense to set to 'true', while doing rolling update of cluster from version lower than 21.7 to higher"}
        });
        addSettingsChanges(settings_changes_history, "21.5",
        {
            {"async_socket_for_remote", false, true, "Fix all problems and turn on asynchronous reads from socket for remote queries by default again"}
        });
        addSettingsChanges(settings_changes_history, "21.3",
        {
            {"async_socket_for_remote", true, false, "Turn off asynchronous reads from socket for remote queries because of some problems"},
            {"optimize_normalize_count_variants", false, true, "Rewrite aggregate functions that semantically equals to count() as count() by default"},
            {"normalize_function_names", false, true, "Normalize function names to their canonical names, this was needed for projection query routing"}
        });
        addSettingsChanges(settings_changes_history, "21.2",
        {
            {"enable_global_with_statement", false, true, "Propagate WITH statements to UNION queries and all subqueries by default"}
        });
        addSettingsChanges(settings_changes_history, "21.1",
        {
            {"insert_quorum_parallel", false, true, "Use parallel quorum inserts by default. It is significantly more convenient to use than sequential quorum inserts"},
            {"input_format_null_as_default", false, true, "Allow to insert NULL as default for input formats by default"},
            {"optimize_on_insert", false, true, "Enable data optimization on INSERT by default for better user experience"},
            {"use_compact_format_in_distributed_parts_names", false, true, "Use compact format for async INSERT into Distributed tables by default"}
        });
        addSettingsChanges(settings_changes_history, "20.10",
        {
            {"format_regexp_escaping_rule", "Escaped", "Raw", "Use Raw as default escaping rule for Regexp format to male the behaviour more like to what users expect"}
        });
        addSettingsChanges(settings_changes_history, "20.7",
        {
            {"show_table_uuid_in_table_create_query_if_not_nil", true, false, "Stop showing  UID of the table in its CREATE query for Engine=Atomic"}
        });
        addSettingsChanges(settings_changes_history, "20.5",
        {
            {"input_format_with_names_use_header", false, true, "Enable using header with names for formats with WithNames/WithNamesAndTypes suffixes"},
            {"allow_suspicious_codecs", true, false, "Don't allow to specify meaningless compression codecs"}
        });
        addSettingsChanges(settings_changes_history, "20.4",
        {
            {"validate_polygons", false, true, "Throw exception if polygon is invalid in function pointInPolygon by default instead of returning possibly wrong results"}
        });
        addSettingsChanges(settings_changes_history, "19.18",
        {
            {"enable_scalar_subquery_optimization", false, true, "Prevent scalar subqueries from (de)serializing large scalar values and possibly avoid running the same subquery more than once"}
        });
        addSettingsChanges(settings_changes_history, "19.14",
        {
            {"any_join_distinct_right_table_keys", true, false, "Disable ANY RIGHT and ANY FULL JOINs by default to avoid inconsistency"}
        });
        addSettingsChanges(settings_changes_history, "19.12",
        {
            {"input_format_defaults_for_omitted_fields", false, true, "Enable calculation of complex default expressions for omitted fields for some input formats, because it should be the expected behaviour"}
        });
        addSettingsChanges(settings_changes_history, "19.5",
        {
            {"max_partitions_per_insert_block", 0, 100, "Add a limit for the number of partitions in one block"}
        });
        addSettingsChanges(settings_changes_history, "18.12.17",
        {
            {"enable_optimize_predicate_expression", 0, 1, "Optimize predicates to subqueries by default"}
        });
    });
    return settings_changes_history;
}

const VersionToSettingsChangesMap & getMergeTreeSettingsChangesHistory()
{
    static VersionToSettingsChangesMap merge_tree_settings_changes_history;
    static std::once_flag initialized_flag;
    std::call_once(initialized_flag, [&]
    {
        addSettingsChanges(merge_tree_settings_changes_history, "25.3",
        {
<<<<<<< HEAD
            {"refresh_parts_interval", 0, 0, "A new setting"},
=======
            {"shared_merge_tree_enable_keeper_parts_extra_data", false, false, "New setting"},
>>>>>>> 0af1748a
        });
        addSettingsChanges(merge_tree_settings_changes_history, "25.2",
        {
            {"shared_merge_tree_initial_parts_update_backoff_ms", 50, 50, "New setting"},
            {"shared_merge_tree_max_parts_update_backoff_ms", 5000, 5000, "New setting"},
            {"shared_merge_tree_interserver_http_connection_timeout_ms", 100, 100, "New setting"},
            {"columns_and_secondary_indices_sizes_lazy_calculation", true, true, "New setting to calculate columns and indices sizes lazily"},
            {"table_disk", false, false, "New setting"},
            {"allow_reduce_blocking_parts_task", false, true, "Now SMT will remove stale blocking parts from ZooKeeper by default"},
            {"shared_merge_tree_max_suspicious_broken_parts", 0, 0, "Max broken parts for SMT, if more - deny automatic detach"},
            {"shared_merge_tree_max_suspicious_broken_parts_bytes", 0, 0, "Max size of all broken parts for SMT, if more - deny automatic detach"},
        });
        addSettingsChanges(merge_tree_settings_changes_history, "25.1",
        {
            /// Release closed. Please use 25.2
            {"shared_merge_tree_try_fetch_part_in_memory_data_from_replicas", false, false, "New setting to fetch parts data from other replicas"},
            {"enable_max_bytes_limit_for_min_age_to_force_merge", false, false, "Added new setting to limit max bytes for min_age_to_force_merge."},
            {"enable_max_bytes_limit_for_min_age_to_force_merge", false, false, "New setting"},
            {"add_minmax_index_for_numeric_columns", false, false, "New setting"},
            {"add_minmax_index_for_string_columns", false, false, "New setting"},
            {"materialize_skip_indexes_on_merge", true, true, "New setting"},
            {"merge_max_bytes_to_prewarm_cache", 1ULL * 1024 * 1024 * 1024, 1ULL * 1024 * 1024 * 1024, "Cloud sync"},
            {"merge_total_max_bytes_to_prewarm_cache", 15ULL * 1024 * 1024 * 1024, 15ULL * 1024 * 1024 * 1024, "Cloud sync"},
            {"reduce_blocking_parts_sleep_ms", 5000, 5000, "Cloud sync"},
            {"number_of_partitions_to_consider_for_merge", 10, 10, "Cloud sync"},
            {"shared_merge_tree_enable_outdated_parts_check", true, true, "Cloud sync"},
            {"shared_merge_tree_max_parts_update_leaders_in_total", 6, 6, "Cloud sync"},
            {"shared_merge_tree_max_parts_update_leaders_per_az", 2, 2, "Cloud sync"},
            {"shared_merge_tree_leader_update_period_seconds", 30, 30, "Cloud sync"},
            {"shared_merge_tree_leader_update_period_random_add_seconds", 10, 10, "Cloud sync"},
            {"shared_merge_tree_read_virtual_parts_from_leader", true, true, "Cloud sync"},
            {"shared_merge_tree_interserver_http_timeout_ms", 10000, 10000, "Cloud sync"},
            {"shared_merge_tree_max_replicas_for_parts_deletion", 10, 10, "Cloud sync"},
            {"shared_merge_tree_max_replicas_to_merge_parts_for_each_parts_range", 5, 5, "Cloud sync"},
            {"shared_merge_tree_use_outdated_parts_compact_format", false, false, "Cloud sync"},
            {"shared_merge_tree_memo_ids_remove_timeout_seconds", 1800, 1800, "Cloud sync"},
            {"shared_merge_tree_idle_parts_update_seconds", 3600, 3600, "Cloud sync"},
            {"shared_merge_tree_max_outdated_parts_to_process_at_once", 1000, 1000, "Cloud sync"},
            {"shared_merge_tree_postpone_next_merge_for_locally_merged_parts_rows_threshold", 1000000, 1000000, "Cloud sync"},
            {"shared_merge_tree_postpone_next_merge_for_locally_merged_parts_ms", 0, 0, "Cloud sync"},
            {"shared_merge_tree_range_for_merge_window_size", 10, 10, "Cloud sync"},
            {"shared_merge_tree_use_too_many_parts_count_from_virtual_parts", 0, 0, "Cloud sync"},
            {"shared_merge_tree_create_per_replica_metadata_nodes", true, true, "Cloud sync"},
            {"shared_merge_tree_use_metadata_hints_cache", true, true, "Cloud sync"},
            {"notify_newest_block_number", false, false, "Cloud sync"},
            {"allow_reduce_blocking_parts_task", false, false, "Cloud sync"},
            /// Release closed. Please use 25.2
        });
        addSettingsChanges(merge_tree_settings_changes_history, "24.12",
        {
            /// Release closed. Please use 25.1
            {"enforce_index_structure_match_on_partition_manipulation", true, false, "New setting"},
            {"use_primary_key_cache", false, false, "New setting"},
            {"prewarm_primary_key_cache", false, false, "New setting"},
            {"min_bytes_to_prewarm_caches", 0, 0, "New setting"},
            {"allow_experimental_reverse_key", false, false, "New setting"},
            /// Release closed. Please use 25.1
        });
        addSettingsChanges(merge_tree_settings_changes_history, "24.11",
        {
        });
        addSettingsChanges(merge_tree_settings_changes_history, "24.10",
        {
        });
        addSettingsChanges(merge_tree_settings_changes_history, "24.9",
        {
        });
        addSettingsChanges(merge_tree_settings_changes_history, "24.8",
        {
            {"deduplicate_merge_projection_mode", "ignore", "throw", "Do not allow to create inconsistent projection"}
        });
    });

    return merge_tree_settings_changes_history;
}

}<|MERGE_RESOLUTION|>--- conflicted
+++ resolved
@@ -662,11 +662,8 @@
     {
         addSettingsChanges(merge_tree_settings_changes_history, "25.3",
         {
-<<<<<<< HEAD
             {"refresh_parts_interval", 0, 0, "A new setting"},
-=======
             {"shared_merge_tree_enable_keeper_parts_extra_data", false, false, "New setting"},
->>>>>>> 0af1748a
         });
         addSettingsChanges(merge_tree_settings_changes_history, "25.2",
         {
