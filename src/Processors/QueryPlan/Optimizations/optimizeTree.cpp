--- conflicted
+++ resolved
@@ -142,7 +142,6 @@
             continue;
         }
 
-<<<<<<< HEAD
         if (optimization_settings.optimize_projection)
         {
             if (optimizeUseNormalProjections(stack, nodes))
@@ -161,9 +160,7 @@
             }
         }
 
-=======
         optimizePrewhere(stack, nodes);
->>>>>>> e89e2634
         optimizePrimaryKeyCondition(stack);
         enableMemoryBoundMerging(*frame.node, nodes);
 
