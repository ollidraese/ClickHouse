--- conflicted
+++ resolved
@@ -1416,15 +1416,6 @@
 
         auto reader_settings = getMergeTreeReaderSettings(context, query_info);
 
-<<<<<<< HEAD
-=======
-        bool use_skip_indexes = settings.use_skip_indexes;
-        bool final = InterpreterSelectQuery::isQueryWithFinal(query_info);
-
-        if (final && !settings.use_skip_indexes_if_final)
-            use_skip_indexes = false;
-
->>>>>>> a014b4d0
         result.parts_with_ranges = MergeTreeDataSelectExecutor::filterPartsByPrimaryKeyAndSkipIndexes(
             std::move(parts),
             metadata_snapshot,
@@ -1483,11 +1474,7 @@
 
     /// Disable read-in-order optimization for reverse order with final.
     /// Otherwise, it can lead to incorrect final behavior because the implementation may rely on the reading in direct order).
-<<<<<<< HEAD
     if (direction != 1 && query_info.isFinal())
-=======
-    if (direction != 1 && isQueryWithFinal())
->>>>>>> a014b4d0
         return false;
 
     auto order_info = std::make_shared<InputOrderInfo>(SortDescription{}, prefix_size, direction, limit);
@@ -1610,11 +1597,7 @@
 
 bool ReadFromMergeTree::isQueryWithFinal() const
 {
-<<<<<<< HEAD
     return query_info.isFinal();
-=======
-    return InterpreterSelectQuery::isQueryWithFinal(query_info);
->>>>>>> a014b4d0
 }
 
 bool ReadFromMergeTree::isQueryWithSampling() const
