#include <Processors/Formats/Impl/JSONCompactEachRowRowInputFormat.h>

#include <IO/ReadHelpers.h>
#include <IO/PeekableReadBuffer.h>
#include <IO/Operators.h>
#include <Formats/FormatFactory.h>
#include <Formats/verbosePrintString.h>
#include <Formats/JSONEachRowUtils.h>
#include <Formats/registerWithNamesAndTypes.h>
#include <DataTypes/NestedUtils.h>
#include <DataTypes/Serializations/SerializationNullable.h>
#include <DataTypes/DataTypeFactory.h>
#include <DataTypes/DataTypeNullable.h>
#include <Poco/JSON/Parser.h>

namespace DB
{

JSONCompactEachRowRowInputFormat::JSONCompactEachRowRowInputFormat(
    const Block & header_,
    ReadBuffer & in_,
    Params params_,
    bool with_names_,
    bool with_types_,
    bool yield_strings_,
    const FormatSettings & format_settings_)
    : RowInputFormatWithNamesAndTypes(
        header_,
        in_,
        params_,
        with_names_,
        with_types_,
        format_settings_,
        std::make_unique<JSONCompactEachRowFormatReader>(in_, yield_strings_, format_settings_))
{
}

void JSONCompactEachRowRowInputFormat::syncAfterError()
{
    skipToUnescapedNextLineOrEOF(*in);
}

JSONCompactEachRowFormatReader::JSONCompactEachRowFormatReader(ReadBuffer & in_, bool yield_strings_, const FormatSettings & format_settings_)
    : FormatWithNamesAndTypesReader(in_, format_settings_), yield_strings(yield_strings_)
{
}

void JSONCompactEachRowFormatReader::skipRowStartDelimiter()
{
    skipWhitespaceIfAny(*in);
    assertChar('[', *in);
}

void JSONCompactEachRowFormatReader::skipFieldDelimiter()
{
    skipWhitespaceIfAny(*in);
    assertChar(',', *in);
}

void JSONCompactEachRowFormatReader::skipRowEndDelimiter()
{
    skipWhitespaceIfAny(*in);
    assertChar(']', *in);

    skipWhitespaceIfAny(*in);
    if (!in->eof() && (*in->position() == ',' || *in->position() == ';'))
        ++in->position();

    skipWhitespaceIfAny(*in);
}

void JSONCompactEachRowFormatReader::skipField()
{
    skipWhitespaceIfAny(*in);
    skipJSONField(*in, "skipped_field");
}

void JSONCompactEachRowFormatReader::skipHeaderRow()
{
    skipRowStartDelimiter();
    do
    {
        skipField();
        skipWhitespaceIfAny(*in);
    }
    while (checkChar(',', *in));

    skipRowEndDelimiter();
}

std::vector<String> JSONCompactEachRowFormatReader::readHeaderRow()
{
    skipRowStartDelimiter();
    std::vector<String> fields;
    String field;
    do
    {
        skipWhitespaceIfAny(*in);
        readJSONString(field, *in);
        fields.push_back(field);
        skipWhitespaceIfAny(*in);
    }
    while (checkChar(',', *in));

    skipRowEndDelimiter();
    return fields;
}

bool JSONCompactEachRowFormatReader::readField(IColumn & column, const DataTypePtr & type, const SerializationPtr & serialization, bool /*is_last_file_column*/, const String & column_name)
{
    skipWhitespaceIfAny(*in);
    return readFieldImpl(*in, column, type, serialization, column_name, format_settings, yield_strings);
}

bool JSONCompactEachRowFormatReader::parseRowStartWithDiagnosticInfo(WriteBuffer & out)
{
    skipWhitespaceIfAny(*in);
    if (!checkChar('[', *in))
    {
        out << "ERROR: There is no '[' before the row.\n";
        return false;
    }

    return true;
}

bool JSONCompactEachRowFormatReader::parseFieldDelimiterWithDiagnosticInfo(WriteBuffer & out)
{
    try
    {
        skipWhitespaceIfAny(*in);
        assertChar(',', *in);
    }
    catch (const DB::Exception &)
    {
        if (*in->position() == ']')
        {
            out << "ERROR: Closing parenthesis (']') found where comma is expected."
                   " It's like your file has less columns than expected.\n"
                   "And if your file has the right number of columns, maybe it has unescaped quotes in values.\n";
        }
        else
        {
            out << "ERROR: There is no comma. ";
            verbosePrintString(in->position(), in->position() + 1, out);
            out << " found instead.\n";
        }
        return false;
    }

    return true;
}

bool JSONCompactEachRowFormatReader::parseRowEndWithDiagnosticInfo(WriteBuffer & out)
{
    skipWhitespaceIfAny(*in);

    if (in->eof())
    {
        out << "ERROR: Unexpected end of file. ']' expected at the end of row.";
        return false;
    }

    if (!checkChar(']', *in))
    {
        out << "ERROR: There is no closing parenthesis (']') at the end of the row. ";
        verbosePrintString(in->position(), in->position() + 1, out);
        out << " found instead.\n";
        return false;
    }

    skipWhitespaceIfAny(*in);

    if (in->eof())
        return true;

    if ((*in->position() == ',' || *in->position() == ';'))
        ++in->position();

    skipWhitespaceIfAny(*in);
    return true;
}

JSONCompactEachRowRowSchemaReader::JSONCompactEachRowRowSchemaReader(ReadBuffer & in_, bool with_names_, bool with_types_, bool yield_strings_, const FormatSettings & format_settings_)
<<<<<<< HEAD
    : FormatWithNamesAndTypesSchemaReader(in_, format_settings_, with_names_, with_types_, &reader), reader(in_, yield_strings_, format_settings_)
=======
    : FormatWithNamesAndTypesSchemaReader(
        in_,
        format_settings_.max_rows_to_read_for_schema_inference,
        with_names_,
        with_types_,
        &reader,
        nullptr,
        format_settings_.json.read_bools_as_numbers)
    , reader(in_, yield_strings_, format_settings_)
>>>>>>> f3f8f27d
{
}

DataTypes JSONCompactEachRowRowSchemaReader::readRowAndGetDataTypes()
{
    if (first_row)
        first_row = false;
    else
    {
        skipWhitespaceIfAny(in);
        /// ',' and ';' are possible between the rows.
        if (!in.eof() && (*in.position() == ',' || *in.position() == ';'))
            ++in.position();
    }

    skipWhitespaceIfAny(in);
    if (in.eof())
        return {};

    return readRowAndGetDataTypesForJSONCompactEachRow(in, reader.yieldStrings());
}

void registerInputFormatJSONCompactEachRow(FormatFactory & factory)
{
    for (bool yield_strings : {true, false})
    {
        auto register_func = [&](const String & format_name, bool with_names, bool with_types)
        {
            factory.registerInputFormat(format_name, [with_names, with_types, yield_strings](
                ReadBuffer & buf,
                const Block & sample,
                IRowInputFormat::Params params,
                const FormatSettings & settings)
            {
                return std::make_shared<JSONCompactEachRowRowInputFormat>(sample, buf, std::move(params), with_names, with_types, yield_strings, settings);
            });
        };

        registerWithNamesAndTypes(yield_strings ? "JSONCompactStringsEachRow" : "JSONCompactEachRow", register_func);
    }
}

void registerJSONCompactEachRowSchemaReader(FormatFactory & factory)
{
    for (bool json_strings : {false, true})
    {
        auto register_func = [&](const String & format_name, bool with_names, bool with_types)
        {
            factory.registerSchemaReader(format_name, [=](ReadBuffer & buf, const FormatSettings & settings)
            {
                return std::make_shared<JSONCompactEachRowRowSchemaReader>(buf, with_names, with_types, json_strings, settings);
            });
        };
        registerWithNamesAndTypes(json_strings ? "JSONCompactStringsEachRow" : "JSONCompactEachRow", register_func);
    }
}

void registerFileSegmentationEngineJSONCompactEachRow(FormatFactory & factory)
{
    auto register_func = [&](const String & format_name, bool with_names, bool with_types)
    {
        /// In case when we have names and/or types in the first two/one rows,
        /// we need to read at least one more row of actual data. So, set
        /// the minimum of rows for segmentation engine according to
        /// parameters with_names and with_types.
        size_t min_rows = 1 + int(with_names) + int(with_types);
        factory.registerFileSegmentationEngine(format_name, [min_rows](ReadBuffer & in, DB::Memory<> & memory, size_t min_chunk_size)
        {
            return fileSegmentationEngineJSONCompactEachRow(in, memory, min_chunk_size, min_rows);
        });
    };

    registerWithNamesAndTypes("JSONCompactEachRow", register_func);
    registerWithNamesAndTypes("JSONCompactStringsEachRow", register_func);
}

}<|MERGE_RESOLUTION|>--- conflicted
+++ resolved
@@ -182,19 +182,15 @@
 }
 
 JSONCompactEachRowRowSchemaReader::JSONCompactEachRowRowSchemaReader(ReadBuffer & in_, bool with_names_, bool with_types_, bool yield_strings_, const FormatSettings & format_settings_)
-<<<<<<< HEAD
-    : FormatWithNamesAndTypesSchemaReader(in_, format_settings_, with_names_, with_types_, &reader), reader(in_, yield_strings_, format_settings_)
-=======
     : FormatWithNamesAndTypesSchemaReader(
         in_,
-        format_settings_.max_rows_to_read_for_schema_inference,
+        format_settings_
         with_names_,
         with_types_,
         &reader,
         nullptr,
         format_settings_.json.read_bools_as_numbers)
     , reader(in_, yield_strings_, format_settings_)
->>>>>>> f3f8f27d
 {
 }
 
