#include <DataTypes/DataTypeString.h>
#include <DataTypes/DataTypeObjectDeprecated.h>
#include <DataTypes/DataTypeArray.h>
#include <DataTypes/NestedUtils.h>

#include <Functions/FunctionFactory.h>
#include <Functions/FunctionHelpers.h>

#include <Storages/IStorage.h>
#include <Storages/MaterializedView/RefreshSet.h>
#include <Storages/MaterializedView/RefreshTask.h>

#include <Interpreters/DatabaseCatalog.h>
#include <Interpreters/JoinUtils.h>
#include <Interpreters/Context.h>

#include <Analyzer/Utils.h>
#include <Analyzer/IdentifierNode.h>
#include <Analyzer/ConstantNode.h>
#include <Analyzer/ColumnNode.h>
#include <Analyzer/FunctionNode.h>
#include <Analyzer/TableNode.h>
#include <Analyzer/ArrayJoinNode.h>
#include <Analyzer/JoinNode.h>
#include <Analyzer/InDepthQueryTreeVisitor.h>

#include <Analyzer/Resolve/IdentifierResolver.h>
#include <Analyzer/Resolve/IdentifierResolveScope.h>
#include <Analyzer/Resolve/ReplaceColumnsVisitor.h>

#include <Core/Settings.h>

namespace DB
{
namespace Setting
{
    extern const SettingsSeconds lock_acquire_timeout;
    extern const SettingsBool single_join_prefer_left_table;
}

namespace ErrorCodes
{
    extern const int UNKNOWN_IDENTIFIER;
    extern const int AMBIGUOUS_IDENTIFIER;
    extern const int INVALID_IDENTIFIER;
    extern const int UNSUPPORTED_METHOD;
    extern const int LOGICAL_ERROR;
}

QueryTreeNodePtr IdentifierResolver::convertJoinedColumnTypeToNullIfNeeded(
    const QueryTreeNodePtr & resolved_identifier,
    const JoinKind & join_kind,
    std::optional<JoinTableSide> resolved_side,
    IdentifierResolveScope & scope)
{
    if (resolved_identifier->getNodeType() == QueryTreeNodeType::COLUMN &&
        JoinCommon::canBecomeNullable(resolved_identifier->getResultType()) &&
        (isFull(join_kind) ||
        (isLeft(join_kind) && resolved_side && *resolved_side == JoinTableSide::Right) ||
        (isRight(join_kind) && resolved_side && *resolved_side == JoinTableSide::Left)))
    {
        auto nullable_resolved_identifier = resolved_identifier->clone();
        auto & resolved_column = nullable_resolved_identifier->as<ColumnNode &>();
        auto new_result_type = makeNullableOrLowCardinalityNullable(resolved_column.getColumnType());
        resolved_column.setColumnType(new_result_type);
        if (resolved_column.hasExpression())
        {
            auto & resolved_expression = resolved_column.getExpression();
            if (!resolved_expression->getResultType()->equals(*new_result_type))
                resolved_expression = buildCastFunction(resolved_expression, new_result_type, scope.context, true);
        }
        if (!nullable_resolved_identifier->isEqual(*resolved_identifier))
            scope.join_columns_with_changed_types[nullable_resolved_identifier] = resolved_identifier;
        return nullable_resolved_identifier;
    }
    return nullptr;
}

bool IdentifierResolver::isExpressionNodeType(QueryTreeNodeType node_type)
{
    return node_type == QueryTreeNodeType::CONSTANT || node_type == QueryTreeNodeType::COLUMN || node_type == QueryTreeNodeType::FUNCTION
        || node_type == QueryTreeNodeType::QUERY || node_type == QueryTreeNodeType::UNION;
}

bool IdentifierResolver::isFunctionExpressionNodeType(QueryTreeNodeType node_type)
{
    return node_type == QueryTreeNodeType::LAMBDA;
}

bool IdentifierResolver::isSubqueryNodeType(QueryTreeNodeType node_type)
{
    return node_type == QueryTreeNodeType::QUERY || node_type == QueryTreeNodeType::UNION;
}

bool IdentifierResolver::isTableExpressionNodeType(QueryTreeNodeType node_type)
{
    return node_type == QueryTreeNodeType::TABLE || node_type == QueryTreeNodeType::TABLE_FUNCTION ||
        isSubqueryNodeType(node_type);
}

DataTypePtr IdentifierResolver::getExpressionNodeResultTypeOrNull(const QueryTreeNodePtr & query_tree_node)
{
    auto node_type = query_tree_node->getNodeType();

    switch (node_type)
    {
        case QueryTreeNodeType::CONSTANT:
            [[fallthrough]];
        case QueryTreeNodeType::COLUMN:
        {
            return query_tree_node->getResultType();
        }
        case QueryTreeNodeType::FUNCTION:
        {
            auto & function_node = query_tree_node->as<FunctionNode &>();
            if (function_node.isResolved())
                return function_node.getResultType();
            break;
        }
        default:
        {
            break;
        }
    }

    return nullptr;
}

/// Get valid identifiers for typo correction from compound expression
void IdentifierResolver::collectCompoundExpressionValidIdentifiersForTypoCorrection(
    const Identifier & unresolved_identifier,
    const DataTypePtr & compound_expression_type,
    const Identifier & valid_identifier_prefix,
    std::unordered_set<Identifier> & valid_identifiers_result)
{
    IDataType::forEachSubcolumn([&](const auto &, const auto & name, const auto &)
    {
        Identifier subcolumn_indentifier(name);
        size_t new_identifier_size = valid_identifier_prefix.getPartsSize() + subcolumn_indentifier.getPartsSize();

        if (new_identifier_size == unresolved_identifier.getPartsSize())
        {
            auto new_identifier = valid_identifier_prefix;
            for (const auto & part : subcolumn_indentifier)
                new_identifier.push_back(part);

            valid_identifiers_result.insert(std::move(new_identifier));
        }
    }, ISerialization::SubstreamData(compound_expression_type->getDefaultSerialization()));
}

/// Get valid identifiers for typo correction from table expression
void IdentifierResolver::collectTableExpressionValidIdentifiersForTypoCorrection(
    const Identifier & unresolved_identifier,
    const QueryTreeNodePtr & table_expression,
    const AnalysisTableExpressionData & table_expression_data,
    std::unordered_set<Identifier> & valid_identifiers_result)
{
    for (const auto & [column_name, column_node] : table_expression_data.column_name_to_column_node)
    {
        Identifier column_identifier(column_name);
        if (unresolved_identifier.getPartsSize() == column_identifier.getPartsSize())
            valid_identifiers_result.insert(column_identifier);

        collectCompoundExpressionValidIdentifiersForTypoCorrection(unresolved_identifier,
            column_node->getColumnType(),
            column_identifier,
            valid_identifiers_result);

        if (table_expression->hasAlias())
        {
            Identifier column_identifier_with_alias({table_expression->getAlias()});
            for (const auto & column_identifier_part : column_identifier)
                column_identifier_with_alias.push_back(column_identifier_part);

            if (unresolved_identifier.getPartsSize() == column_identifier_with_alias.getPartsSize())
                valid_identifiers_result.insert(column_identifier_with_alias);

            collectCompoundExpressionValidIdentifiersForTypoCorrection(unresolved_identifier,
                column_node->getColumnType(),
                column_identifier_with_alias,
                valid_identifiers_result);
        }

        if (!table_expression_data.table_name.empty())
        {
            Identifier column_identifier_with_table_name({table_expression_data.table_name});
            for (const auto & column_identifier_part : column_identifier)
                column_identifier_with_table_name.push_back(column_identifier_part);

            if (unresolved_identifier.getPartsSize() == column_identifier_with_table_name.getPartsSize())
                valid_identifiers_result.insert(column_identifier_with_table_name);

            collectCompoundExpressionValidIdentifiersForTypoCorrection(unresolved_identifier,
                column_node->getColumnType(),
                column_identifier_with_table_name,
                valid_identifiers_result);
        }

        if (!table_expression_data.database_name.empty() && !table_expression_data.table_name.empty())
        {
            Identifier column_identifier_with_table_name_and_database_name({table_expression_data.database_name, table_expression_data.table_name});
            for (const auto & column_identifier_part : column_identifier)
                column_identifier_with_table_name_and_database_name.push_back(column_identifier_part);

            if (unresolved_identifier.getPartsSize() == column_identifier_with_table_name_and_database_name.getPartsSize())
                valid_identifiers_result.insert(column_identifier_with_table_name_and_database_name);

            collectCompoundExpressionValidIdentifiersForTypoCorrection(unresolved_identifier,
                column_node->getColumnType(),
                column_identifier_with_table_name_and_database_name,
                valid_identifiers_result);
        }
    }
}

/// Get valid identifiers for typo correction from scope without looking at parent scopes
void IdentifierResolver::collectScopeValidIdentifiersForTypoCorrection(
    const Identifier & unresolved_identifier,
    const IdentifierResolveScope & scope,
    bool allow_expression_identifiers,
    bool allow_function_identifiers,
    bool allow_table_expression_identifiers,
    std::unordered_set<Identifier> & valid_identifiers_result)
{
    bool identifier_is_short = unresolved_identifier.isShort();
    bool identifier_is_compound = unresolved_identifier.isCompound();

    if (allow_expression_identifiers)
    {
        for (const auto & [name, expression] : scope.aliases.alias_name_to_expression_node)
        {
            assert(expression);
            auto expression_identifier = Identifier(name);
            valid_identifiers_result.insert(expression_identifier);
        }

        if (identifier_is_compound)
        {
            for (const auto & [name, expression_type] : scope.aliases.alias_name_to_expression_type)
            {
                chassert(expression_type);
                auto expression_identifier = Identifier(name);

                collectCompoundExpressionValidIdentifiersForTypoCorrection(unresolved_identifier,
                    expression_type,
                    expression_identifier,
                    valid_identifiers_result);
            }
        }

        for (const auto & [table_expression, table_expression_data] : scope.table_expression_node_to_data)
        {
            collectTableExpressionValidIdentifiersForTypoCorrection(unresolved_identifier,
                table_expression,
                table_expression_data,
                valid_identifiers_result);
        }
    }

    if (identifier_is_short)
    {
        if (allow_function_identifiers)
        {
            for (const auto & [name, _] : scope.aliases.alias_name_to_expression_node)
                valid_identifiers_result.insert(Identifier(name));
        }

        if (allow_table_expression_identifiers)
        {
            for (const auto & [name, _] : scope.aliases.alias_name_to_table_expression_node)
                valid_identifiers_result.insert(Identifier(name));
        }
    }

    for (const auto & [argument_name, expression] : scope.expression_argument_name_to_node)
    {
        assert(expression);
        auto expression_node_type = expression->getNodeType();

        if (allow_expression_identifiers && isExpressionNodeType(expression_node_type))
        {
            auto expression_identifier = Identifier(argument_name);
            valid_identifiers_result.insert(expression_identifier);

            auto result_type = getExpressionNodeResultTypeOrNull(expression);

            if (identifier_is_compound && result_type)
            {
                collectCompoundExpressionValidIdentifiersForTypoCorrection(unresolved_identifier,
                    result_type,
                    expression_identifier,
                    valid_identifiers_result);
            }
        }
        else if (identifier_is_short && allow_function_identifiers && isFunctionExpressionNodeType(expression_node_type))
        {
            valid_identifiers_result.insert(Identifier(argument_name));
        }
        else if (allow_table_expression_identifiers && isTableExpressionNodeType(expression_node_type))
        {
            valid_identifiers_result.insert(Identifier(argument_name));
        }
    }
}

void IdentifierResolver::collectScopeWithParentScopesValidIdentifiersForTypoCorrection(
    const Identifier & unresolved_identifier,
    const IdentifierResolveScope & scope,
    bool allow_expression_identifiers,
    bool allow_function_identifiers,
    bool allow_table_expression_identifiers,
    std::unordered_set<Identifier> & valid_identifiers_result)
{
    const IdentifierResolveScope * current_scope = &scope;

    while (current_scope)
    {
        collectScopeValidIdentifiersForTypoCorrection(unresolved_identifier,
            *current_scope,
            allow_expression_identifiers,
            allow_function_identifiers,
            allow_table_expression_identifiers,
            valid_identifiers_result);

        current_scope = current_scope->parent_scope;
    }
}

std::vector<String> IdentifierResolver::collectIdentifierTypoHints(const Identifier & unresolved_identifier, const std::unordered_set<Identifier> & valid_identifiers)
{
    std::vector<String> prompting_strings;
    prompting_strings.reserve(valid_identifiers.size());

    for (const auto & valid_identifier : valid_identifiers)
        prompting_strings.push_back(valid_identifier.getFullName());

    return NamePrompter<1>::getHints(unresolved_identifier.getFullName(), prompting_strings);
}

static FunctionNodePtr wrapExpressionNodeInFunctionWithSecondConstantStringArgument(
    QueryTreeNodePtr expression,
    std::string function_name,
    std::string second_argument,
    const ContextPtr & context)
{
    auto function_node = std::make_shared<FunctionNode>(std::move(function_name));

    auto constant_node_type = std::make_shared<DataTypeString>();
    auto constant_value = std::make_shared<ConstantValue>(std::move(second_argument), std::move(constant_node_type));

    ColumnsWithTypeAndName argument_columns;
    argument_columns.push_back({nullptr, expression->getResultType(), {}});
    argument_columns.push_back({constant_value->getType()->createColumnConst(1, constant_value->getValue()), constant_value->getType(), {}});

    auto function = FunctionFactory::instance().tryGet(function_node->getFunctionName(), context);
    auto function_base = function->build(argument_columns);

    auto constant_node = std::make_shared<ConstantNode>(std::move(constant_value));

    auto & get_subcolumn_function_arguments_nodes = function_node->getArguments().getNodes();

    get_subcolumn_function_arguments_nodes.reserve(2);
    get_subcolumn_function_arguments_nodes.push_back(std::move(expression));
    get_subcolumn_function_arguments_nodes.push_back(std::move(constant_node));

    function_node->resolveAsFunction(std::move(function_base));
    return function_node;
}

static FunctionNodePtr wrapExpressionNodeInSubcolumn(QueryTreeNodePtr expression, std::string subcolumn_name, const ContextPtr & context)
{
    return wrapExpressionNodeInFunctionWithSecondConstantStringArgument(expression, "getSubcolumn", subcolumn_name, context);
}

static FunctionNodePtr wrapExpressionNodeInTupleElement(QueryTreeNodePtr expression, std::string subcolumn_name, const ContextPtr & context)
{
    return wrapExpressionNodeInFunctionWithSecondConstantStringArgument(expression, "tupleElement", subcolumn_name, context);
}

/** Wrap expression node in tuple element function calls for nested paths.
  * Example: Expression node: compound_expression. Nested path: nested_path_1.nested_path_2.
  * Result: tupleElement(tupleElement(compound_expression, 'nested_path_1'), 'nested_path_2').
  */
QueryTreeNodePtr IdentifierResolver::wrapExpressionNodeInTupleElement(QueryTreeNodePtr expression_node, IdentifierView nested_path, const ContextPtr & context)
{
    size_t nested_path_parts_size = nested_path.getPartsSize();
    for (size_t i = 0; i < nested_path_parts_size; ++i)
    {
        std::string nested_path_part(nested_path[i]);
        expression_node = DB::wrapExpressionNodeInTupleElement(std::move(expression_node), std::move(nested_path_part), context);
    }

    return expression_node;
}

/// Resolve identifier functions implementation

/// Try resolve table identifier from database catalog
<<<<<<< HEAD
IdentifierResolveResult IdentifierResolver::tryResolveTableIdentifierFromDatabaseCatalog(const Identifier & table_identifier, IdentifierResolveScope & scope)
=======
std::shared_ptr<TableNode> IdentifierResolver::tryResolveTableIdentifierFromDatabaseCatalog(const Identifier & table_identifier, ContextPtr context)
>>>>>>> 88d8199a
{
    size_t parts_size = table_identifier.getPartsSize();
    if (parts_size < 1 || parts_size > 2)
        throw Exception(ErrorCodes::INVALID_IDENTIFIER,
            "Expected table identifier to contain 1 or 2 parts. Actual '{}'",
            table_identifier.getFullName());

    std::string database_name;
    std::string table_name;

    if (table_identifier.isCompound())
    {
        database_name = table_identifier[0];
        table_name = table_identifier[1];
    }
    else
    {
        table_name = table_identifier[0];
    }

    StorageID storage_id(database_name, table_name);
    const auto & context = scope.context;
    storage_id = context->resolveStorageID(storage_id);
    bool is_temporary_table = storage_id.getDatabaseName() == DatabaseCatalog::TEMPORARY_DATABASE;

    StoragePtr storage;
    TableLockHolder storage_lock;

    if (is_temporary_table)
        storage = DatabaseCatalog::instance().getTable(storage_id, context);
    else if (auto refresh_task = context->getRefreshSet().tryGetTaskForInnerTable(storage_id))
    {
        /// If table is the target of a refreshable materialized view, it needs additional
        /// synchronization to make sure we see all of the data (e.g. if refresh happened on another replica).
        std::tie(storage, storage_lock) = refresh_task->getAndLockTargetTable(storage_id, context);
    }
    else
        storage = DatabaseCatalog::instance().tryGetTable(storage_id, context);

    if (!storage && storage_id.hasUUID())
    {
        // If `storage_id` has UUID, it is possible that the UUID is removed from `DatabaseCatalog` after `context->resolveStorageID(storage_id)`
        // We try to get the table with the database name and the table name.
        auto database = DatabaseCatalog::instance().tryGetDatabase(storage_id.getDatabaseName());
        if (database)
            storage = database->tryGetTable(table_name, context);
    }
    if (!storage)
        return {};

    if (storage->hasExternalDynamicMetadata())
    {
        storage->updateExternalDynamicMetadata(context);
    }

    if (!storage_lock)
        storage_lock = storage->lockForShare(context->getInitialQueryId(), context->getSettingsRef()[Setting::lock_acquire_timeout]);
    auto storage_snapshot = storage->getStorageSnapshot(storage->getInMemoryMetadataPtr(), context);
    auto result = std::make_shared<TableNode>(std::move(storage), std::move(storage_lock), std::move(storage_snapshot));
    if (is_temporary_table)
        result->setTemporaryTableName(table_name);

    return { .resolved_identifier = result, .scope = &scope, .resolve_place = IdentifierResolvePlace::DATABASE_CATALOG };
}

/// Resolve identifier from compound expression
/// If identifier cannot be resolved throw exception or return nullptr if can_be_not_found is true
QueryTreeNodePtr IdentifierResolver::tryResolveIdentifierFromCompoundExpression(const Identifier & expression_identifier,
    size_t identifier_bind_size,
    const QueryTreeNodePtr & compound_expression,
    String compound_expression_source,
    IdentifierResolveScope & scope,
    bool can_be_not_found)
{
    Identifier compound_expression_identifier;
    for (size_t i = 0; i < identifier_bind_size; ++i)
        compound_expression_identifier.push_back(expression_identifier[i]);

    IdentifierView nested_path(expression_identifier);
    nested_path.popFirst(identifier_bind_size);

    auto expression_type = compound_expression->getResultType();

    if (!expression_type->hasSubcolumn(nested_path.getFullName()))
    {
        if (auto * column = compound_expression->as<ColumnNode>())
        {
            const DataTypePtr & column_type = column->getColumn().getTypeInStorage();
            if (column_type->getTypeId() == TypeIndex::ObjectDeprecated)
            {
                const auto & object_type = checkAndGetDataType<DataTypeObjectDeprecated>(*column_type);
                if (object_type.getSchemaFormat() == "json" && object_type.hasNullableSubcolumns())
                {
                    QueryTreeNodePtr constant_node_null = std::make_shared<ConstantNode>(Field());
                    return constant_node_null;
                }
            }
        }

        if (can_be_not_found)
            return {};

        std::unordered_set<Identifier> valid_identifiers;
        collectCompoundExpressionValidIdentifiersForTypoCorrection(expression_identifier,
            expression_type,
            compound_expression_identifier,
            valid_identifiers);

        auto hints = collectIdentifierTypoHints(expression_identifier, valid_identifiers);

        String compound_expression_from_error_message;
        if (!compound_expression_source.empty())
        {
            compound_expression_from_error_message += " from ";
            compound_expression_from_error_message += compound_expression_source;
        }

        throw Exception(ErrorCodes::UNKNOWN_IDENTIFIER,
            "Identifier {} nested path {} cannot be resolved from type {}{}. In scope {}{}",
            expression_identifier,
            nested_path,
            expression_type->getName(),
            compound_expression_from_error_message,
            scope.scope_node->formatASTForErrorMessage(),
            getHintsErrorMessageSuffix(hints));
    }

    return wrapExpressionNodeInSubcolumn(compound_expression, std::string(nested_path.getFullName()), scope.context);
}

/** Resolve identifier from expression arguments.
  *
  * Expression arguments can be initialized during lambda analysis or they could be provided externally.
  * Expression arguments must be already resolved nodes. This is client responsibility to resolve them.
  *
  * Example: SELECT arrayMap(x -> x + 1, [1,2,3]);
  * For lambda x -> x + 1, `x` is lambda expression argument.
  *
  * Resolve strategy:
  * 1. Try to bind identifier to scope argument name to node map.
  * 2. If identifier is bound but expression context and node type are incompatible return nullptr.
  *
  * It is important to support edge cases, where we lookup for table or function node, but argument has same name.
  * Example: WITH (x -> x + 1) AS func, (func -> func(1) + func) AS lambda SELECT lambda(1);
  *
  * 3. If identifier is compound and identifier lookup is in expression context use `tryResolveIdentifierFromCompoundExpression`.
  */
IdentifierResolveResult IdentifierResolver::tryResolveIdentifierFromExpressionArguments(const IdentifierLookup & identifier_lookup, IdentifierResolveScope & scope)
{
    auto it = scope.expression_argument_name_to_node.find(identifier_lookup.identifier.getFullName());
    bool resolve_full_identifier = it != scope.expression_argument_name_to_node.end();

    if (!resolve_full_identifier)
    {
        const auto & identifier_bind_part = identifier_lookup.identifier.front();

        it = scope.expression_argument_name_to_node.find(identifier_bind_part);
        if (it == scope.expression_argument_name_to_node.end())
            return {};
    }

    auto node_type = it->second->getNodeType();
    if (identifier_lookup.isExpressionLookup() && !isExpressionNodeType(node_type))
        return {};
    if (identifier_lookup.isTableExpressionLookup() && !isTableExpressionNodeType(node_type))
        return {};
    if (identifier_lookup.isFunctionLookup() && !isFunctionExpressionNodeType(node_type))
        return {};

    if (!resolve_full_identifier && identifier_lookup.identifier.isCompound() && identifier_lookup.isExpressionLookup())
    {
        if (auto resolved_identifier = tryResolveIdentifierFromCompoundExpression(identifier_lookup.identifier, 1 /*identifier_bind_size*/, it->second, {}, scope))
            return { .resolved_identifier = resolved_identifier, .scope = &scope, .resolve_place = IdentifierResolvePlace::EXPRESSION_ARGUMENTS };
        return {};
    }

    return { .resolved_identifier = it->second, .scope = &scope, .resolve_place = IdentifierResolvePlace::EXPRESSION_ARGUMENTS };
}

bool IdentifierResolver::tryBindIdentifierToAliases(const IdentifierLookup & identifier_lookup, const IdentifierResolveScope & scope)
{
    return scope.aliases.find(identifier_lookup, ScopeAliases::FindOption::FIRST_NAME) != nullptr;
}

/** Resolve identifier from table columns.
  *
  * 1. If table column nodes are empty or identifier is not expression lookup return nullptr.
  * 2. If identifier full name match table column use column. Save information that we resolve identifier using full name.
  * 3. Else if identifier binds to table column, use column.
  * 4. Try to resolve column ALIAS expression if it exists.
  * 5. If identifier was compound and was not resolved using full name during step 1 use `tryResolveIdentifierFromCompoundExpression`.
  * This can be the case with compound ALIAS columns.
  *
  * Example:
  * CREATE TABLE test_table (id UInt64, value Tuple(id UInt64, value String), alias_value ALIAS value.id) ENGINE=TinyLog;
  */
QueryTreeNodePtr IdentifierResolver::tryResolveIdentifierFromTableColumns(const IdentifierLookup & identifier_lookup, IdentifierResolveScope & scope)
{
    if (scope.column_name_to_column_node.empty() || !identifier_lookup.isExpressionLookup())
        return {};

    const auto & identifier = identifier_lookup.identifier;
    auto it = scope.column_name_to_column_node.find(identifier.getFullName());
    bool full_column_name_match = it != scope.column_name_to_column_node.end();

    if (!full_column_name_match)
    {
        it = scope.column_name_to_column_node.find(identifier_lookup.identifier[0]);
        if (it == scope.column_name_to_column_node.end())
            return {};
    }

    QueryTreeNodePtr result = it->second;

    if (!full_column_name_match && identifier.isCompound())
        return tryResolveIdentifierFromCompoundExpression(identifier_lookup.identifier, 1 /*identifier_bind_size*/, it->second, {}, scope);

    return result;
}

bool IdentifierResolver::tryBindIdentifierToTableExpression(const IdentifierLookup & identifier_lookup,
    const QueryTreeNodePtr & table_expression_node,
    const IdentifierResolveScope & scope)
{
    auto table_expression_node_type = table_expression_node->getNodeType();

    if (table_expression_node_type != QueryTreeNodeType::TABLE &&
        table_expression_node_type != QueryTreeNodeType::TABLE_FUNCTION &&
        table_expression_node_type != QueryTreeNodeType::QUERY &&
        table_expression_node_type != QueryTreeNodeType::UNION)
        throw Exception(ErrorCodes::UNSUPPORTED_METHOD,
        "Unexpected table expression. Expected table, table function, query or union node. Actual {}. In scope {}",
        table_expression_node->formatASTForErrorMessage(),
        scope.scope_node->formatASTForErrorMessage());

    const auto & identifier = identifier_lookup.identifier;
    const auto & path_start = identifier.getParts().front();

    const auto & table_expression_data = scope.getTableExpressionDataOrThrow(table_expression_node);

    const auto & table_name = table_expression_data.table_name;
    const auto & database_name = table_expression_data.database_name;

    if (identifier_lookup.isTableExpressionLookup())
    {
        size_t parts_size = identifier_lookup.identifier.getPartsSize();
        if (parts_size != 1 && parts_size != 2)
            throw Exception(ErrorCodes::INVALID_IDENTIFIER,
                "Expected identifier '{}' to contain 1 or 2 parts to be resolved as table expression. In scope {}",
                identifier_lookup.identifier.getFullName(),
                table_expression_node->formatASTForErrorMessage());

        if (parts_size == 1 && path_start == table_name)
            return true;
        if (parts_size == 2 && path_start == database_name && identifier[1] == table_name)
            return true;
        return false;
    }

    if (table_expression_data.hasFullIdentifierName(IdentifierView(identifier)) || table_expression_data.canBindIdentifier(IdentifierView(identifier)))
        return true;

    if (identifier.getPartsSize() == 1)
        return false;

    if ((!table_name.empty() && path_start == table_name) || (table_expression_node->hasAlias() && path_start == table_expression_node->getAlias()))
        return true;

    if (identifier.getPartsSize() == 2)
        return false;

    if (!database_name.empty() && path_start == database_name && identifier[1] == table_name)
        return true;

    return false;
}

bool IdentifierResolver::tryBindIdentifierToTableExpressions(const IdentifierLookup & identifier_lookup,
    const QueryTreeNodePtr & table_expression_node_to_ignore,
    const IdentifierResolveScope & scope)
{
    bool can_bind_identifier_to_table_expression = false;

    for (const auto & [table_expression_node, _] : scope.table_expression_node_to_data)
    {
        if (table_expression_node.get() == table_expression_node_to_ignore.get())
            continue;

        can_bind_identifier_to_table_expression = tryBindIdentifierToTableExpression(identifier_lookup, table_expression_node, scope);
        if (can_bind_identifier_to_table_expression)
            break;
    }

    return can_bind_identifier_to_table_expression;
}

<<<<<<< HEAD
IdentifierResolveResult IdentifierResolver::tryResolveIdentifierFromStorage(
=======
bool IdentifierResolver::tryBindIdentifierToArrayJoinExpressions(const IdentifierLookup & identifier_lookup, const IdentifierResolveScope & scope)
{
    bool result = false;

    for (const auto & table_expression : scope.registered_table_expression_nodes)
    {
        auto * array_join_node = table_expression->as<ArrayJoinNode>();
        if (!array_join_node)
            continue;

        for (const auto & array_join_expression : array_join_node->getJoinExpressions())
        {
            auto array_join_expression_alias = array_join_expression->getAlias();
            if (identifier_lookup.identifier.front() == array_join_expression_alias)
                return true;
        }
    }

    return result;
}

QueryTreeNodePtr IdentifierResolver::tryResolveIdentifierFromStorage(
>>>>>>> 88d8199a
    const Identifier & identifier,
    const QueryTreeNodePtr & table_expression_node,
    const AnalysisTableExpressionData & table_expression_data,
    IdentifierResolveScope & scope,
    size_t identifier_column_qualifier_parts,
    bool can_be_not_found)
{
    auto identifier_without_column_qualifier = identifier;
    identifier_without_column_qualifier.popFirst(identifier_column_qualifier_parts);

    /** Compound identifier cannot be resolved directly from storage if storage is not table.
        *
        * Example: SELECT test_table.id.value1.value2 FROM test_table;
        * In table storage column test_table.id.value1.value2 will exists.
        *
        * Example: SELECT test_subquery.compound_expression.value FROM (SELECT compound_expression AS value) AS test_subquery;
        * Here there is no column with name test_subquery.compound_expression.value, and additional wrap in tuple element is required.
        */

    QueryTreeNodePtr result_expression;
    bool match_full_identifier = false;

    const auto & identifier_full_name = identifier_without_column_qualifier.getFullName();

    ColumnNodePtr result_column_node;
    bool can_resolve_directly_from_storage = false;
    bool is_subcolumn = false;
    if (auto it = table_expression_data.column_name_to_column_node.find(identifier_full_name); it != table_expression_data.column_name_to_column_node.end())
    {
        can_resolve_directly_from_storage = true;
        is_subcolumn = table_expression_data.subcolumn_names.contains(identifier_full_name);
        result_column_node = it->second;
    }
    /// Check if it's a dynamic subcolumn
    else if (table_expression_data.supports_subcolumns)
    {
        auto [column_name, dynamic_subcolumn_name] = Nested::splitName(identifier_full_name);
        auto jt = table_expression_data.column_name_to_column_node.find(column_name);
        if (jt != table_expression_data.column_name_to_column_node.end() && jt->second->getColumnType()->hasDynamicSubcolumns())
        {
            if (auto dynamic_subcolumn_type = jt->second->getColumnType()->tryGetSubcolumnType(dynamic_subcolumn_name))
            {
                result_column_node = std::make_shared<ColumnNode>(NameAndTypePair{identifier_full_name, dynamic_subcolumn_type}, jt->second->getColumnSource());
                can_resolve_directly_from_storage = true;
                is_subcolumn = true;
            }
        }
    }

    if (can_resolve_directly_from_storage && is_subcolumn)
    {
        /** In the case when we have an ARRAY JOIN, we should not resolve subcolumns directly from storage.
          * For example, consider the following SQL query:
          * SELECT ProfileEvents.Values FROM system.query_log ARRAY JOIN ProfileEvents
          * In this case, ProfileEvents.Values should also be array joined, not directly resolved from storage.
          */
        auto * nearest_query_scope = scope.getNearestQueryScope();
        auto * nearest_query_scope_query_node = nearest_query_scope ? nearest_query_scope->scope_node->as<QueryNode>() : nullptr;
        if (nearest_query_scope_query_node && nearest_query_scope_query_node->getJoinTree()->getNodeType() == QueryTreeNodeType::ARRAY_JOIN)
            can_resolve_directly_from_storage = false;
    }

    if (can_resolve_directly_from_storage)
    {
        match_full_identifier = true;
        result_expression = result_column_node;
    }
    else
    {
        auto it = table_expression_data.column_name_to_column_node.find(identifier_without_column_qualifier.at(0));
        if (it != table_expression_data.column_name_to_column_node.end())
            result_expression = it->second;
    }

    bool clone_is_needed = true;

    String table_expression_source = table_expression_data.table_expression_description;
    if (!table_expression_data.table_expression_name.empty())
        table_expression_source += " with name " + table_expression_data.table_expression_name;

    if (result_expression && !match_full_identifier && identifier_without_column_qualifier.isCompound())
    {
        size_t identifier_bind_size = identifier_column_qualifier_parts + 1;
        result_expression = tryResolveIdentifierFromCompoundExpression(identifier,
            identifier_bind_size,
            result_expression,
            table_expression_source,
            scope,
            can_be_not_found);
        if (can_be_not_found && !result_expression)
            return {};
        clone_is_needed = false;
    }

    if (!result_expression)
    {
        QueryTreeNodes nested_column_nodes;
        DataTypes nested_types;
        Array nested_names_array;

        for (const auto & [column_name, _] : table_expression_data.column_names_and_types)
        {
            Identifier column_name_identifier_without_last_part(column_name);
            auto column_name_identifier_last_part = column_name_identifier_without_last_part.getParts().back();
            column_name_identifier_without_last_part.popLast();

            if (identifier_without_column_qualifier.getFullName() != column_name_identifier_without_last_part.getFullName())
                continue;

            auto column_node_it = table_expression_data.column_name_to_column_node.find(column_name);
            if (column_node_it == table_expression_data.column_name_to_column_node.end())
                continue;

            const auto & column_node = column_node_it->second;
            const auto & column_type = column_node->getColumnType();
            const auto * column_type_array = typeid_cast<const DataTypeArray *>(column_type.get());
            if (!column_type_array)
                continue;

            nested_column_nodes.push_back(column_node);
            nested_types.push_back(column_type_array->getNestedType());
            nested_names_array.push_back(Field(std::move(column_name_identifier_last_part)));
        }

        if (!nested_types.empty())
        {
            auto nested_function_node = std::make_shared<FunctionNode>("nested");
            auto & nested_function_node_arguments = nested_function_node->getArguments().getNodes();

            auto nested_function_names_array_type = std::make_shared<DataTypeArray>(std::make_shared<DataTypeString>());
            auto nested_function_names_constant_node = std::make_shared<ConstantNode>(std::move(nested_names_array),
                std::move(nested_function_names_array_type));
            nested_function_node_arguments.push_back(std::move(nested_function_names_constant_node));
            nested_function_node_arguments.insert(nested_function_node_arguments.end(),
                nested_column_nodes.begin(),
                nested_column_nodes.end());

            auto nested_function = FunctionFactory::instance().get(nested_function_node->getFunctionName(), scope.context);
            nested_function_node->resolveAsFunction(nested_function->build(nested_function_node->getArgumentColumns()));

            clone_is_needed = false;
            result_expression = std::move(nested_function_node);
        }
    }

    if (!result_expression)
    {
        if (can_be_not_found)
            return {};
        std::unordered_set<Identifier> valid_identifiers;
        collectTableExpressionValidIdentifiersForTypoCorrection(identifier,
            table_expression_node,
            table_expression_data,
            valid_identifiers);

        auto hints = collectIdentifierTypoHints(identifier, valid_identifiers);

        throw Exception(ErrorCodes::UNKNOWN_IDENTIFIER, "Identifier '{}' cannot be resolved from {}. In scope {}{}",
            identifier.getFullName(),
            table_expression_source,
            scope.scope_node->formatASTForErrorMessage(),
            getHintsErrorMessageSuffix(hints));
    }

    if (clone_is_needed)
        result_expression = result_expression->clone();

    auto qualified_identifier = identifier;

    for (size_t i = 0; i < identifier_column_qualifier_parts; ++i)
    {
        auto qualified_identifier_with_removed_part = qualified_identifier;
        qualified_identifier_with_removed_part.popFirst();

        if (qualified_identifier_with_removed_part.empty())
            break;

        IdentifierLookup column_identifier_lookup = {qualified_identifier_with_removed_part, IdentifierLookupContext::EXPRESSION};
        if (tryBindIdentifierToAliases(column_identifier_lookup, scope))
            break;

        if (table_expression_data.should_qualify_columns &&
            tryBindIdentifierToTableExpressions(column_identifier_lookup, table_expression_node, scope))
            break;

        qualified_identifier = std::move(qualified_identifier_with_removed_part);
    }

    auto qualified_identifier_full_name = qualified_identifier.getFullName();
    node_to_projection_name.emplace(result_expression, std::move(qualified_identifier_full_name));

    return { .resolved_identifier = result_expression, .scope = &scope, .resolve_place = IdentifierResolvePlace::JOIN_TREE };
}

IdentifierResolveResult IdentifierResolver::tryResolveIdentifierFromTableExpression(const IdentifierLookup & identifier_lookup,
    const QueryTreeNodePtr & table_expression_node,
    IdentifierResolveScope & scope)
{
    auto table_expression_node_type = table_expression_node->getNodeType();

    if (table_expression_node_type != QueryTreeNodeType::TABLE &&
        table_expression_node_type != QueryTreeNodeType::TABLE_FUNCTION &&
        table_expression_node_type != QueryTreeNodeType::QUERY &&
        table_expression_node_type != QueryTreeNodeType::UNION)
        throw Exception(ErrorCodes::UNSUPPORTED_METHOD,
            "Unexpected table expression. Expected table, table function, query or union node. Actual {}. In scope {}",
            table_expression_node->formatASTForErrorMessage(),
            scope.scope_node->formatASTForErrorMessage());

    const auto & identifier = identifier_lookup.identifier;
    const auto & path_start = identifier.getParts().front();

    auto & table_expression_data = scope.getTableExpressionDataOrThrow(table_expression_node);

    if (identifier_lookup.isTableExpressionLookup())
    {
        size_t parts_size = identifier_lookup.identifier.getPartsSize();
        if (parts_size != 1 && parts_size != 2)
            throw Exception(ErrorCodes::INVALID_IDENTIFIER,
                "Expected identifier '{}' to contain 1 or 2 parts to be resolved as table expression. In scope {}",
                identifier_lookup.identifier.getFullName(),
                table_expression_node->formatASTForErrorMessage());

        const auto & table_name = table_expression_data.table_name;
        const auto & database_name = table_expression_data.database_name;

        if (parts_size == 1 && path_start == table_name)
            return { .resolved_identifier = table_expression_node, .scope = &scope, .resolve_place = IdentifierResolvePlace::JOIN_TREE };
        else if (parts_size == 2 && path_start == database_name && identifier[1] == table_name)
            return { .resolved_identifier = table_expression_node, .scope = &scope, .resolve_place = IdentifierResolvePlace::JOIN_TREE };
        else
            return {};
    }

     /** If identifier first part binds to some column start or table has full identifier name. Then we can try to find whole identifier in table.
       * 1. Try to bind identifier first part to column in table, if true get full identifier from table or throw exception.
       * 2. Try to bind identifier first part to table name or storage alias, if true remove first part and try to get full identifier from table or throw exception.
       * Storage alias works for subquery, table function as well.
       * 3. Try to bind identifier first parts to database name and table name, if true remove first two parts and try to get full identifier from table or throw exception.
       */
    if (table_expression_data.hasFullIdentifierName(IdentifierView(identifier)))
        return tryResolveIdentifierFromStorage(identifier, table_expression_node, table_expression_data, scope, 0 /*identifier_column_qualifier_parts*/);

    if (table_expression_data.canBindIdentifier(IdentifierView(identifier)))
    {
        /** This check is insufficient to determine whether and identifier can be resolved from table expression.
          * A further check will be performed in `tryResolveIdentifierFromStorage` to see if we have such a subcolumn.
          * In cases where the subcolumn cannot be found we want to have `nullptr` instead of exception.
          * So, we set `can_be_not_found = true` to have an attempt to resolve the identifier from another table expression.
          * Example: `SELECT t.t from (SELECT 1 as t) AS a FULL JOIN (SELECT 1 as t) as t ON a.t = t.t;`
          * Initially, we will try to resolve t.t from `a` because `t.` is bound to `1 as t`. However, as it is not a nested column, we will need to resolve it from the second table expression.
          */
        auto lookup_result = tryResolveIdentifierFromStorage(identifier, table_expression_node, table_expression_data, scope, 0 /*identifier_column_qualifier_parts*/, true /*can_be_not_found*/);
        if (lookup_result.resolved_identifier)
            return lookup_result;
    }

    if (identifier.getPartsSize() == 1)
        return {};

    const auto & table_name = table_expression_data.table_name;
    if ((!table_name.empty() && path_start == table_name) || (table_expression_node->hasAlias() && path_start == table_expression_node->getAlias()))
        return tryResolveIdentifierFromStorage(identifier, table_expression_node, table_expression_data, scope, 1 /*identifier_column_qualifier_parts*/);

    if (identifier.getPartsSize() == 2)
        return {};

    const auto & database_name = table_expression_data.database_name;
    if (!database_name.empty() && path_start == database_name && identifier[1] == table_name)
        return tryResolveIdentifierFromStorage(identifier, table_expression_node, table_expression_data, scope, 2 /*identifier_column_qualifier_parts*/);

    return {};
}

QueryTreeNodePtr checkIsMissedObjectJSONSubcolumn(const QueryTreeNodePtr & left_resolved_identifier,
                                                  const QueryTreeNodePtr & right_resolved_identifier)
{
    if (left_resolved_identifier && right_resolved_identifier && left_resolved_identifier->getNodeType() == QueryTreeNodeType::CONSTANT
        && right_resolved_identifier->getNodeType() == QueryTreeNodeType::CONSTANT)
    {
        auto & left_resolved_column = left_resolved_identifier->as<ConstantNode &>();
        auto & right_resolved_column = right_resolved_identifier->as<ConstantNode &>();
        if (left_resolved_column.getValueStringRepresentation() == "NULL" && right_resolved_column.getValueStringRepresentation() == "NULL")
            return left_resolved_identifier;
    }
    else if (left_resolved_identifier && left_resolved_identifier->getNodeType() == QueryTreeNodeType::CONSTANT)
    {
        auto & left_resolved_column = left_resolved_identifier->as<ConstantNode &>();
        if (left_resolved_column.getValueStringRepresentation() == "NULL")
            return left_resolved_identifier;
    }
    else if (right_resolved_identifier && right_resolved_identifier->getNodeType() == QueryTreeNodeType::CONSTANT)
    {
        auto & right_resolved_column = right_resolved_identifier->as<ConstantNode &>();
        if (right_resolved_column.getValueStringRepresentation() == "NULL")
            return right_resolved_identifier;
    }
    return {};
}

static JoinTableSide choseSideForEqualIdenfifiersFromJoin(
    const ColumnNode & left_resolved_identifier_column,
    const ColumnNode & right_resolved_identifier_column,
    const std::string & identifier_path_part)
{
    const auto & left_column_source_alias = left_resolved_identifier_column.getColumnSource()->getAlias();
    const auto & right_column_source_alias = right_resolved_identifier_column.getColumnSource()->getAlias();

    /** If column from right table was resolved using alias, we prefer column from right table.
        *
        * Example: SELECT dummy FROM system.one JOIN system.one AS A ON A.dummy = system.one.dummy;
        *
        * If alias is specified for left table, and alias is not specified for right table and identifier was resolved
        * without using left table alias, we prefer column from right table.
        *
        * Example: SELECT dummy FROM system.one AS A JOIN system.one ON A.dummy = system.one.dummy;
        *
        * Otherwise we prefer column from left table.
        */
    bool column_resolved_using_right_alias = identifier_path_part == right_column_source_alias;
    bool column_resolved_without_using_left_alias = !left_column_source_alias.empty()
                                                    && right_column_source_alias.empty()
                                                    && identifier_path_part != left_column_source_alias;

    if (column_resolved_using_right_alias || column_resolved_without_using_left_alias)
        return JoinTableSide::Right;

    return JoinTableSide::Left;
}

QueryTreeNodePtr IdentifierResolver::tryResolveIdentifierFromCrossJoin(const IdentifierLookup & identifier_lookup,
    const QueryTreeNodePtr & table_expression_node,
    IdentifierResolveScope & scope)
{
    const auto & from_cross_join_node = table_expression_node->as<const CrossJoinNode &>();
    bool prefer_left_table = scope.joins_count == 1 && scope.context->getSettingsRef()[Setting::single_join_prefer_left_table];

    QueryTreeNodePtr resolved_identifier;
    for (const auto & expr : from_cross_join_node.getTableExpressions())
    {
        auto identifier = tryResolveIdentifierFromJoinTreeNode(identifier_lookup, expr, scope);
        if (!identifier)
            continue;

        if (!resolved_identifier)
        {
            resolved_identifier = std::move(identifier);
            continue;
        }

        if (!identifier_lookup.isExpressionLookup())
            throw Exception(ErrorCodes::AMBIGUOUS_IDENTIFIER,
                "JOIN {} ambiguous identifier {}. In scope {}",
                table_expression_node->formatASTForErrorMessage(),
                identifier_lookup.dump(),
                scope.scope_node->formatASTForErrorMessage());


        resolved_identifier->isEqual(*identifier, IQueryTreeNode::CompareOptions{.compare_aliases = false});

        /// If columns from left or right table were missed Object(Nullable('json')) subcolumns, they will be replaced
        /// to ConstantNode(NULL), which can't be cast to ColumnNode, so we resolve it here.
        // if (auto missed_subcolumn_identifier = checkIsMissedObjectJSONSubcolumn(left_resolved_identifier, right_resolved_identifier))
        //     return missed_subcolumn_identifier;

        if (resolved_identifier->isEqual(*identifier, IQueryTreeNode::CompareOptions{.compare_aliases = false}))
        {
            const auto & identifier_path_part = identifier_lookup.identifier.front();
            auto * left_resolved_identifier_column = resolved_identifier->as<ColumnNode>();
            auto * right_resolved_identifier_column = identifier->as<ColumnNode>();

            if (left_resolved_identifier_column && right_resolved_identifier_column)
            {
                auto resolved_side = choseSideForEqualIdenfifiersFromJoin(*left_resolved_identifier_column, *right_resolved_identifier_column, identifier_path_part);
                if (resolved_side == JoinTableSide::Right)
                    resolved_identifier = identifier;
            }
        }
        else if (!prefer_left_table)
        {
            throw Exception(ErrorCodes::AMBIGUOUS_IDENTIFIER,
                "JOIN {} ambiguous identifier '{}'. In scope {}",
                table_expression_node->formatASTForErrorMessage(),
                identifier_lookup.identifier.getFullName(),
                scope.scope_node->formatASTForErrorMessage());
        }
    }

    return resolved_identifier;
}

/// Compare resolved identifiers considering columns that become nullable after JOIN
bool resolvedIdenfiersFromJoinAreEquals(
    const QueryTreeNodePtr & left_resolved_identifier,
    const QueryTreeNodePtr & right_resolved_identifier,
    const IdentifierResolveScope & scope)
{
    auto left_original_node = ReplaceColumnsVisitor::findTransitiveReplacement(left_resolved_identifier, scope.join_columns_with_changed_types);
    const auto & left_resolved_to_compare = left_original_node ? left_original_node : left_resolved_identifier;

    auto right_original_node = ReplaceColumnsVisitor::findTransitiveReplacement(right_resolved_identifier, scope.join_columns_with_changed_types);
    const auto & right_resolved_to_compare = right_original_node ? right_original_node : right_resolved_identifier;

    return left_resolved_to_compare->isEqual(*right_resolved_to_compare, IQueryTreeNode::CompareOptions{.compare_aliases = false});
}

IdentifierResolveResult IdentifierResolver::tryResolveIdentifierFromJoin(const IdentifierLookup & identifier_lookup,
    const QueryTreeNodePtr & table_expression_node,
    IdentifierResolveScope & scope)
{
    const auto & from_join_node = table_expression_node->as<const JoinNode &>();
    auto left_resolved_identifier = tryResolveIdentifierFromJoinTreeNode(identifier_lookup, from_join_node.getLeftTableExpression(), scope).resolved_identifier;
    auto right_resolved_identifier = tryResolveIdentifierFromJoinTreeNode(identifier_lookup, from_join_node.getRightTableExpression(), scope).resolved_identifier;

    if (!identifier_lookup.isExpressionLookup())
    {
        if (left_resolved_identifier && right_resolved_identifier)
            throw Exception(ErrorCodes::AMBIGUOUS_IDENTIFIER,
                "JOIN {} ambiguous identifier {}. In scope {}",
                table_expression_node->formatASTForErrorMessage(),
                identifier_lookup.dump(),
                scope.scope_node->formatASTForErrorMessage());

        return {
                .resolved_identifier = left_resolved_identifier ? left_resolved_identifier : right_resolved_identifier,
                .scope = &scope,
                .resolve_place = IdentifierResolvePlace::JOIN_TREE
            };
    }

    bool join_node_in_resolve_process = scope.table_expressions_in_resolve_process.contains(table_expression_node.get());

    std::unordered_map<std::string, ColumnNodePtr> join_using_column_name_to_column_node;

    if (!join_node_in_resolve_process && from_join_node.isUsingJoinExpression())
    {
        auto & join_using_list = from_join_node.getJoinExpression()->as<ListNode &>();
        for (auto & join_using_node : join_using_list.getNodes())
        {
            auto & column_node = join_using_node->as<ColumnNode &>();
            join_using_column_name_to_column_node.emplace(column_node.getColumnName(), std::static_pointer_cast<ColumnNode>(join_using_node));
        }
    }

    auto check_nested_column_not_in_using = [&join_using_column_name_to_column_node, &identifier_lookup](const QueryTreeNodePtr & node)
    {
        /** tldr: When an identifier is resolved into the function `nested` or `getSubcolumn`, and
          * some column in its argument is in the USING list and its type has to be updated, we throw an error to avoid overcomplication.
          *
          * Identifiers can be resolved into functions in case of nested or subcolumns.
          * For example `t.t.t` can be resolved into `getSubcolumn(t, 't.t')` function in case of `t` is `Tuple`.
          * So, `t` in USING list is resolved from JOIN itself and has supertype of columns from left and right table.
          * But `t` in `getSubcolumn` argument is still resolved from table and we need to update its type.
          *
          * Example:
          *
          * SELECT t.t FROM (
          *     SELECT ((1, 's'), 's') :: Tuple(t Tuple(t UInt32, s1 String), s1 String) as t
          * ) AS a FULL JOIN (
          *     SELECT ((1, 's'), 's') :: Tuple(t Tuple(t Int32, s2 String), s2 String) as t
          * ) AS b USING t;
          *
          * Result type of `t` is `Tuple(Tuple(Int64, String), String)` (different type and no names for subcolumns),
          * so it may be tricky to have a correct type for `t.t` that is resolved into getSubcolumn(t, 't').
          *
          * It can be more complicated in case of Nested subcolumns, in that case in query:
          *     SELECT t FROM ... JOIN ... USING (t.t)
          * Here, `t` is resolved into function `nested(['t', 's'], t.t, t.s) so, `t.t` should be from JOIN and `t.s` should be from table.
          *
          * Updating type accordingly is pretty complicated, so just forbid such cases.
          *
          * While it still may work for storages that support selecting subcolumns directly without `getSubcolumn` function:
          *     SELECT t, t.t, toTypeName(t), toTypeName(t.t) FROM t1 AS a FULL JOIN t2 AS b USING t.t;
          * We just support it as a best-effort: `t` will have original type from table, but `t.t` will have super-type from JOIN.
          * Probably it's good to prohibit such cases as well, but it's not clear how to check it in general case.
          */
        if (node->getNodeType() != QueryTreeNodeType::FUNCTION)
            throw Exception(ErrorCodes::LOGICAL_ERROR, "Unexpected node type {}, expected function node", node->getNodeType());

        const auto & function_argument_nodes = node->as<FunctionNode &>().getArguments().getNodes();
        for (const auto & argument_node : function_argument_nodes)
        {
            if (argument_node->getNodeType() == QueryTreeNodeType::COLUMN)
            {
                const auto & column_name = argument_node->as<ColumnNode &>().getColumnName();
                if (join_using_column_name_to_column_node.contains(column_name))
                    throw Exception(ErrorCodes::AMBIGUOUS_IDENTIFIER,
                        "Cannot select subcolumn for identifier '{}' while joining using column '{}'",
                            identifier_lookup.identifier, column_name);
            }
            else if (argument_node->getNodeType() == QueryTreeNodeType::CONSTANT)
            {
                continue;
            }
            else
            {
                throw Exception(ErrorCodes::LOGICAL_ERROR, "Unexpected node type {} for argument node in {}",
                    argument_node->getNodeType(), node->formatASTForErrorMessage());
            }
        }
    };

    std::optional<JoinTableSide> resolved_side;
    QueryTreeNodePtr resolved_identifier;

    JoinKind join_kind = from_join_node.getKind();

    /// If columns from left or right table were missed Object(Nullable('json')) subcolumns, they will be replaced
    /// to ConstantNode(NULL), which can't be cast to ColumnNode, so we resolve it here.
    if (auto missed_subcolumn_identifier = checkIsMissedObjectJSONSubcolumn(left_resolved_identifier, right_resolved_identifier))
        return { .resolved_identifier = missed_subcolumn_identifier, .scope = &scope, .resolve_place = IdentifierResolvePlace::JOIN_TREE };

    if (left_resolved_identifier && right_resolved_identifier)
    {
        auto using_column_node_it = join_using_column_name_to_column_node.end();
        if (left_resolved_identifier->getNodeType() == QueryTreeNodeType::COLUMN && right_resolved_identifier->getNodeType() == QueryTreeNodeType::COLUMN)
        {
            auto & left_resolved_column = left_resolved_identifier->as<ColumnNode &>();
            auto & right_resolved_column = right_resolved_identifier->as<ColumnNode &>();
            if (left_resolved_column.getColumnName() == right_resolved_column.getColumnName())
                using_column_node_it = join_using_column_name_to_column_node.find(left_resolved_column.getColumnName());
        }
        else
        {
            if (left_resolved_identifier->getNodeType() != QueryTreeNodeType::COLUMN)
                check_nested_column_not_in_using(left_resolved_identifier);
            if (right_resolved_identifier->getNodeType() != QueryTreeNodeType::COLUMN)
                check_nested_column_not_in_using(right_resolved_identifier);
        }

        if (using_column_node_it != join_using_column_name_to_column_node.end())
        {
            JoinTableSide using_column_inner_column_table_side = isRight(join_kind) ? JoinTableSide::Right : JoinTableSide::Left;
            auto & using_column_node = using_column_node_it->second->as<ColumnNode &>();
            auto & using_expression_list = using_column_node.getExpression()->as<ListNode &>();

            size_t inner_column_node_index = using_column_inner_column_table_side == JoinTableSide::Left ? 0 : 1;
            const auto & inner_column_node = using_expression_list.getNodes().at(inner_column_node_index);

            auto result_column_node = inner_column_node->clone();
            auto & result_column = result_column_node->as<ColumnNode &>();
            result_column.setColumnType(using_column_node.getColumnType());

            const auto & join_using_left_column = using_expression_list.getNodes().at(0);
            if (!result_column_node->isEqual(*join_using_left_column))
                scope.join_columns_with_changed_types[result_column_node] = join_using_left_column;

            resolved_identifier = std::move(result_column_node);
        }
        else if (resolvedIdenfiersFromJoinAreEquals(left_resolved_identifier, right_resolved_identifier, scope))
        {
            const auto & identifier_path_part = identifier_lookup.identifier.front();
            auto * left_resolved_identifier_column = left_resolved_identifier->as<ColumnNode>();
            auto * right_resolved_identifier_column = right_resolved_identifier->as<ColumnNode>();

            if (left_resolved_identifier_column && right_resolved_identifier_column)
            {
                resolved_side = choseSideForEqualIdenfifiersFromJoin(*left_resolved_identifier_column, *right_resolved_identifier_column, identifier_path_part);
                resolved_identifier = (resolved_side == JoinTableSide::Left) ? left_resolved_identifier : right_resolved_identifier;
            }
            else
            {
                resolved_side = JoinTableSide::Left;
                resolved_identifier = left_resolved_identifier;
            }
        }
        else if (scope.joins_count == 1 && scope.context->getSettingsRef()[Setting::single_join_prefer_left_table])
        {
            resolved_side = JoinTableSide::Left;
            resolved_identifier = left_resolved_identifier;
        }
        else
        {
            throw Exception(ErrorCodes::AMBIGUOUS_IDENTIFIER,
                "JOIN {} ambiguous identifier '{}'. In scope {}",
                table_expression_node->formatASTForErrorMessage(),
                identifier_lookup.identifier.getFullName(),
                scope.scope_node->formatASTForErrorMessage());
        }
    }
    else if (left_resolved_identifier)
    {
        resolved_side = JoinTableSide::Left;
        resolved_identifier = left_resolved_identifier;

        if (left_resolved_identifier->getNodeType() != QueryTreeNodeType::COLUMN)
        {
            check_nested_column_not_in_using(left_resolved_identifier);
        }
        else
        {
            auto & left_resolved_column = left_resolved_identifier->as<ColumnNode &>();
            auto using_column_node_it = join_using_column_name_to_column_node.find(left_resolved_column.getColumnName());
            if (using_column_node_it != join_using_column_name_to_column_node.end() &&
                !using_column_node_it->second->getColumnType()->equals(*left_resolved_column.getColumnType()))
            {
                auto left_resolved_column_clone = std::static_pointer_cast<ColumnNode>(left_resolved_column.clone());
                left_resolved_column_clone->setColumnType(using_column_node_it->second->getColumnType());
                resolved_identifier = std::move(left_resolved_column_clone);

                if (!resolved_identifier->isEqual(*using_column_node_it->second))
                    scope.join_columns_with_changed_types[resolved_identifier] = using_column_node_it->second;
            }
        }
    }
    else if (right_resolved_identifier)
    {
        resolved_side = JoinTableSide::Right;
        resolved_identifier = right_resolved_identifier;

        if (right_resolved_identifier->getNodeType() != QueryTreeNodeType::COLUMN)
        {
            check_nested_column_not_in_using(right_resolved_identifier);
        }
        else
        {
            auto & right_resolved_column = right_resolved_identifier->as<ColumnNode &>();
            auto using_column_node_it = join_using_column_name_to_column_node.find(right_resolved_column.getColumnName());
            if (using_column_node_it != join_using_column_name_to_column_node.end() &&
                !using_column_node_it->second->getColumnType()->equals(*right_resolved_column.getColumnType()))
            {
                auto right_resolved_column_clone = std::static_pointer_cast<ColumnNode>(right_resolved_column.clone());
                right_resolved_column_clone->setColumnType(using_column_node_it->second->getColumnType());
                resolved_identifier = std::move(right_resolved_column_clone);
                if (!resolved_identifier->isEqual(*using_column_node_it->second))
                    scope.join_columns_with_changed_types[resolved_identifier] = using_column_node_it->second;
            }
        }
    }

    if (!resolved_identifier)
        return {};

    if (join_node_in_resolve_process)
        return { .resolved_identifier = resolved_identifier, .scope = &scope, .resolve_place = IdentifierResolvePlace::JOIN_TREE };

    if (scope.join_use_nulls)
    {
        auto projection_name_it = node_to_projection_name.find(resolved_identifier);
        auto nullable_resolved_identifier = convertJoinedColumnTypeToNullIfNeeded(resolved_identifier, join_kind, resolved_side, scope);
        if (nullable_resolved_identifier)
        {
            resolved_identifier = nullable_resolved_identifier;
            /// Set the same projection name for new nullable node
            if (projection_name_it != node_to_projection_name.end())
            {
                node_to_projection_name.emplace(resolved_identifier, projection_name_it->second);
            }
        }
    }

    return { .resolved_identifier = resolved_identifier, .scope = &scope, .resolve_place = IdentifierResolvePlace::JOIN_TREE };
}

QueryTreeNodePtr IdentifierResolver::matchArrayJoinSubcolumns(
    const QueryTreeNodePtr & array_join_column_inner_expression,
    const ColumnNode & array_join_column_expression_typed,
    const QueryTreeNodePtr & resolved_expression,
    IdentifierResolveScope & scope)
{
    const auto * resolved_function = resolved_expression->as<FunctionNode>();
    if (!resolved_function || resolved_function->getFunctionName() != "getSubcolumn")
        return {};

    const auto * array_join_parent_column = array_join_column_inner_expression.get();

    /** If both resolved and array-joined expressions are subcolumns, try to match them:
      * For example, in `SELECT t.map.values FROM (SELECT * FROM tbl) ARRAY JOIN t.map`
      * Identifier `t.map.values` is resolved into `getSubcolumn(t, 'map.values')` and t.map is resolved into `getSubcolumn(t, 'map')`
      * Since we need to perform array join on `getSubcolumn(t, 'map')`, `t.map.values` should become `getSubcolumn(getSubcolumn(t, 'map'), 'values')`
      *
      * Note: It doesn't work when subcolumn in ARRAY JOIN is transformed by another expression, for example
      * SELECT c.map, c.map.values FROM (SELECT * FROM tbl) ARRAY JOIN mapApply(x -> x, t.map);
      */
    String array_join_subcolumn_prefix;
    auto * array_join_column_inner_expression_function = array_join_column_inner_expression->as<FunctionNode>();
    if (array_join_column_inner_expression_function &&
        array_join_column_inner_expression_function->getFunctionName() == "getSubcolumn")
    {
        const auto & argument_nodes = array_join_column_inner_expression_function->getArguments().getNodes();
        if (argument_nodes.size() == 2 && argument_nodes.at(1)->getNodeType() == QueryTreeNodeType::CONSTANT)
        {
            const auto & constant_node = argument_nodes.at(1)->as<ConstantNode &>();
            const auto & constant_node_value = constant_node.getValue();
            if (constant_node_value.getType() == Field::Types::String)
            {
                array_join_subcolumn_prefix = constant_node_value.safeGet<String>() + ".";
                array_join_parent_column = argument_nodes.at(0).get();
            }
        }
    }

    const auto & argument_nodes = resolved_function->getArguments().getNodes();
    if (argument_nodes.size() != 2 && !array_join_parent_column->isEqual(*argument_nodes.at(0)))
        return {};

    const auto * second_argument = argument_nodes.at(1)->as<ConstantNode>();
    if (!second_argument || second_argument->getValue().getType() != Field::Types::String)
        throw Exception(ErrorCodes::LOGICAL_ERROR, "Expected constant string as second argument of getSubcolumn function {}", resolved_function->dumpTree());

    const auto & resolved_subcolumn_path = second_argument->getValue().safeGet<String &>();
    if (!startsWith(resolved_subcolumn_path, array_join_subcolumn_prefix))
        return {};

    auto column_node = std::make_shared<ColumnNode>(array_join_column_expression_typed.getColumn(), array_join_column_expression_typed.getColumnSource());

    return wrapExpressionNodeInSubcolumn(std::move(column_node), resolved_subcolumn_path.substr(array_join_subcolumn_prefix.size()), scope.context);
}

QueryTreeNodePtr IdentifierResolver::tryResolveExpressionFromArrayJoinNestedExpression(
    const QueryTreeNodePtr & resolved_expression,
    IdentifierResolveScope & scope,
    ColumnNode & array_join_column_expression_typed,
    QueryTreeNodePtr & array_join_column_inner_expression)
{
    auto * array_join_column_inner_expression_function = array_join_column_inner_expression->as<FunctionNode>();

    if (array_join_column_inner_expression_function
        && array_join_column_inner_expression_function->getFunctionName() == "nested"
        && array_join_column_inner_expression_function->getArguments().getNodes().size() > 1
        && isTuple(array_join_column_expression_typed.getResultType()))
    {
        const auto & nested_function_arguments = array_join_column_inner_expression_function->getArguments().getNodes();
        size_t nested_function_arguments_size = nested_function_arguments.size();

        const auto & nested_keys_names_constant_node = nested_function_arguments[0]->as<ConstantNode &>();
        const auto & nested_keys_names = nested_keys_names_constant_node.getValue().safeGet<Array &>();
        size_t nested_keys_names_size = nested_keys_names.size();

        if (nested_keys_names_size == nested_function_arguments_size - 1)
        {
            for (size_t i = 1; i < nested_function_arguments_size; ++i)
            {
                if (!nested_function_arguments[i]->isEqual(*resolved_expression))
                    continue;

                auto array_join_column = std::make_shared<ColumnNode>(
                    array_join_column_expression_typed.getColumn(), array_join_column_expression_typed.getColumnSource());

                const auto & nested_key_name = nested_keys_names[i - 1].safeGet<String &>();
                Identifier nested_identifier = Identifier(nested_key_name);
                return wrapExpressionNodeInTupleElement(array_join_column, nested_identifier, scope.context);
            }
        }
    }

    return {};
}

QueryTreeNodePtr IdentifierResolver::tryResolveExpressionFromArrayJoinExpressions(
    const QueryTreeNodePtr & resolved_expression,
    const QueryTreeNodePtr & table_expression_node,
    IdentifierResolveScope & scope)
{
    const auto & array_join_node = table_expression_node->as<const ArrayJoinNode &>();
    const auto & array_join_column_expressions_list = array_join_node.getJoinExpressions();
    const auto & array_join_column_expressions_nodes = array_join_column_expressions_list.getNodes();

    QueryTreeNodePtr array_join_resolved_expression;

    /** Special case when qualified or unqualified identifier point to array join expression without alias.
      *
      * CREATE TABLE test_table (id UInt64, value String, value_array Array(UInt8)) ENGINE=TinyLog;
      * SELECT id, value, value_array, test_table.value_array, default.test_table.value_array FROM test_table ARRAY JOIN value_array;
      *
      * value_array, test_table.value_array, default.test_table.value_array must be resolved into array join expression.
      */
    for (const auto & array_join_column_expression : array_join_column_expressions_nodes)
    {
        auto & array_join_column_expression_typed = array_join_column_expression->as<ColumnNode &>();
        if (array_join_column_expression_typed.hasAlias())
            continue;

        auto & array_join_column_inner_expression = array_join_column_expression_typed.getExpressionOrThrow();
        array_join_resolved_expression = tryResolveExpressionFromArrayJoinNestedExpression(resolved_expression, scope, array_join_column_expression_typed, array_join_column_inner_expression);
        if (array_join_resolved_expression)
            break;

        if (array_join_column_inner_expression->isEqual(*resolved_expression))
        {
            array_join_resolved_expression = std::make_shared<ColumnNode>(array_join_column_expression_typed.getColumn(),
                array_join_column_expression_typed.getColumnSource());
            break;
        }

        /// When we select subcolumn of array joined column it also should be array joined
        array_join_resolved_expression = matchArrayJoinSubcolumns(array_join_column_inner_expression, array_join_column_expression_typed, resolved_expression, scope);
        if (array_join_resolved_expression)
            break;
    }
    return array_join_resolved_expression;
}

IdentifierResolveResult IdentifierResolver::tryResolveIdentifierFromArrayJoin(const IdentifierLookup & identifier_lookup,
    const QueryTreeNodePtr & table_expression_node,
    IdentifierResolveScope & scope)
{
    const auto & from_array_join_node = table_expression_node->as<const ArrayJoinNode &>();
    auto resolve_result = tryResolveIdentifierFromJoinTreeNode(identifier_lookup, from_array_join_node.getTableExpression(), scope);

    if (scope.table_expressions_in_resolve_process.contains(table_expression_node.get()) || !identifier_lookup.isExpressionLookup())
        return resolve_result;

    const auto & array_join_column_expressions = from_array_join_node.getJoinExpressions();
    const auto & array_join_column_expressions_nodes = array_join_column_expressions.getNodes();

    /** Allow JOIN with USING with ARRAY JOIN.
      *
      * SELECT * FROM test_table_1 AS t1 ARRAY JOIN [1,2,3] AS id INNER JOIN test_table_2 AS t2 USING (id);
      * SELECT * FROM test_table_1 AS t1 ARRAY JOIN t1.id AS id INNER JOIN test_table_2 AS t2 USING (id);
      */
    for (const auto & array_join_column_expression : array_join_column_expressions_nodes)
    {
        auto & array_join_column_expression_typed = array_join_column_expression->as<ColumnNode &>();

        IdentifierView identifier_view(identifier_lookup.identifier);

        const auto & alias_or_name = array_join_column_expression_typed.hasAlias()
            ? array_join_column_expression_typed.getAlias()
            : array_join_column_expression_typed.getColumnName();

        if (identifier_view.front() == alias_or_name)
            identifier_view.popFirst();
        else if (identifier_view.getFullName() == alias_or_name)
            identifier_view.popFirst(identifier_view.getPartsSize()); /// Clear
        else
            continue;

        auto array_join_column = std::make_shared<ColumnNode>(array_join_column_expression_typed.getColumn(),
            array_join_column_expression_typed.getColumnSource());
        if (identifier_view.empty())
<<<<<<< HEAD
        {
            auto array_join_column = std::make_shared<ColumnNode>(array_join_column_expression_typed.getColumn(),
                array_join_column_expression_typed.getColumnSource());
            return { .resolved_identifier = array_join_column, .scope = &scope, .resolve_place = IdentifierResolvePlace::JOIN_TREE };
=======
            return array_join_column;

        if (resolved_identifier)
        {
            auto resolved_nested_subcolumn = tryResolveExpressionFromArrayJoinNestedExpression(
                    resolved_identifier, scope, array_join_column_expression_typed, array_join_column_expression_typed.getExpressionOrThrow());
            if (resolved_nested_subcolumn)
                return resolved_nested_subcolumn;
>>>>>>> 88d8199a
        }

        /// Resolve subcolumns. Example : SELECT x.y.z FROM tab ARRAY JOIN arr AS x
        auto compound_expr = tryResolveIdentifierFromCompoundExpression(
            identifier_lookup.identifier,
            identifier_lookup.identifier.getPartsSize() - identifier_view.getPartsSize() /*identifier_bind_size*/,
            array_join_column,
            {} /* compound_expression_source */,
            scope,
            true /* can_be_not_found */);

        if (compound_expr)
            return { .resolved_identifier = compound_expr, .scope = &scope, .resolve_place = IdentifierResolvePlace::JOIN_TREE };
    }

    if (!resolve_result.resolved_identifier)
        return {};

    auto array_join_resolved_expression = tryResolveExpressionFromArrayJoinExpressions(resolve_result.resolved_identifier, table_expression_node, scope);
    if (array_join_resolved_expression)
        resolve_result = { .resolved_identifier = std::move(array_join_resolved_expression), .scope = &scope, .resolve_place = IdentifierResolvePlace::JOIN_TREE };

    return resolve_result;
}

IdentifierResolveResult IdentifierResolver::tryResolveIdentifierFromJoinTreeNode(const IdentifierLookup & identifier_lookup,
    const QueryTreeNodePtr & join_tree_node,
    IdentifierResolveScope & scope)
{
    auto join_tree_node_type = join_tree_node->getNodeType();

    switch (join_tree_node_type)
    {
        case QueryTreeNodeType::JOIN:
            return tryResolveIdentifierFromJoin(identifier_lookup, join_tree_node, scope);
        case DB::QueryTreeNodeType::CROSS_JOIN:
            return tryResolveIdentifierFromCrossJoin(identifier_lookup, join_tree_node, scope);
        case QueryTreeNodeType::ARRAY_JOIN:
            return tryResolveIdentifierFromArrayJoin(identifier_lookup, join_tree_node, scope);
        case QueryTreeNodeType::QUERY:
            [[fallthrough]];
        case QueryTreeNodeType::UNION:
            [[fallthrough]];
        case QueryTreeNodeType::TABLE:
            [[fallthrough]];
        case QueryTreeNodeType::TABLE_FUNCTION:
        {
            /** Edge case scenario when subquery in FROM node try to resolve identifier from parent scopes, when FROM is not resolved.
              * SELECT subquery.b AS value FROM (SELECT value, 1 AS b) AS subquery;
              * TODO: This can be supported
              */
            if (scope.table_expressions_in_resolve_process.contains(join_tree_node.get()))
                return {};

            return tryResolveIdentifierFromTableExpression(identifier_lookup, join_tree_node, scope);
        }
        default:
        {
            throw Exception(ErrorCodes::LOGICAL_ERROR,
                "Scope FROM section expected table, table function, query, union, join or array join. Actual {}. In scope {}",
                join_tree_node->formatASTForErrorMessage(),
                scope.scope_node->formatASTForErrorMessage());
        }
    }
}

/** Resolve identifier from scope join tree.
  *
  * 1. If identifier is in function lookup context return nullptr.
  * 2. Try to resolve identifier from table columns.
  * 3. If there is no FROM section return nullptr.
  * 4. If identifier is in table lookup context, check if it has 1 or 2 parts, otherwise throw exception.
  * If identifier has 2 parts try to match it with database_name and table_name.
  * If identifier has 1 part try to match it with table_name, then try to match it with table alias.
  * 5. If identifier is in expression lookup context, we first need to bind identifier to some table column using identifier first part.
  * Start with identifier first part, if it match some column name in table try to get column with full identifier name.
  * TODO: Need to check if it is okay to throw exception if compound identifier first part bind to column but column is not valid.
  */
IdentifierResolveResult IdentifierResolver::tryResolveIdentifierFromJoinTree(const IdentifierLookup & identifier_lookup,
    IdentifierResolveScope & scope)
{
    if (identifier_lookup.isFunctionLookup())
        return {};

    /// Try to resolve identifier from table columns
    if (auto resolved_identifier = tryResolveIdentifierFromTableColumns(identifier_lookup, scope))
        return { .resolved_identifier = resolved_identifier, .scope = &scope, .resolve_place = IdentifierResolvePlace::JOIN_TREE };

    if (scope.expression_join_tree_node)
        return tryResolveIdentifierFromJoinTreeNode(identifier_lookup, scope.expression_join_tree_node, scope);

    auto * query_scope_node = scope.scope_node->as<QueryNode>();
    if (!query_scope_node || !query_scope_node->getJoinTree())
        return {};

    const auto & join_tree_node = query_scope_node->getJoinTree();
    return tryResolveIdentifierFromJoinTreeNode(identifier_lookup, join_tree_node, scope);
}

}<|MERGE_RESOLUTION|>--- conflicted
+++ resolved
@@ -397,11 +397,7 @@
 /// Resolve identifier functions implementation
 
 /// Try resolve table identifier from database catalog
-<<<<<<< HEAD
 IdentifierResolveResult IdentifierResolver::tryResolveTableIdentifierFromDatabaseCatalog(const Identifier & table_identifier, IdentifierResolveScope & scope)
-=======
-std::shared_ptr<TableNode> IdentifierResolver::tryResolveTableIdentifierFromDatabaseCatalog(const Identifier & table_identifier, ContextPtr context)
->>>>>>> 88d8199a
 {
     size_t parts_size = table_identifier.getPartsSize();
     if (parts_size < 1 || parts_size > 2)
@@ -698,9 +694,6 @@
     return can_bind_identifier_to_table_expression;
 }
 
-<<<<<<< HEAD
-IdentifierResolveResult IdentifierResolver::tryResolveIdentifierFromStorage(
-=======
 bool IdentifierResolver::tryBindIdentifierToArrayJoinExpressions(const IdentifierLookup & identifier_lookup, const IdentifierResolveScope & scope)
 {
     bool result = false;
@@ -722,8 +715,7 @@
     return result;
 }
 
-QueryTreeNodePtr IdentifierResolver::tryResolveIdentifierFromStorage(
->>>>>>> 88d8199a
+IdentifierResolveResult IdentifierResolver::tryResolveIdentifierFromStorage(
     const Identifier & identifier,
     const QueryTreeNodePtr & table_expression_node,
     const AnalysisTableExpressionData & table_expression_data,
@@ -1054,23 +1046,23 @@
     return JoinTableSide::Left;
 }
 
-QueryTreeNodePtr IdentifierResolver::tryResolveIdentifierFromCrossJoin(const IdentifierLookup & identifier_lookup,
+IdentifierResolveResult IdentifierResolver::tryResolveIdentifierFromCrossJoin(const IdentifierLookup & identifier_lookup,
     const QueryTreeNodePtr & table_expression_node,
     IdentifierResolveScope & scope)
 {
     const auto & from_cross_join_node = table_expression_node->as<const CrossJoinNode &>();
     bool prefer_left_table = scope.joins_count == 1 && scope.context->getSettingsRef()[Setting::single_join_prefer_left_table];
 
-    QueryTreeNodePtr resolved_identifier;
+    IdentifierResolveResult resolve_result;
     for (const auto & expr : from_cross_join_node.getTableExpressions())
     {
         auto identifier = tryResolveIdentifierFromJoinTreeNode(identifier_lookup, expr, scope);
         if (!identifier)
             continue;
 
-        if (!resolved_identifier)
-        {
-            resolved_identifier = std::move(identifier);
+        if (!resolve_result)
+        {
+            resolve_result = std::move(identifier);
             continue;
         }
 
@@ -1081,25 +1073,22 @@
                 identifier_lookup.dump(),
                 scope.scope_node->formatASTForErrorMessage());
 
-
-        resolved_identifier->isEqual(*identifier, IQueryTreeNode::CompareOptions{.compare_aliases = false});
-
         /// If columns from left or right table were missed Object(Nullable('json')) subcolumns, they will be replaced
         /// to ConstantNode(NULL), which can't be cast to ColumnNode, so we resolve it here.
         // if (auto missed_subcolumn_identifier = checkIsMissedObjectJSONSubcolumn(left_resolved_identifier, right_resolved_identifier))
         //     return missed_subcolumn_identifier;
 
-        if (resolved_identifier->isEqual(*identifier, IQueryTreeNode::CompareOptions{.compare_aliases = false}))
+        if (resolve_result.resolved_identifier->isEqual(*identifier.resolved_identifier, IQueryTreeNode::CompareOptions{.compare_aliases = false}))
         {
             const auto & identifier_path_part = identifier_lookup.identifier.front();
-            auto * left_resolved_identifier_column = resolved_identifier->as<ColumnNode>();
-            auto * right_resolved_identifier_column = identifier->as<ColumnNode>();
+            auto * left_resolved_identifier_column = resolve_result.resolved_identifier->as<ColumnNode>();
+            auto * right_resolved_identifier_column = identifier.resolved_identifier->as<ColumnNode>();
 
             if (left_resolved_identifier_column && right_resolved_identifier_column)
             {
                 auto resolved_side = choseSideForEqualIdenfifiersFromJoin(*left_resolved_identifier_column, *right_resolved_identifier_column, identifier_path_part);
                 if (resolved_side == JoinTableSide::Right)
-                    resolved_identifier = identifier;
+                    resolve_result = identifier;
             }
         }
         else if (!prefer_left_table)
@@ -1112,7 +1101,7 @@
         }
     }
 
-    return resolved_identifier;
+    return resolve_result;
 }
 
 /// Compare resolved identifiers considering columns that become nullable after JOIN
@@ -1555,21 +1544,14 @@
         auto array_join_column = std::make_shared<ColumnNode>(array_join_column_expression_typed.getColumn(),
             array_join_column_expression_typed.getColumnSource());
         if (identifier_view.empty())
-<<<<<<< HEAD
-        {
-            auto array_join_column = std::make_shared<ColumnNode>(array_join_column_expression_typed.getColumn(),
-                array_join_column_expression_typed.getColumnSource());
             return { .resolved_identifier = array_join_column, .scope = &scope, .resolve_place = IdentifierResolvePlace::JOIN_TREE };
-=======
-            return array_join_column;
-
-        if (resolved_identifier)
+
+        if (resolve_result.resolved_identifier)
         {
             auto resolved_nested_subcolumn = tryResolveExpressionFromArrayJoinNestedExpression(
-                    resolved_identifier, scope, array_join_column_expression_typed, array_join_column_expression_typed.getExpressionOrThrow());
+                    resolve_result.resolved_identifier, scope, array_join_column_expression_typed, array_join_column_expression_typed.getExpressionOrThrow());
             if (resolved_nested_subcolumn)
-                return resolved_nested_subcolumn;
->>>>>>> 88d8199a
+                return { .resolved_identifier = resolved_nested_subcolumn, .scope = &scope, .resolve_place = IdentifierResolvePlace::JOIN_TREE };
         }
 
         /// Resolve subcolumns. Example : SELECT x.y.z FROM tab ARRAY JOIN arr AS x
