--- conflicted
+++ resolved
@@ -91,14 +91,9 @@
     const Scalars & scalars_,
     const Tables & external_tables_,
     QueryProcessingStage::Enum stage_,
-<<<<<<< HEAD
-    std::optional<Extension> extension_)
-    : RemoteQueryExecutor(query_, header_, context_, scalars_, external_tables_, stage_, nullptr, extension_)
-=======
     std::optional<Extension> extension_,
     ConnectionPoolWithFailoverPtr connection_pool_with_failover_)
-    : RemoteQueryExecutor(query_, header_, context_, scalars_, external_tables_, stage_, extension_)
->>>>>>> 59daba5b
+    : RemoteQueryExecutor(query_, header_, context_, scalars_, external_tables_, stage_, nullptr, extension_)
 {
     create_connections = [this, pool, throttler, extension_, connection_pool_with_failover_](AsyncCallback)
     {
