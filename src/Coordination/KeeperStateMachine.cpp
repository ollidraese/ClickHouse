--- conflicted
+++ resolved
@@ -342,13 +342,8 @@
 template<typename Storage>
 void KeeperStateMachine<Storage>::reconfigure(const KeeperStorageBase::RequestForSession& request_for_session)
 {
-<<<<<<< HEAD
-    std::lock_guard _(storage_and_responses_lock);
+    LockGuardWithStats lock(storage_and_responses_lock);
     KeeperStorageBase::ResponseForSession response = processReconfiguration(request_for_session);
-=======
-    LockGuardWithStats lock(storage_and_responses_lock);
-    KeeperStorage::ResponseForSession response = processReconfiguration(request_for_session);
->>>>>>> 4ab2d514
     if (!responses_queue.push(response))
     {
         ProfileEvents::increment(ProfileEvents::KeeperCommitsFailed);
@@ -438,11 +433,7 @@
     if (!keeper_context->localLogsPreprocessed() && !preprocess(*request_for_session))
         return nullptr;
 
-<<<<<<< HEAD
-    auto try_push = [this](const KeeperStorageBase::ResponseForSession& response)
-=======
-    auto try_push = [&](const KeeperStorage::ResponseForSession& response)
->>>>>>> 4ab2d514
+    auto try_push = [&](const KeeperStorageBase::ResponseForSession& response)
     {
         if (!responses_queue.push(response))
         {
@@ -494,13 +485,8 @@
                 parsed_request_cache.erase(request_for_session->session_id);
             }
 
-<<<<<<< HEAD
-            std::lock_guard lock(storage_and_responses_lock);
+            LockGuardWithStats lock(storage_and_responses_lock);
             KeeperStorageBase::ResponsesForSessions responses_for_sessions
-=======
-            LockGuardWithStats lock(storage_and_responses_lock);
-            KeeperStorage::ResponsesForSessions responses_for_sessions
->>>>>>> 4ab2d514
                 = storage->processRequest(request_for_session->request, request_for_session->session_id, request_for_session->zxid);
             for (auto & response_for_session : responses_for_sessions)
                 try_push(response_for_session);
@@ -633,25 +619,16 @@
     auto snapshot_meta_copy = nuraft::snapshot::deserialize(*snp_buf);
     CreateSnapshotTask snapshot_task;
     { /// lock storage for a short period time to turn on "snapshot mode". After that we can read consistent storage state without locking.
-<<<<<<< HEAD
-        std::lock_guard lock(storage_and_responses_lock);
+        LockGuardWithStats lock(storage_and_responses_lock);
         snapshot_task.snapshot = std::make_shared<KeeperStorageSnapshot<Storage>>(storage.get(), snapshot_meta_copy, getClusterConfig());
-=======
-        LockGuardWithStats lock(storage_and_responses_lock);
-        snapshot_task.snapshot = std::make_shared<KeeperStorageSnapshot>(storage.get(), snapshot_meta_copy, getClusterConfig());
->>>>>>> 4ab2d514
     }
 
     /// create snapshot task for background execution (in snapshot thread)
     snapshot_task.create_snapshot = [this, when_done](KeeperStorageSnapshotPtr && snapshot_, bool execute_only_cleanup)
     {
         nuraft::ptr<std::exception> exception(nullptr);
-<<<<<<< HEAD
-        bool ret = true;
+        bool ret = false;
         auto && snapshot = std::get<std::shared_ptr<KeeperStorageSnapshot<Storage>>>(std::move(snapshot_));
-=======
-        bool ret = false;
->>>>>>> 4ab2d514
         if (!execute_only_cleanup)
         {
             try
