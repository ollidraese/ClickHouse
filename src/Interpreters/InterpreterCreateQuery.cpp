#include <memory>

#include <filesystem>

#include <Common/StringUtils/StringUtils.h>
#include <Common/escapeForFileName.h>
#include <Common/typeid_cast.h>
#include <Common/Macros.h>
#include <Common/randomSeed.h>
#include <Common/renameat2.h>
#include <Common/hex.h>

#include <Core/Defines.h>
#include <Core/Settings.h>

#include <IO/WriteBufferFromFile.h>
#include <IO/WriteHelpers.h>
#include <IO/ReadHelpers.h>

#include <Parsers/ASTColumnDeclaration.h>
#include <Parsers/ASTCreateQuery.h>
#include <Parsers/ASTIdentifier.h>
#include <Parsers/ASTIndexDeclaration.h>
#include <Parsers/ASTLiteral.h>
#include <Parsers/ASTInsertQuery.h>
#include <Parsers/ParserCreateQuery.h>
#include <Parsers/formatAST.h>
#include <Parsers/parseQuery.h>

#include <Storages/StorageFactory.h>
#include <Storages/StorageInMemoryMetadata.h>

#include <Interpreters/Context.h>
#include <Interpreters/executeDDLQueryOnCluster.h>
#include <Interpreters/executeQuery.h>
#include <Interpreters/Cluster.h>
#include <Interpreters/DDLTask.h>
#include <Interpreters/ExpressionAnalyzer.h>
#include <Interpreters/InterpreterCreateQuery.h>
#include <Interpreters/InterpreterSelectWithUnionQuery.h>
#include <Interpreters/InterpreterInsertQuery.h>
#include <Interpreters/AddDefaultDatabaseVisitor.h>

#include <Access/AccessRightsElement.h>

#include <DataTypes/DataTypeFactory.h>
#include <DataTypes/NestedUtils.h>
#include <DataTypes/DataTypesNumber.h>
#include <DataTypes/DataTypeLowCardinality.h>
#include <DataTypes/DataTypeNullable.h>

#include <Databases/DatabaseFactory.h>
#include <Databases/DatabaseReplicated.h>
#include <Databases/IDatabase.h>
#include <Databases/DatabaseOnDisk.h>
#include <Databases/TablesLoader.h>

#include <Compression/CompressionFactory.h>

#include <Interpreters/InterpreterDropQuery.h>
#include <Interpreters/QueryLog.h>
#include <Interpreters/addTypeConversionToAST.h>
#include <Interpreters/FunctionNameNormalizer.h>
#include <Interpreters/ApplyWithSubqueryVisitor.h>

#include <TableFunctions/TableFunctionFactory.h>
#include <base/logger_useful.h>


namespace DB
{

namespace ErrorCodes
{
    extern const int TABLE_ALREADY_EXISTS;
    extern const int DICTIONARY_ALREADY_EXISTS;
    extern const int EMPTY_LIST_OF_COLUMNS_PASSED;
    extern const int INCORRECT_QUERY;
    extern const int UNKNOWN_DATABASE_ENGINE;
    extern const int DUPLICATE_COLUMN;
    extern const int DATABASE_ALREADY_EXISTS;
    extern const int BAD_ARGUMENTS;
    extern const int BAD_DATABASE_FOR_TEMPORARY_TABLE;
    extern const int SUSPICIOUS_TYPE_FOR_LOW_CARDINALITY;
    extern const int ILLEGAL_SYNTAX_FOR_DATA_TYPE;
    extern const int ILLEGAL_COLUMN;
    extern const int LOGICAL_ERROR;
    extern const int UNKNOWN_DATABASE;
    extern const int PATH_ACCESS_DENIED;
    extern const int NOT_IMPLEMENTED;
}

namespace fs = std::filesystem;

InterpreterCreateQuery::InterpreterCreateQuery(const ASTPtr & query_ptr_, ContextMutablePtr context_)
    : WithMutableContext(context_), query_ptr(query_ptr_)
{
}


BlockIO InterpreterCreateQuery::createDatabase(ASTCreateQuery & create)
{
    String database_name = create.getDatabase();

    auto guard = DatabaseCatalog::instance().getDDLGuard(database_name, "");

    /// Database can be created before or it can be created concurrently in another thread, while we were waiting in DDLGuard
    if (DatabaseCatalog::instance().isDatabaseExist(database_name))
    {
        if (create.if_not_exists)
            return {};
        else
            throw Exception("Database " + database_name + " already exists.", ErrorCodes::DATABASE_ALREADY_EXISTS);
    }

    /// Will write file with database metadata, if needed.
    String database_name_escaped = escapeForFileName(database_name);
    fs::path metadata_path = fs::canonical(getContext()->getPath());
    fs::path metadata_file_tmp_path = metadata_path / "metadata" / (database_name_escaped + ".sql.tmp");
    fs::path metadata_file_path = metadata_path / "metadata" / (database_name_escaped + ".sql");

    if (!create.storage && create.attach)
    {
        if (!fs::exists(metadata_file_path))
            throw Exception("Database engine must be specified for ATTACH DATABASE query", ErrorCodes::UNKNOWN_DATABASE_ENGINE);
        /// Short syntax: try read database definition from file
        auto ast = DatabaseOnDisk::parseQueryFromMetadata(nullptr, getContext(), metadata_file_path);
        create = ast->as<ASTCreateQuery &>();
        if (!create.getTable().empty() || !create.storage)
            throw Exception(ErrorCodes::INCORRECT_QUERY, "Metadata file {} contains incorrect CREATE DATABASE query", metadata_file_path.string());
        create.attach = true;
        create.attach_short_syntax = true;
        create.setDatabase(database_name);
    }
    else if (!create.storage)
    {
        /// For new-style databases engine is explicitly specified in .sql
        /// When attaching old-style database during server startup, we must always use Ordinary engine
        if (create.attach)
            throw Exception("Database engine must be specified for ATTACH DATABASE query", ErrorCodes::UNKNOWN_DATABASE_ENGINE);
        bool old_style_database = getContext()->getSettingsRef().default_database_engine.value == DefaultDatabaseEngine::Ordinary;
        auto engine = std::make_shared<ASTFunction>();
        auto storage = std::make_shared<ASTStorage>();
        engine->name = old_style_database ? "Ordinary" : "Atomic";
        engine->no_empty_args = true;
        storage->set(storage->engine, engine);
        create.set(create.storage, storage);
    }
    else if ((create.columns_list
              && ((create.columns_list->indices && !create.columns_list->indices->children.empty())
                  || (create.columns_list->projections && !create.columns_list->projections->children.empty()))))
    {
        /// Currently, there are no database engines, that support any arguments.
        throw Exception(ErrorCodes::UNKNOWN_DATABASE_ENGINE, "Unknown database engine: {}", serializeAST(*create.storage));
    }

    if (create.storage->engine->name == "Atomic"
        || create.storage->engine->name == "Replicated"
        || create.storage->engine->name == "MaterializedPostgreSQL")
    {
        if (create.attach && create.uuid == UUIDHelpers::Nil)
            throw Exception(ErrorCodes::INCORRECT_QUERY, "UUID must be specified for ATTACH. "
                            "If you want to attach existing database, use just ATTACH DATABASE {};", create.getDatabase());
        else if (create.uuid == UUIDHelpers::Nil)
            create.uuid = UUIDHelpers::generateV4();

        metadata_path = metadata_path / "store" / DatabaseCatalog::getPathForUUID(create.uuid);

        if (!create.attach && fs::exists(metadata_path))
            throw Exception(ErrorCodes::DATABASE_ALREADY_EXISTS, "Metadata directory {} already exists", metadata_path.string());
    }
    else if (create.storage->engine->name == "MaterializeMySQL"
        || create.storage->engine->name == "MaterializedMySQL")
    {
        /// It creates nested database with Ordinary or Atomic engine depending on UUID in query and default engine setting.
        /// Do nothing if it's an internal ATTACH on server startup or short-syntax ATTACH query from user,
        /// because we got correct query from the metadata file in this case.
        /// If we got query from user, then normalize it first.
        bool attach_from_user = create.attach && !internal && !create.attach_short_syntax;
        bool create_from_user = !create.attach;

        if (create_from_user)
        {
            const auto & default_engine = getContext()->getSettingsRef().default_database_engine.value;
            if (create.uuid == UUIDHelpers::Nil && default_engine == DefaultDatabaseEngine::Atomic)
                create.uuid = UUIDHelpers::generateV4();    /// Will enable Atomic engine for nested database
        }
        else if (attach_from_user && create.uuid == UUIDHelpers::Nil)
        {
            /// Ambiguity is possible: should we attach nested database as Ordinary
            /// or throw "UUID must be specified" for Atomic? So we suggest short syntax for Ordinary.
            throw Exception("Use short attach syntax ('ATTACH DATABASE name;' without engine) to attach existing database "
                            "or specify UUID to attach new database with Atomic engine", ErrorCodes::INCORRECT_QUERY);
        }

        /// Set metadata path according to nested engine
        if (create.uuid == UUIDHelpers::Nil)
            metadata_path = metadata_path / "metadata" / database_name_escaped;
        else
            metadata_path = metadata_path / "store" / DatabaseCatalog::getPathForUUID(create.uuid);
    }
    else
    {
        bool is_on_cluster = getContext()->getClientInfo().query_kind == ClientInfo::QueryKind::SECONDARY_QUERY;
        if (create.uuid != UUIDHelpers::Nil && !is_on_cluster)
            throw Exception("Ordinary database engine does not support UUID", ErrorCodes::INCORRECT_QUERY);

        /// Ignore UUID if it's ON CLUSTER query
        create.uuid = UUIDHelpers::Nil;
        metadata_path = metadata_path / "metadata" / database_name_escaped;
    }

    if ((create.storage->engine->name == "MaterializeMySQL" || create.storage->engine->name == "MaterializedMySQL")
        && !getContext()->getSettingsRef().allow_experimental_database_materialized_mysql
        && !internal)
    {
        throw Exception("MaterializedMySQL is an experimental database engine. "
                        "Enable allow_experimental_database_materialized_mysql to use it.", ErrorCodes::UNKNOWN_DATABASE_ENGINE);
    }

    if (create.storage->engine->name == "Replicated"
        && !getContext()->getSettingsRef().allow_experimental_database_replicated
        && !internal)
    {
        throw Exception("Replicated is an experimental database engine. "
                        "Enable allow_experimental_database_replicated to use it.", ErrorCodes::UNKNOWN_DATABASE_ENGINE);
    }

    if (create.storage->engine->name == "MaterializedPostgreSQL"
        && !getContext()->getSettingsRef().allow_experimental_database_materialized_postgresql
        && !internal)
    {
        throw Exception("MaterializedPostgreSQL is an experimental database engine. "
                        "Enable allow_experimental_database_materialized_postgresql to use it.", ErrorCodes::UNKNOWN_DATABASE_ENGINE);
    }

    DatabasePtr database = DatabaseFactory::get(create, metadata_path / "", getContext());

    if (create.uuid != UUIDHelpers::Nil)
        create.setDatabase(TABLE_WITH_UUID_NAME_PLACEHOLDER);

    bool need_write_metadata = !create.attach || !fs::exists(metadata_file_path);

    if (need_write_metadata)
    {
        create.attach = true;
        create.if_not_exists = false;

        WriteBufferFromOwnString statement_buf;
        formatAST(create, statement_buf, false);
        writeChar('\n', statement_buf);
        String statement = statement_buf.str();

        /// Exclusive flag guarantees, that database is not created right now in another thread.
        WriteBufferFromFile out(metadata_file_tmp_path, statement.size(), O_WRONLY | O_CREAT | O_EXCL);
        writeString(statement, out);

        out.next();
        if (getContext()->getSettingsRef().fsync_metadata)
            out.sync();
        out.close();
    }

    /// We attach database before loading it's tables, so do not allow concurrent DDL queries
    auto db_guard = DatabaseCatalog::instance().getExclusiveDDLGuardForDatabase(database_name);

    bool added = false;
    bool renamed = false;
    try
    {
        /// TODO Attach db only after it was loaded. Now it's not possible because of view dependencies
        DatabaseCatalog::instance().attachDatabase(database_name, database);
        added = true;

        if (need_write_metadata)
        {
            /// Prevents from overwriting metadata of detached database
            renameNoReplace(metadata_file_tmp_path, metadata_file_path);
            renamed = true;
        }

        if (!load_database_without_tables)
        {
            /// We use global context here, because storages lifetime is bigger than query context lifetime
            TablesLoader loader{getContext()->getGlobalContext(), {{database_name, database}}, has_force_restore_data_flag, create.attach && force_attach}; //-V560
            loader.loadTables();
            loader.startupTables();
        }
    }
    catch (...)
    {
        if (renamed)
        {
            [[maybe_unused]] bool removed = fs::remove(metadata_file_path);
            assert(removed);
        }
        if (added)
            DatabaseCatalog::instance().detachDatabase(database_name, false, false);

        throw;
    }

    return {};
}


ASTPtr InterpreterCreateQuery::formatColumns(const NamesAndTypesList & columns)
{
    auto columns_list = std::make_shared<ASTExpressionList>();

    for (const auto & column : columns)
    {
        const auto column_declaration = std::make_shared<ASTColumnDeclaration>();
        column_declaration->name = column.name;

        ParserDataType type_parser;
        String type_name = column.type->getName();
        const char * pos = type_name.data();
        const char * end = pos + type_name.size();
        column_declaration->type = parseQuery(type_parser, pos, end, "data type", 0, DBMS_DEFAULT_MAX_PARSER_DEPTH);
        columns_list->children.emplace_back(column_declaration);
    }

    return columns_list;
}

ASTPtr InterpreterCreateQuery::formatColumns(const NamesAndTypesList & columns, const NamesAndAliases & alias_columns)
{
    std::shared_ptr<ASTExpressionList> columns_list = std::static_pointer_cast<ASTExpressionList>(formatColumns(columns));

    for (const auto & alias_column : alias_columns)
    {
        const auto column_declaration = std::make_shared<ASTColumnDeclaration>();
        column_declaration->name = alias_column.name;

        ParserDataType type_parser;
        String type_name = alias_column.type->getName();
        const char * type_pos = type_name.data();
        const char * type_end = type_pos + type_name.size();
        column_declaration->type = parseQuery(type_parser, type_pos, type_end, "data type", 0, DBMS_DEFAULT_MAX_PARSER_DEPTH);

        column_declaration->default_specifier = "ALIAS";

        const auto & alias = alias_column.expression;
        const char * alias_pos = alias.data();
        const char * alias_end = alias_pos + alias.size();
        ParserExpression expression_parser;
        column_declaration->default_expression = parseQuery(expression_parser, alias_pos, alias_end, "expression", 0, DBMS_DEFAULT_MAX_PARSER_DEPTH);

        columns_list->children.emplace_back(column_declaration);
    }

    return columns_list;
}

ASTPtr InterpreterCreateQuery::formatColumns(const ColumnsDescription & columns)
{
    auto columns_list = std::make_shared<ASTExpressionList>();

    for (const auto & column : columns)
    {
        const auto column_declaration = std::make_shared<ASTColumnDeclaration>();
        ASTPtr column_declaration_ptr{column_declaration};

        column_declaration->name = column.name;

        ParserDataType type_parser;
        String type_name = column.type->getName();
        const char * type_name_pos = type_name.data();
        const char * type_name_end = type_name_pos + type_name.size();
        column_declaration->type = parseQuery(type_parser, type_name_pos, type_name_end, "data type", 0, DBMS_DEFAULT_MAX_PARSER_DEPTH);

        if (column.default_desc.expression)
        {
            column_declaration->default_specifier = toString(column.default_desc.kind);
            column_declaration->default_expression = column.default_desc.expression->clone();
        }

        if (!column.comment.empty())
        {
            column_declaration->comment = std::make_shared<ASTLiteral>(Field(column.comment));
        }

        if (column.codec)
            column_declaration->codec = column.codec;

        if (column.ttl)
            column_declaration->ttl = column.ttl;

        columns_list->children.push_back(column_declaration_ptr);
    }

    return columns_list;
}

ASTPtr InterpreterCreateQuery::formatIndices(const IndicesDescription & indices)
{
    auto res = std::make_shared<ASTExpressionList>();

    for (const auto & index : indices)
        res->children.push_back(index.definition_ast->clone());

    return res;
}

ASTPtr InterpreterCreateQuery::formatConstraints(const ConstraintsDescription & constraints)
{
    auto res = std::make_shared<ASTExpressionList>();

    for (const auto & constraint : constraints.constraints)
        res->children.push_back(constraint->clone());

    return res;
}

ASTPtr InterpreterCreateQuery::formatProjections(const ProjectionsDescription & projections)
{
    auto res = std::make_shared<ASTExpressionList>();

    for (const auto & projection : projections)
        res->children.push_back(projection.definition_ast->clone());

    return res;
}

ColumnsDescription InterpreterCreateQuery::getColumnsDescription(
    const ASTExpressionList & columns_ast, ContextPtr context_, bool attach)
{
    /// First, deduce implicit types.

    /** all default_expressions as a single expression list,
     *  mixed with conversion-columns for each explicitly specified type */

    ASTPtr default_expr_list = std::make_shared<ASTExpressionList>();
    NamesAndTypesList column_names_and_types;
    bool make_columns_nullable = !attach && context_->getSettingsRef().data_type_default_nullable;

    for (const auto & ast : columns_ast.children)
    {
        const auto & col_decl = ast->as<ASTColumnDeclaration &>();

        DataTypePtr column_type = nullptr;

        if (col_decl.type)
        {
            column_type = DataTypeFactory::instance().get(col_decl.type);

            if (col_decl.null_modifier)
            {
                if (column_type->isNullable())
                    throw Exception("Can't use [NOT] NULL modifier with Nullable type", ErrorCodes::ILLEGAL_SYNTAX_FOR_DATA_TYPE);
                if (*col_decl.null_modifier)
                    column_type = makeNullable(column_type);
            }
            else if (make_columns_nullable)
            {
                column_type = makeNullable(column_type);
            }

            column_names_and_types.emplace_back(col_decl.name, column_type);
        }
        else
        {
            /// we're creating dummy DataTypeUInt8 in order to prevent the NullPointerException in ExpressionActions
            column_names_and_types.emplace_back(col_decl.name, std::make_shared<DataTypeUInt8>());
        }

        /// add column to postprocessing if there is a default_expression specified
        if (col_decl.default_expression)
        {
            /** For columns with explicitly-specified type create two expressions:
              * 1. default_expression aliased as column name with _tmp suffix
              * 2. conversion of expression (1) to explicitly-specified type alias as column name
              */
            if (col_decl.type)
            {
                const auto & final_column_name = col_decl.name;
                const auto tmp_column_name = final_column_name + "_tmp_alter" + toString(randomSeed());
                const auto * data_type_ptr = column_names_and_types.back().type.get();

                default_expr_list->children.emplace_back(
                    setAlias(addTypeConversionToAST(std::make_shared<ASTIdentifier>(tmp_column_name), data_type_ptr->getName()),
                        final_column_name));

                default_expr_list->children.emplace_back(
                    setAlias(
                        col_decl.default_expression->clone(),
                        tmp_column_name));
            }
            else
                default_expr_list->children.emplace_back(setAlias(col_decl.default_expression->clone(), col_decl.name));
        }
    }

    Block defaults_sample_block;
    /// set missing types and wrap default_expression's in a conversion-function if necessary
    if (!default_expr_list->children.empty())
        defaults_sample_block = validateColumnsDefaultsAndGetSampleBlock(default_expr_list, column_names_and_types, context_);

    bool sanity_check_compression_codecs = !attach && !context_->getSettingsRef().allow_suspicious_codecs;
    bool allow_experimental_codecs = attach || context_->getSettingsRef().allow_experimental_codecs;

    ColumnsDescription res;
    auto name_type_it = column_names_and_types.begin();
    for (auto ast_it = columns_ast.children.begin(); ast_it != columns_ast.children.end(); ++ast_it, ++name_type_it)
    {
        ColumnDescription column;

        auto & col_decl = (*ast_it)->as<ASTColumnDeclaration &>();

        column.name = col_decl.name;

        if (col_decl.default_expression)
        {
            ASTPtr default_expr = col_decl.default_expression->clone();
            if (col_decl.type)
                column.type = name_type_it->type;
            else
                column.type = defaults_sample_block.getByName(column.name).type;

            column.default_desc.kind = columnDefaultKindFromString(col_decl.default_specifier);
            column.default_desc.expression = default_expr;
        }
        else if (col_decl.type)
            column.type = name_type_it->type;
        else
            throw Exception();

        if (col_decl.comment)
            column.comment = col_decl.comment->as<ASTLiteral &>().value.get<String>();

        if (col_decl.codec)
        {
            if (col_decl.default_specifier == "ALIAS")
                throw Exception{"Cannot specify codec for column type ALIAS", ErrorCodes::BAD_ARGUMENTS};
            column.codec = CompressionCodecFactory::instance().validateCodecAndGetPreprocessedAST(
                col_decl.codec, column.type, sanity_check_compression_codecs, allow_experimental_codecs);
        }

        if (col_decl.ttl)
            column.ttl = col_decl.ttl;

        res.add(std::move(column));
    }

    if (context_->getSettingsRef().flatten_nested)
        res.flattenNested();

    if (res.getAllPhysical().empty())
        throw Exception{"Cannot CREATE table without physical columns", ErrorCodes::EMPTY_LIST_OF_COLUMNS_PASSED};

    return res;
}


ConstraintsDescription InterpreterCreateQuery::getConstraintsDescription(const ASTExpressionList * constraints)
{
    ConstraintsDescription res;
    if (constraints)
        for (const auto & constraint : constraints->children)
            res.constraints.push_back(std::dynamic_pointer_cast<ASTConstraintDeclaration>(constraint->clone()));
    return res;
}


InterpreterCreateQuery::TableProperties InterpreterCreateQuery::getTablePropertiesAndNormalizeCreateQuery(ASTCreateQuery & create) const
{
    TableProperties properties;
    TableLockHolder as_storage_lock;

    if (create.columns_list)
    {
        if (create.as_table_function && (create.columns_list->indices || create.columns_list->constraints))
            throw Exception("Indexes and constraints are not supported for table functions", ErrorCodes::INCORRECT_QUERY);

        if (create.columns_list->columns)
        {
            properties.columns = getColumnsDescription(*create.columns_list->columns, getContext(), create.attach);
        }

        if (create.columns_list->indices)
            for (const auto & index : create.columns_list->indices->children)
                properties.indices.push_back(
                    IndexDescription::getIndexFromAST(index->clone(), properties.columns, getContext()));

        if (create.columns_list->projections)
            for (const auto & projection_ast : create.columns_list->projections->children)
            {
                auto projection = ProjectionDescription::getProjectionFromAST(projection_ast, properties.columns, getContext());
                properties.projections.add(std::move(projection));
            }

        properties.constraints = getConstraintsDescription(create.columns_list->constraints);
    }
    else if (!create.as_table.empty())
    {
        String as_database_name = getContext()->resolveDatabase(create.as_database);
        StoragePtr as_storage = DatabaseCatalog::instance().getTable({as_database_name, create.as_table}, getContext());

        /// as_storage->getColumns() and setEngine(...) must be called under structure lock of other_table for CREATE ... AS other_table.
        as_storage_lock = as_storage->lockForShare(getContext()->getCurrentQueryId(), getContext()->getSettingsRef().lock_acquire_timeout);
        auto as_storage_metadata = as_storage->getInMemoryMetadataPtr();
        properties.columns = as_storage_metadata->getColumns();

        /// Secondary indices and projections make sense only for MergeTree family of storage engines.
        /// We should not copy them for other storages.
        if (create.storage && endsWith(create.storage->engine->name, "MergeTree"))
        {
            properties.indices = as_storage_metadata->getSecondaryIndices();
            properties.projections = as_storage_metadata->getProjections().clone();
        }

        properties.constraints = as_storage_metadata->getConstraints();
    }
    else if (create.select)
    {
        Block as_select_sample = InterpreterSelectWithUnionQuery::getSampleBlock(create.select->clone(), getContext());
        properties.columns = ColumnsDescription(as_select_sample.getNamesAndTypesList());
    }
    else if (create.as_table_function)
    {
        /// Table function without columns list.
        auto table_function = TableFunctionFactory::instance().get(create.as_table_function, getContext());
        properties.columns = table_function->getActualTableStructure(getContext());
        assert(!properties.columns.empty());
    }
    else if (create.is_dictionary)
    {
        return {};
    }
    else
        throw Exception("Incorrect CREATE query: required list of column descriptions or AS section or SELECT.", ErrorCodes::INCORRECT_QUERY);

    /// Even if query has list of columns, canonicalize it (unfold Nested columns).
    if (!create.columns_list)
        create.set(create.columns_list, std::make_shared<ASTColumns>());

    ASTPtr new_columns = formatColumns(properties.columns);
    ASTPtr new_indices = formatIndices(properties.indices);
    ASTPtr new_constraints = formatConstraints(properties.constraints);
    ASTPtr new_projections = formatProjections(properties.projections);

    create.columns_list->setOrReplace(create.columns_list->columns, new_columns);
    create.columns_list->setOrReplace(create.columns_list->indices, new_indices);
    create.columns_list->setOrReplace(create.columns_list->constraints, new_constraints);
    create.columns_list->setOrReplace(create.columns_list->projections, new_projections);

    validateTableStructure(create, properties);
    /// Set the table engine if it was not specified explicitly.
    setEngine(create);

    assert(as_database_saved.empty() && as_table_saved.empty());
    std::swap(create.as_database, as_database_saved);
    std::swap(create.as_table, as_table_saved);

    return properties;
}

void InterpreterCreateQuery::validateTableStructure(const ASTCreateQuery & create,
                                                    const InterpreterCreateQuery::TableProperties & properties) const
{
    /// Check for duplicates
    std::set<String> all_columns;
    for (const auto & column : properties.columns)
    {
        if (!all_columns.emplace(column.name).second)
            throw Exception("Column " + backQuoteIfNeed(column.name) + " already exists", ErrorCodes::DUPLICATE_COLUMN);
    }

    const auto & settings = getContext()->getSettingsRef();

    /// Check low cardinality types in creating table if it was not allowed in setting
    if (!create.attach && !settings.allow_suspicious_low_cardinality_types && !create.is_materialized_view)
    {
        for (const auto & name_and_type_pair : properties.columns.getAllPhysical())
        {
            if (const auto * current_type_ptr = typeid_cast<const DataTypeLowCardinality *>(name_and_type_pair.type.get()))
            {
                if (!isStringOrFixedString(*removeNullable(current_type_ptr->getDictionaryType())))
                    throw Exception("Creating columns of type " + current_type_ptr->getName() + " is prohibited by default "
                                    "due to expected negative impact on performance. "
                                    "It can be enabled with the \"allow_suspicious_low_cardinality_types\" setting.",
                                    ErrorCodes::SUSPICIOUS_TYPE_FOR_LOW_CARDINALITY);
            }
        }
    }

    if (!create.attach && !settings.allow_experimental_geo_types)
    {
        for (const auto & name_and_type_pair : properties.columns.getAllPhysical())
        {
            const auto & type = name_and_type_pair.type->getName();
            if (type == "MultiPolygon" || type == "Polygon" || type == "Ring" || type == "Point")
            {
                String message = "Cannot create table with column '" + name_and_type_pair.name + "' which type is '"
                                 + type + "' because experimental geo types are not allowed. "
                                 + "Set setting allow_experimental_geo_types = 1 in order to allow it.";
                throw Exception(message, ErrorCodes::ILLEGAL_COLUMN);
            }
        }
    }
}

void InterpreterCreateQuery::setEngine(ASTCreateQuery & create) const
{
    if (create.as_table_function)
        return;

    if (create.storage || create.is_dictionary || create.isView())
    {
        if (create.temporary && create.storage && create.storage->engine && create.storage->engine->name != "Memory")
            throw Exception(
                "Temporary tables can only be created with ENGINE = Memory, not " + create.storage->engine->name,
                ErrorCodes::INCORRECT_QUERY);

        return;
    }

    if (create.temporary)
    {
        auto engine_ast = std::make_shared<ASTFunction>();
        engine_ast->name = "Memory";
        engine_ast->no_empty_args = true;
        auto storage_ast = std::make_shared<ASTStorage>();
        storage_ast->set(storage_ast->engine, engine_ast);
        create.set(create.storage, storage_ast);
    }
    else if (!create.as_table.empty())
    {
        /// NOTE Getting the structure from the table specified in the AS is done not atomically with the creation of the table.

        String as_database_name = getContext()->resolveDatabase(create.as_database);
        String as_table_name = create.as_table;

        ASTPtr as_create_ptr = DatabaseCatalog::instance().getDatabase(as_database_name)->getCreateTableQuery(as_table_name, getContext());
        const auto & as_create = as_create_ptr->as<ASTCreateQuery &>();

        const String qualified_name = backQuoteIfNeed(as_database_name) + "." + backQuoteIfNeed(as_table_name);

        if (as_create.is_ordinary_view)
            throw Exception(
                "Cannot CREATE a table AS " + qualified_name + ", it is a View",
                ErrorCodes::INCORRECT_QUERY);

        if (as_create.is_live_view)
            throw Exception(
                "Cannot CREATE a table AS " + qualified_name + ", it is a Live View",
                ErrorCodes::INCORRECT_QUERY);

        if (as_create.is_dictionary)
            throw Exception(
                "Cannot CREATE a table AS " + qualified_name + ", it is a Dictionary",
                ErrorCodes::INCORRECT_QUERY);

        if (as_create.storage)
            create.set(create.storage, as_create.storage->ptr());
        else if (as_create.as_table_function)
            create.as_table_function = as_create.as_table_function->clone();
        else
            throw Exception(ErrorCodes::LOGICAL_ERROR, "Cannot set engine, it's a bug.");
    }
}

static void generateUUIDForTable(ASTCreateQuery & create)
{
    if (create.uuid == UUIDHelpers::Nil)
        create.uuid = UUIDHelpers::generateV4();

    /// If destination table (to_table_id) is not specified for materialized view,
    /// then MV will create inner table. We should generate UUID of inner table here,
    /// so it will be the same on all hosts if query in ON CLUSTER or database engine is Replicated.
    bool need_uuid_for_inner_table = !create.attach && create.is_materialized_view && !create.to_table_id;
    if (need_uuid_for_inner_table && create.to_inner_uuid == UUIDHelpers::Nil)
        create.to_inner_uuid = UUIDHelpers::generateV4();
}

void InterpreterCreateQuery::assertOrSetUUID(ASTCreateQuery & create, const DatabasePtr & database) const
{
    const auto * kind = create.is_dictionary ? "Dictionary" : "Table";
    const auto * kind_upper = create.is_dictionary ? "DICTIONARY" : "TABLE";

    if (database->getEngineName() == "Replicated" && getContext()->getClientInfo().is_replicated_database_internal
        && !internal)
    {
        if (create.uuid == UUIDHelpers::Nil)
            throw Exception("Table UUID is not specified in DDL log", ErrorCodes::LOGICAL_ERROR);
    }

    bool from_path = create.attach_from_path.has_value();

    if (database->getUUID() != UUIDHelpers::Nil)
    {
        if (create.attach && !from_path && create.uuid == UUIDHelpers::Nil)
        {
            throw Exception(ErrorCodes::INCORRECT_QUERY,
                            "Incorrect ATTACH {} query for Atomic database engine. "
                            "Use one of the following queries instead:\n"
                            "1. ATTACH {} {};\n"
                            "2. CREATE {} {} <table definition>;\n"
                            "3. ATTACH {} {} FROM '/path/to/data/' <table definition>;\n"
                            "4. ATTACH {} {} UUID '<uuid>' <table definition>;",
                            kind_upper,
                            kind_upper, create.table,
                            kind_upper, create.table,
                            kind_upper, create.table,
                            kind_upper, create.table);
        }

        generateUUIDForTable(create);
    }
    else
    {
        bool is_on_cluster = getContext()->getClientInfo().query_kind == ClientInfo::QueryKind::SECONDARY_QUERY;
        bool has_uuid = create.uuid != UUIDHelpers::Nil || create.to_inner_uuid != UUIDHelpers::Nil;
        if (has_uuid && !is_on_cluster)
            throw Exception(ErrorCodes::INCORRECT_QUERY,
                            "{} UUID specified, but engine of database {} is not Atomic", kind, create.getDatabase());

        /// Ignore UUID if it's ON CLUSTER query
        create.uuid = UUIDHelpers::Nil;
        create.to_inner_uuid = UUIDHelpers::Nil;
    }
}


BlockIO InterpreterCreateQuery::createTable(ASTCreateQuery & create)
{
    /// Temporary tables are created out of databases.
    if (create.temporary && !create.getDatabase().empty())
        throw Exception("Temporary tables cannot be inside a database. You should not specify a database for a temporary table.",
            ErrorCodes::BAD_DATABASE_FOR_TEMPORARY_TABLE);

    String current_database = getContext()->getCurrentDatabase();
    auto database_name = create.getDatabase().empty() ? current_database : create.getDatabase();

    // If this is a stub ATTACH query, read the query definition from the database
    if (create.attach && !create.storage && !create.columns_list)
    {
        auto database = DatabaseCatalog::instance().getDatabase(database_name);

        if (database->getEngineName() == "Replicated")
        {
            auto guard = DatabaseCatalog::instance().getDDLGuard(database_name, create.getTable());

            if (auto* ptr = typeid_cast<DatabaseReplicated *>(database.get());
                ptr && !getContext()->getClientInfo().is_replicated_database_internal)
            {
                create.setDatabase(database_name);
                guard->releaseTableLock();
                return ptr->tryEnqueueReplicatedDDL(query_ptr, getContext());
            }
        }

        bool if_not_exists = create.if_not_exists;

        // Table SQL definition is available even if the table is detached (even permanently)
        auto query = database->getCreateTableQuery(create.getTable(), getContext());
        auto create_query = query->as<ASTCreateQuery &>();

        if (!create.is_dictionary && create_query.is_dictionary)
            throw Exception(ErrorCodes::INCORRECT_QUERY,
                "Cannot ATTACH TABLE {}.{}, it is a Dictionary",
                backQuoteIfNeed(database_name), backQuoteIfNeed(create.getTable()));

        if (create.is_dictionary && !create_query.is_dictionary)
            throw Exception(ErrorCodes::INCORRECT_QUERY,
                "Cannot ATTACH DICTIONARY {}.{}, it is a Table",
                backQuoteIfNeed(database_name), backQuoteIfNeed(create.getTable()));

        create = create_query; // Copy the saved create query, but use ATTACH instead of CREATE

        create.attach = true;
        create.attach_short_syntax = true;
        create.if_not_exists = if_not_exists;
    }

    /// TODO throw exception if !create.attach_short_syntax && !create.attach_from_path && !internal

    if (create.attach_from_path)
    {
        fs::path user_files = fs::path(getContext()->getUserFilesPath()).lexically_normal();
        fs::path root_path = fs::path(getContext()->getPath()).lexically_normal();

        if (getContext()->getClientInfo().query_kind == ClientInfo::QueryKind::INITIAL_QUERY)
        {
            fs::path data_path = fs::path(*create.attach_from_path).lexically_normal();
            if (data_path.is_relative())
                data_path = (user_files / data_path).lexically_normal();
            if (!startsWith(data_path, user_files))
                throw Exception(ErrorCodes::PATH_ACCESS_DENIED,
                                "Data directory {} must be inside {} to attach it", String(data_path), String(user_files));

            /// Data path must be relative to root_path
            create.attach_from_path = fs::relative(data_path, root_path) / "";
        }
        else
        {
            fs::path data_path = (root_path / *create.attach_from_path).lexically_normal();
            if (!startsWith(data_path, user_files))
                throw Exception(ErrorCodes::PATH_ACCESS_DENIED,
                                "Data directory {} must be inside {} to attach it", String(data_path), String(user_files));
        }
    }
    else if (create.attach && !create.attach_short_syntax && getContext()->getClientInfo().query_kind != ClientInfo::QueryKind::SECONDARY_QUERY)
    {
        auto * log = &Poco::Logger::get("InterpreterCreateQuery");
        LOG_WARNING(log, "ATTACH TABLE query with full table definition is not recommended: "
                         "use either ATTACH TABLE {}; to attach existing table "
                         "or CREATE TABLE {} <table definition>; to create new table "
                         "or ATTACH TABLE {} FROM '/path/to/data/' <table definition>; to create new table and attach data.",
                         create.getTable(), create.getTable(), create.getTable());
    }

    if (!create.temporary && create.getDatabase().empty())
        create.setDatabase(current_database);
    if (create.to_table_id && create.to_table_id.database_name.empty())
        create.to_table_id.database_name = current_database;

    if (create.select && create.isView())
    {
        // Expand CTE before filling default database
        ApplyWithSubqueryVisitor().visit(*create.select);
        AddDefaultDatabaseVisitor visitor(current_database);
        visitor.visit(*create.select);
    }

    /// Set and retrieve list of columns, indices and constraints. Set table engine if needed. Rewrite query in canonical way.
    TableProperties properties = getTablePropertiesAndNormalizeCreateQuery(create);

    DatabasePtr database;
    bool need_add_to_database = !create.temporary;
    if (need_add_to_database)
        database = DatabaseCatalog::instance().getDatabase(database_name);

    if (need_add_to_database && database->getEngineName() == "Replicated")
    {
        auto guard = DatabaseCatalog::instance().getDDLGuard(create.getDatabase(), create.getTable());

        if (auto * ptr = typeid_cast<DatabaseReplicated *>(database.get());
            ptr && !getContext()->getClientInfo().is_replicated_database_internal)
        {
            assertOrSetUUID(create, database);
            guard->releaseTableLock();
            return ptr->tryEnqueueReplicatedDDL(query_ptr, getContext());
        }
    }

    if (create.replace_table)
        return doCreateOrReplaceTable(create, properties);

    /// Actually creates table
    bool created = doCreateTable(create, properties);

    if (!created)   /// Table already exists
        return {};

    return fillTableIfNeeded(create);
}

bool InterpreterCreateQuery::doCreateTable(ASTCreateQuery & create,
                                           const InterpreterCreateQuery::TableProperties & properties)
{
    std::unique_ptr<DDLGuard> guard;

    String data_path;
    DatabasePtr database;

    bool need_add_to_database = !create.temporary;
    if (need_add_to_database)
    {
        /** If the request specifies IF NOT EXISTS, we allow concurrent CREATE queries (which do nothing).
          * If table doesn't exist, one thread is creating table, while others wait in DDLGuard.
          */
        guard = DatabaseCatalog::instance().getDDLGuard(create.getDatabase(), create.getTable());

        database = DatabaseCatalog::instance().getDatabase(create.getDatabase());
        assertOrSetUUID(create, database);

        String storage_name = create.is_dictionary ? "Dictionary" : "Table";
        auto storage_already_exists_error_code = create.is_dictionary ? ErrorCodes::DICTIONARY_ALREADY_EXISTS : ErrorCodes::TABLE_ALREADY_EXISTS;

        /// Table can be created before or it can be created concurrently in another thread, while we were waiting in DDLGuard.
        if (database->isTableExist(create.getTable(), getContext()))
        {
            /// TODO Check structure of table
            if (create.if_not_exists)
                return false;
            else if (create.replace_view)
            {
                /// when executing CREATE OR REPLACE VIEW, drop current existing view
                auto drop_ast = std::make_shared<ASTDropQuery>();
                drop_ast->setDatabase(create.getDatabase());
                drop_ast->setTable(create.getTable());
                drop_ast->no_ddl_lock = true;

                auto drop_context = Context::createCopy(context);
                InterpreterDropQuery interpreter(drop_ast, drop_context);
                interpreter.execute();
            }
            else
                throw Exception(storage_already_exists_error_code,
<<<<<<< HEAD
                    "{} {}.{} already exists.", storage_name, backQuoteIfNeed(create.getDatabase()), backQuoteIfNeed(create.getTable()));
=======
                    "{} {}.{} already exists", storage_name, backQuoteIfNeed(create.database), backQuoteIfNeed(create.table));
>>>>>>> 4be8cafc
        }

        data_path = database->getTableDataPath(create);

        if (!create.attach && !data_path.empty() && fs::exists(fs::path{getContext()->getPath()} / data_path))
            throw Exception(storage_already_exists_error_code,
                "Directory for {} data {} already exists", Poco::toLower(storage_name), String(data_path));
    }
    else
    {
        if (create.if_not_exists && getContext()->tryResolveStorageID({"", create.getTable()}, Context::ResolveExternal))
            return false;

        String temporary_table_name = create.getTable();
        auto temporary_table = TemporaryTableHolder(getContext(), properties.columns, properties.constraints, query_ptr);
        getContext()->getSessionContext()->addExternalTable(temporary_table_name, std::move(temporary_table));
        return true;
    }

    bool from_path = create.attach_from_path.has_value();
    String actual_data_path = data_path;
    if (from_path)
    {
        if (data_path.empty())
            throw Exception(ErrorCodes::NOT_IMPLEMENTED,
                            "ATTACH ... FROM ... query is not supported for {} database engine", database->getEngineName());
        /// We will try to create Storage instance with provided data path
        data_path = *create.attach_from_path;
        create.attach_from_path = std::nullopt;
    }

    if (create.attach)
    {
        /// If table was detached it's not possible to attach it back while some threads are using
        /// old instance of the storage. For example, AsynchronousMetrics may cause ATTACH to fail,
        /// so we allow waiting here. If database_atomic_wait_for_drop_and_detach_synchronously is disabled
        /// and old storage instance still exists it will throw exception.
        bool throw_if_table_in_use = getContext()->getSettingsRef().database_atomic_wait_for_drop_and_detach_synchronously;
        if (throw_if_table_in_use)
            database->checkDetachedTableNotInUse(create.uuid);
        else
            database->waitDetachedTableNotInUse(create.uuid);
    }

    StoragePtr res;
    /// NOTE: CREATE query may be rewritten by Storage creator or table function
    if (create.as_table_function)
    {
        const auto & factory = TableFunctionFactory::instance();
        auto table_func = factory.get(create.as_table_function, getContext());
        res = table_func->execute(create.as_table_function, getContext(), create.getTable(), properties.columns);
        res->renameInMemory({create.getDatabase(), create.getTable(), create.uuid});
    }
    else
    {
        res = StorageFactory::instance().get(create,
            data_path,
            getContext(),
            getContext()->getGlobalContext(),
            properties.columns,
            properties.constraints,
            false);
    }

    if (from_path && !res->storesDataOnDisk())
        throw Exception(ErrorCodes::NOT_IMPLEMENTED,
                        "ATTACH ... FROM ... query is not supported for {} table engine, "
                        "because such tables do not store any data on disk. Use CREATE instead.", res->getName());

    database->createTable(getContext(), create.getTable(), res, query_ptr);

    /// Move table data to the proper place. Wo do not move data earlier to avoid situations
    /// when data directory moved, but table has not been created due to some error.
    if (from_path)
        res->rename(actual_data_path, {create.getDatabase(), create.getTable(), create.uuid});

    /// We must call "startup" and "shutdown" while holding DDLGuard.
    /// Because otherwise method "shutdown" (from InterpreterDropQuery) can be called before startup
    /// (in case when table was created and instantly dropped before started up)
    ///
    /// Method "startup" may create background tasks and method "shutdown" will wait for them.
    /// But if "shutdown" is called before "startup", it will exit early, because there are no background tasks to wait.
    /// Then background task is created by "startup" method. And when destructor of a table object is called, background task is still active,
    /// and the task will use references to freed data.

    /// Also note that "startup" method is exception-safe. If exception is thrown from "startup",
    /// we can safely destroy the object without a call to "shutdown", because there is guarantee
    /// that no background threads/similar resources remain after exception from "startup".

    res->startup();
    return true;
}


BlockIO InterpreterCreateQuery::doCreateOrReplaceTable(ASTCreateQuery & create,
                                                       const InterpreterCreateQuery::TableProperties & properties)
{
    /// Replicated database requires separate contexts for each DDL query
    ContextPtr current_context = getContext();
    ContextMutablePtr create_context = Context::createCopy(current_context);
    create_context->setQueryContext(std::const_pointer_cast<Context>(current_context));

    auto make_drop_context = [&](bool on_error) -> ContextMutablePtr
    {
        ContextMutablePtr drop_context = Context::createCopy(current_context);
        drop_context->makeQueryContext();
        if (on_error)
            return drop_context;

        if (auto txn = current_context->getZooKeeperMetadataTransaction())
        {
            /// Execute drop as separate query, because [CREATE OR] REPLACE query can be considered as
            /// successfully executed after RENAME/EXCHANGE query.
            drop_context->resetZooKeeperMetadataTransaction();
            auto drop_txn = std::make_shared<ZooKeeperMetadataTransaction>(txn->getZooKeeper(), txn->getDatabaseZooKeeperPath(),
                                                                           txn->isInitialQuery(), txn->getTaskZooKeeperPath());
            drop_context->initZooKeeperMetadataTransaction(drop_txn);
        }
        return drop_context;
    };

    auto ast_drop = std::make_shared<ASTDropQuery>();
    String table_to_replace_name = create.getTable();

    {
        auto database = DatabaseCatalog::instance().getDatabase(create.getDatabase());
        if (database->getUUID() == UUIDHelpers::Nil)
            throw Exception(ErrorCodes::INCORRECT_QUERY,
                            "{} query is supported only for Atomic databases",
                            create.create_or_replace ? "CREATE OR REPLACE TABLE" : "REPLACE TABLE");


        UInt64 name_hash = sipHash64(create.getDatabase() + create.getTable());
        UInt16 random_suffix = thread_local_rng();
        if (auto txn = current_context->getZooKeeperMetadataTransaction())
        {
            /// Avoid different table name on database replicas
            random_suffix = sipHash64(txn->getTaskZooKeeperPath());
        }
        create.setTable(fmt::format("_tmp_replace_{}_{}",
                            getHexUIntLowercase(name_hash),
                            getHexUIntLowercase(random_suffix)));

        ast_drop->setTable(create.getTable());
        ast_drop->is_dictionary = create.is_dictionary;
        ast_drop->setDatabase(create.getDatabase());
        ast_drop->kind = ASTDropQuery::Drop;
    }

    bool created = false;
    bool renamed = false;
    try
    {
        /// Create temporary table (random name will be generated)
        [[maybe_unused]] bool done = InterpreterCreateQuery(query_ptr, create_context).doCreateTable(create, properties);
        assert(done);
        created = true;

        /// Try fill temporary table
        BlockIO fill_io = fillTableIfNeeded(create);
        executeTrivialBlockIO(fill_io, getContext());

        /// Replace target table with created one
        auto ast_rename = std::make_shared<ASTRenameQuery>();
        ASTRenameQuery::Element elem
        {
            ASTRenameQuery::Table{create.getDatabase(), create.getTable()},
            ASTRenameQuery::Table{create.getDatabase(), table_to_replace_name}
        };

        ast_rename->elements.push_back(std::move(elem));
        ast_rename->dictionary = create.is_dictionary;
        if (create.create_or_replace)
        {
            /// CREATE OR REPLACE TABLE
            /// Will execute ordinary RENAME instead of EXCHANGE if the target table does not exist
            ast_rename->rename_if_cannot_exchange = true;
            ast_rename->exchange = false;
        }
        else
        {
            /// REPLACE TABLE
            /// Will execute EXCHANGE query and fail if the target table does not exist
            ast_rename->exchange = true;
        }

        InterpreterRenameQuery interpreter_rename{ast_rename, current_context};
        interpreter_rename.execute();
        renamed = true;

        if (!interpreter_rename.renamedInsteadOfExchange())
        {
            /// Target table was replaced with new one, drop old table
            auto drop_context = make_drop_context(false);
            InterpreterDropQuery(ast_drop, drop_context).execute();
        }

        create.setTable(table_to_replace_name);

        return {};
    }
    catch (...)
    {
        /// Drop temporary table if it was successfully created, but was not renamed to target name
        if (created && !renamed)
        {
            auto drop_context = make_drop_context(true);
            InterpreterDropQuery(ast_drop, drop_context).execute();
        }
        throw;
    }
}

BlockIO InterpreterCreateQuery::fillTableIfNeeded(const ASTCreateQuery & create)
{
    /// If the query is a CREATE SELECT, insert the data into the table.
    if (create.select && !create.attach
        && !create.is_ordinary_view && !create.is_live_view && (!create.is_materialized_view || create.is_populate))
    {
        auto insert = std::make_shared<ASTInsertQuery>();
        insert->table_id = {create.getDatabase(), create.getTable(), create.uuid};
        insert->select = create.select->clone();

        if (create.temporary && !getContext()->getSessionContext()->hasQueryContext())
            getContext()->getSessionContext()->makeQueryContext();

        return InterpreterInsertQuery(insert,
            create.temporary ? getContext()->getSessionContext() : getContext(),
            getContext()->getSettingsRef().insert_allow_materialized_columns).execute();
    }

    return {};
}

void InterpreterCreateQuery::prepareOnClusterQuery(ASTCreateQuery & create, ContextPtr local_context, const String & cluster_name)
{
    if (create.attach)
        return;

    /// For CREATE query generate UUID on initiator, so it will be the same on all hosts.
    /// It will be ignored if database does not support UUIDs.
    generateUUIDForTable(create);

    /// For cross-replication cluster we cannot use UUID in replica path.
    String cluster_name_expanded = local_context->getMacros()->expand(cluster_name);
    ClusterPtr cluster = local_context->getCluster(cluster_name_expanded);

    if (cluster->maybeCrossReplication())
    {
        /// Check that {uuid} macro is not used in zookeeper_path for ReplicatedMergeTree.
        /// Otherwise replicas will generate different paths.
        if (!create.storage)
            return;
        if (!create.storage->engine)
            return;
        if (!startsWith(create.storage->engine->name, "Replicated"))
            return;

        bool has_explicit_zk_path_arg = create.storage->engine->arguments &&
                                        create.storage->engine->arguments->children.size() >= 2 &&
                                        create.storage->engine->arguments->children[0]->as<ASTLiteral>() &&
                                        create.storage->engine->arguments->children[0]->as<ASTLiteral>()->value.getType() == Field::Types::String;

        if (has_explicit_zk_path_arg)
        {
            String zk_path = create.storage->engine->arguments->children[0]->as<ASTLiteral>()->value.get<String>();
            Macros::MacroExpansionInfo info;
            info.table_id.uuid = create.uuid;
            info.ignore_unknown = true;
            local_context->getMacros()->expand(zk_path, info);
            if (!info.expanded_uuid)
                return;
        }

        throw Exception("Seems like cluster is configured for cross-replication, "
                        "but zookeeper_path for ReplicatedMergeTree is not specified or contains {uuid} macro. "
                        "It's not supported for cross replication, because tables must have different UUIDs. "
                        "Please specify unique zookeeper_path explicitly.", ErrorCodes::INCORRECT_QUERY);
    }
}

BlockIO InterpreterCreateQuery::execute()
{
    FunctionNameNormalizer().visit(query_ptr.get());
    auto & create = query_ptr->as<ASTCreateQuery &>();
    if (!create.cluster.empty())
    {
        prepareOnClusterQuery(create, getContext(), create.cluster);
        return executeDDLQueryOnCluster(query_ptr, getContext(), getRequiredAccess());
    }

    getContext()->checkAccess(getRequiredAccess());

    ASTQueryWithOutput::resetOutputASTIfExist(create);

    /// CREATE|ATTACH DATABASE
    if (!create.getDatabase().empty() && create.getTable().empty())
        return createDatabase(create);
    else
        return createTable(create);
}


AccessRightsElements InterpreterCreateQuery::getRequiredAccess() const
{
    /// Internal queries (initiated by the server itself) always have access to everything.
    if (internal)
        return {};

    AccessRightsElements required_access;
    const auto & create = query_ptr->as<const ASTCreateQuery &>();

    if (create.getTable().empty())
    {
        required_access.emplace_back(AccessType::CREATE_DATABASE, create.getDatabase());
    }
    else if (create.is_dictionary)
    {
        required_access.emplace_back(AccessType::CREATE_DICTIONARY, create.getDatabase(), create.getTable());
    }
    else if (create.isView())
    {
        assert(!create.temporary);
        if (create.replace_view)
            required_access.emplace_back(AccessType::DROP_VIEW | AccessType::CREATE_VIEW, create.getDatabase(), create.getTable());
        else
            required_access.emplace_back(AccessType::CREATE_VIEW, create.getDatabase(), create.getTable());
    }
    else
    {
        if (create.temporary)
            required_access.emplace_back(AccessType::CREATE_TEMPORARY_TABLE);
        else
        {
            if (create.replace_table)
                required_access.emplace_back(AccessType::DROP_TABLE, create.getDatabase(), create.getTable());
            required_access.emplace_back(AccessType::CREATE_TABLE, create.getDatabase(), create.getTable());
        }
    }

    if (create.to_table_id)
        required_access.emplace_back(AccessType::SELECT | AccessType::INSERT, create.to_table_id.database_name, create.to_table_id.table_name);

    if (create.storage && create.storage->engine)
    {
        auto source_access_type = StorageFactory::instance().getSourceAccessType(create.storage->engine->name);
        if (source_access_type != AccessType::NONE)
            required_access.emplace_back(source_access_type);
    }

    return required_access;
}

void InterpreterCreateQuery::extendQueryLogElemImpl(QueryLogElement & elem, const ASTPtr &, ContextPtr) const
{
    elem.query_kind = "Create";
    if (!as_table_saved.empty())
    {
        String database = backQuoteIfNeed(as_database_saved.empty() ? getContext()->getCurrentDatabase() : as_database_saved);
        elem.query_databases.insert(database);
        elem.query_tables.insert(database + "." + backQuoteIfNeed(as_table_saved));
    }
}

}<|MERGE_RESOLUTION|>--- conflicted
+++ resolved
@@ -999,11 +999,7 @@
             }
             else
                 throw Exception(storage_already_exists_error_code,
-<<<<<<< HEAD
-                    "{} {}.{} already exists.", storage_name, backQuoteIfNeed(create.getDatabase()), backQuoteIfNeed(create.getTable()));
-=======
-                    "{} {}.{} already exists", storage_name, backQuoteIfNeed(create.database), backQuoteIfNeed(create.table));
->>>>>>> 4be8cafc
+                    "{} {}.{} already exists", storage_name, backQuoteIfNeed(create.getDatabase()), backQuoteIfNeed(create.getTable()));
         }
 
         data_path = database->getTableDataPath(create);
