--- conflicted
+++ resolved
@@ -1,12 +1,8 @@
 #pragma once
 
 #include <Poco/Net/SocketAddress.h>
-<<<<<<< HEAD
-#include <Core/Types.h>
 #include <Common/UInt128.h>
-=======
 #include <common/types.h>
->>>>>>> f104c382
 
 
 namespace DB
