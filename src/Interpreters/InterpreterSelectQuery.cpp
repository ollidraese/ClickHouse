--- conflicted
+++ resolved
@@ -1996,17 +1996,9 @@
         /// Create step which reads from empty source if storage has no data.
         if (!query_plan.isInitialized())
         {
-<<<<<<< HEAD
-            auto header = storage->getSampleBlockForColumns(metadata_snapshot, required_columns);
-            addEmptySourceToQueryPlan(query_plan, header, query_info);
-=======
-            auto header = query_info.projection
-                ? query_info.projection->desc->metadata->getSampleBlockForColumns(
-                    query_info.projection->required_columns, storage->getVirtuals(), storage->getStorageID())
-                : metadata_snapshot->getSampleBlockForColumns(required_columns, storage->getVirtuals(), storage->getStorageID());
-
+            const auto & metadata = query_info.projection ? query_info.projection->desc->metadata : metadata_snapshot;
+            auto header = storage->getSampleBlockForColumns(metadata, required_columns);
             addEmptySourceToQueryPlan(query_plan, header, query_info, context);
->>>>>>> 3e92c7f6
         }
 
         /// Extend lifetime of context, table lock, storage. Set limits and quota.
