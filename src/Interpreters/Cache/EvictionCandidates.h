#pragma once
#include <Interpreters/Cache/QueryLimit.h>

namespace DB
{

class EvictionCandidates
{
public:
<<<<<<< HEAD
    EvictionCandidates() = default;
    EvictionCandidates(EvictionCandidates && other) noexcept
    {
        candidates = std::move(other.candidates);
        candidates_size = std::move(other.candidates_size);
        queue_entries_to_invalidate = std::move(other.queue_entries_to_invalidate);
        finalize_eviction_func = std::move(other.finalize_eviction_func);
    }
=======
    using FinalizeEvictionFunc = std::function<void(const CachePriorityGuard::Lock & lk)>;

>>>>>>> e2e0584d
    ~EvictionCandidates();

    void add(
        const FileSegmentMetadataPtr & candidate,
        LockedKey & locked_key,
        const CachePriorityGuard::Lock &);

    void add(const EvictionCandidates & other, const CachePriorityGuard::Lock &) { candidates.insert(other.candidates.begin(), other.candidates.end()); }

    void evict();

    void onFinalize(FinalizeEvictionFunc && func) { on_finalize.emplace_back(std::move(func)); }

    void finalize(
        FileCacheQueryLimit::QueryContext * query_context,
        const CachePriorityGuard::Lock &);

    size_t size() const { return candidates_size; }

    auto begin() const { return candidates.begin(); }

    auto end() const { return candidates.end(); }

    void setSpaceHolder(
        size_t size,
        size_t elements,
        IFileCachePriority & priority,
        const CachePriorityGuard::Lock &);

private:
    struct KeyCandidates
    {
        KeyMetadataPtr key_metadata;
        std::vector<FileSegmentMetadataPtr> candidates;
    };

    std::unordered_map<FileCacheKey, KeyCandidates> candidates;
    size_t candidates_size = 0;

    std::vector<FinalizeEvictionFunc> on_finalize;
    std::vector<IFileCachePriority::IteratorPtr> queue_entries_to_invalidate;
    IFileCachePriority::HoldSpacePtr hold_space;
};

using EvictionCandidatesPtr = std::unique_ptr<EvictionCandidates>;

}<|MERGE_RESOLUTION|>--- conflicted
+++ resolved
@@ -7,7 +7,6 @@
 class EvictionCandidates
 {
 public:
-<<<<<<< HEAD
     EvictionCandidates() = default;
     EvictionCandidates(EvictionCandidates && other) noexcept
     {
@@ -16,10 +15,8 @@
         queue_entries_to_invalidate = std::move(other.queue_entries_to_invalidate);
         finalize_eviction_func = std::move(other.finalize_eviction_func);
     }
-=======
     using FinalizeEvictionFunc = std::function<void(const CachePriorityGuard::Lock & lk)>;
 
->>>>>>> e2e0584d
     ~EvictionCandidates();
 
     void add(
