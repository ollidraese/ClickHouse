--- conflicted
+++ resolved
@@ -1176,19 +1176,7 @@
 std::vector<FileSegment::Info> FileCache::dumpQueue()
 {
     assertInitialized();
-<<<<<<< HEAD
     return main_priority->dump(lockCache());
-=======
-
-    std::vector<FileSegment::Info> file_segments;
-    main_priority->iterate([&](LockedKey &, const FileSegmentMetadataPtr & segment_metadata)
-    {
-        file_segments.push_back(FileSegment::getInfo(segment_metadata->file_segment, *this));
-        return PriorityIterationResult::CONTINUE;
-    }, lockCache());
-
-    return file_segments;
->>>>>>> 9b517e47
 }
 
 std::vector<String> FileCache::tryGetCachePaths(const Key & key)
