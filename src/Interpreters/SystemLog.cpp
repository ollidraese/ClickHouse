--- conflicted
+++ resolved
@@ -285,64 +285,6 @@
 
 SystemLogs::SystemLogs(ContextPtr global_context, const Poco::Util::AbstractConfiguration & config)
 {
-<<<<<<< HEAD
-    query_log = createSystemLog<QueryLog>(global_context, "system", "query_log", config, "query_log", "Contains information about executed queries, for example, start time, duration of processing, error messages.");
-    query_thread_log = createSystemLog<QueryThreadLog>(global_context, "system", "query_thread_log", config, "query_thread_log", "Contains information about threads that execute queries, for example, thread name, thread start time, duration of query processing.");
-    part_log = createSystemLog<PartLog>(global_context, "system", "part_log", config, "part_log", "This table contains information about events that occurred with data parts in the MergeTree family tables, such as adding or merging data.");
-    trace_log = createSystemLog<TraceLog>(global_context, "system", "trace_log", config, "trace_log", "Contains stack traces collected by the sampling query profiler.");
-    crash_log = createSystemLog<CrashLog>(global_context, "system", "crash_log", config, "crash_log", "Contains information about stack traces for fatal errors. The table does not exist in the database by default, it is created only when fatal errors occur.");
-    text_log = createSystemLog<TextLog>(global_context, "system", "text_log", config, "text_log", "Contains logging entries which are normally written to a log file or to stdout.");
-    metric_log = createSystemLog<MetricLog>(global_context, "system", "metric_log", config, "metric_log", "Contains history of metrics values from tables system.metrics and system.events, periodically flushed to disk.");
-    error_log = createSystemLog<ErrorLog>(global_context, "system", "error_log", config, "error_log", "Contains history of error values from table system.errors, periodically flushed to disk.");
-    query_metric_log = createSystemLog<QueryMetricLog>(global_context, "system", "query_metric_log", config, "query_metric_log", "Contains history of memory and metric values from table system.events for individual queries, periodically flushed to disk.");
-    filesystem_cache_log = createSystemLog<FilesystemCacheLog>(global_context, "system", "filesystem_cache_log", config, "filesystem_cache_log", "Contains a history of all events occurred with filesystem cache for objects on a remote filesystem.");
-    filesystem_read_prefetches_log = createSystemLog<FilesystemReadPrefetchesLog>(
-        global_context, "system", "filesystem_read_prefetches_log", config, "filesystem_read_prefetches_log", "Contains a history of all prefetches done during reading from MergeTables backed by a remote filesystem.");
-    asynchronous_metric_log = createSystemLog<AsynchronousMetricLog>(
-        global_context, "system", "asynchronous_metric_log", config,
-        "asynchronous_metric_log", "Contains the historical values for system.asynchronous_metrics, once per time interval (one second by default).");
-    opentelemetry_span_log = createSystemLog<OpenTelemetrySpanLog>(
-        global_context, "system", "opentelemetry_span_log", config,
-        "opentelemetry_span_log", "Contains information about trace spans for executed queries.");
-    query_views_log = createSystemLog<QueryViewsLog>(global_context, "system", "query_views_log", config, "query_views_log", "Contains information about the dependent views executed when running a query, for example, the view type or the execution time.");
-    zookeeper_log = createSystemLog<ZooKeeperLog>(global_context, "system", "zookeeper_log", config, "zookeeper_log", "This table contains information about the parameters of the request to the ZooKeeper server and the response from it.");
-    session_log = createSystemLog<SessionLog>(global_context, "system", "session_log", config, "session_log", "Contains information about all successful and failed login and logout events.");
-    transactions_info_log = createSystemLog<TransactionsInfoLog>(
-        global_context, "system", "transactions_info_log", config, "transactions_info_log", "Contains information about all transactions executed on a current server.");
-    processors_profile_log = createSystemLog<ProcessorsProfileLog>(global_context, "system", "processors_profile_log", config, "processors_profile_log", "Contains profiling information on processors level (building blocks for a pipeline for query execution.");
-    asynchronous_insert_log = createSystemLog<AsynchronousInsertLog>(global_context, "system", "asynchronous_insert_log", config, "asynchronous_insert_log", "Contains a history for all asynchronous inserts executed on current server.");
-    backup_log = createSystemLog<BackupLog>(global_context, "system", "backup_log", config, "backup_log", "Contains logging entries with the information about BACKUP and RESTORE operations.");
-    s3_queue_log = createSystemLog<ObjectStorageQueueLog>(global_context, "system", "s3queue_log", config, "s3queue_log", "Contains logging entries with the information files processes by S3Queue engine.");
-    azure_queue_log = createSystemLog<ObjectStorageQueueLog>(global_context, "system", "azure_queue_log", config, "azure_queue_log", "Contains logging entries with the information files processes by S3Queue engine.");
-    blob_storage_log = createSystemLog<BlobStorageLog>(global_context, "system", "blob_storage_log", config, "blob_storage_log", "Contains logging entries with information about various blob storage operations such as uploads and deletes.");
-
-    if (query_log)
-        logs.emplace_back(query_log.get());
-    if (query_metric_log)
-        logs.emplace_back(query_metric_log.get());
-    if (query_thread_log)
-        logs.emplace_back(query_thread_log.get());
-    if (part_log)
-        logs.emplace_back(part_log.get());
-    if (trace_log)
-        logs.emplace_back(trace_log.get());
-    if (crash_log)
-        logs.emplace_back(crash_log.get());
-    if (text_log)
-        logs.emplace_back(text_log.get());
-    if (metric_log)
-        logs.emplace_back(metric_log.get());
-    if (error_log)
-        logs.emplace_back(error_log.get());
-    if (asynchronous_metric_log)
-        logs.emplace_back(asynchronous_metric_log.get());
-    if (opentelemetry_span_log)
-        logs.emplace_back(opentelemetry_span_log.get());
-    if (query_views_log)
-        logs.emplace_back(query_views_log.get());
-    if (zookeeper_log)
-        logs.emplace_back(zookeeper_log.get());
-=======
 /// NOLINTBEGIN(bugprone-macro-parentheses)
 #define CREATE_PUBLIC_MEMBERS(log_type, member, descr) \
     member = createSystemLog<log_type>(global_context, "system", #member, config, #member, descr); \
@@ -350,8 +292,10 @@
     LIST_OF_ALL_SYSTEM_LOGS(CREATE_PUBLIC_MEMBERS)
 #undef CREATE_PUBLIC_MEMBERS
 /// NOLINTEND(bugprone-macro-parentheses)
-
->>>>>>> 71905c4a
+    query_metric_log = createSystemLog<QueryMetricLog>(global_context, "system", "query_metric_log", config, "query_metric_log", "Contains history of memory and metric values from table system.events for individual queries, periodically flushed to disk.");
+
+    if (query_metric_log)
+        logs.emplace_back(query_metric_log.get());
     if (session_log)
         global_context->addWarningMessage("Table system.session_log is enabled. It's unreliable and may contain garbage. Do not use it for any kind of security monitoring.");
 
