#include <Interpreters/Context.h>
#include "ICommand.h"

#include <IO/ReadBufferFromFile.h>
#include <IO/WriteBufferFromFile.h>
#include <IO/copyData.h>
#include <Common/TerminalSize.h>

namespace DB
{

class CommandWrite final : public ICommand
{
public:
    CommandWrite()
    {
        command_name = "write";
        description = "Write a file from `path-from` to `path-to`";
        options_description.add_options()("path-from", po::value<String>(), "file from which we are reading, defaults to `stdin` (input from `stdin` is finished by Ctrl+D)")(
            "path-to", po::value<String>(), "file to which we are writing (mandatory, positional)");
        positional_options_description.add("path-to", 1);
    }


    void executeImpl(const CommandLineOptions & options, DisksClient & client) override
    {
        auto disk = client.getCurrentDiskWithPath();

        std::optional<String> path_from = getValueFromCommandLineOptionsWithOptional<String>(options, "path-from");

        String path_to = disk.getRelativeFromRoot(getValueFromCommandLineOptionsThrow<String>(options, "path-to"));

        auto in = [&]() -> std::unique_ptr<ReadBufferFromFileBase>
        {
<<<<<<< HEAD
            String relative_path_input = validatePathAndGetAsRelative(path_input);
            in = disk->readFile(relative_path_input, getReadSettings());
        }

        auto out = disk->writeFile(relative_path);
=======
            if (!path_from.has_value())
            {
                return std::make_unique<ReadBufferFromFileDescriptor>(STDIN_FILENO);
            }
            else
            {
                String relative_path_from = disk.getRelativeFromRoot(path_from.value());
                return disk.getDisk()->readFile(relative_path_from);
            }
        }();

        auto out = disk.getDisk()->writeFile(path_to);
>>>>>>> 0aa30b10
        copyData(*in, *out);
        out->finalize();
    }
};

CommandPtr makeCommandWrite()
{
    return std::make_shared<DB::CommandWrite>();
}

}<|MERGE_RESOLUTION|>--- conflicted
+++ resolved
@@ -32,13 +32,6 @@
 
         auto in = [&]() -> std::unique_ptr<ReadBufferFromFileBase>
         {
-<<<<<<< HEAD
-            String relative_path_input = validatePathAndGetAsRelative(path_input);
-            in = disk->readFile(relative_path_input, getReadSettings());
-        }
-
-        auto out = disk->writeFile(relative_path);
-=======
             if (!path_from.has_value())
             {
                 return std::make_unique<ReadBufferFromFileDescriptor>(STDIN_FILENO);
@@ -46,12 +39,11 @@
             else
             {
                 String relative_path_from = disk.getRelativeFromRoot(path_from.value());
-                return disk.getDisk()->readFile(relative_path_from);
+                return disk.getDisk()->readFile(relative_path_from, getReadSettings());
             }
         }();
 
         auto out = disk.getDisk()->writeFile(path_to);
->>>>>>> 0aa30b10
         copyData(*in, *out);
         out->finalize();
     }
