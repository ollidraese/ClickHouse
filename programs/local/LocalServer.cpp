--- conflicted
+++ resolved
@@ -376,11 +376,7 @@
         "            </networks>"
         "            <profile>default</profile>"
         "            <quota>default</quota>"
-<<<<<<< HEAD
-        "            <named_collection_control>1</named_collection_control>
-=======
         "            <named_collection_control>1</named_collection_control>"
->>>>>>> 15ad290a
         "        </default>"
         "    </users>"
         "    <quotas>"
