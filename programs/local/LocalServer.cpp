#include "LocalServer.h"

#include <sys/resource.h>
#include <Common/Config/getLocalConfigPath.h>
#include <Common/logger_useful.h>
#include <Common/formatReadable.h>
#include <Core/UUID.h>
#include <base/getMemoryAmount.h>
#include <Poco/Util/XMLConfiguration.h>
#include <Poco/String.h>
#include <Poco/Logger.h>
#include <Poco/NullChannel.h>
#include <Poco/SimpleFileChannel.h>
#include <Databases/registerDatabases.h>
#include <Databases/DatabaseFilesystem.h>
#include <Databases/DatabaseMemory.h>
#include <Databases/DatabaseAtomic.h>
#include <Databases/DatabasesOverlay.h>
#include <Storages/System/attachSystemTables.h>
#include <Storages/System/attachInformationSchemaTables.h>
#include <Interpreters/DatabaseCatalog.h>
#include <Interpreters/JIT/CompiledExpressionCache.h>
#include <Interpreters/ProcessList.h>
#include <Interpreters/loadMetadata.h>
#include <Interpreters/registerInterpreters.h>
#include <Access/AccessControl.h>
#include <Common/PoolId.h>
#include <Common/Exception.h>
#include <Common/Macros.h>
#include <Common/Config/ConfigProcessor.h>
#include <Common/ThreadStatus.h>
#include <Common/TLDListsHolder.h>
#include <Common/quoteString.h>
#include <Common/ThreadPool.h>
#include <Common/CurrentMetrics.h>
#include <Loggers/OwnFormattingChannel.h>
#include <Loggers/OwnPatternFormatter.h>
#include <IO/ReadBufferFromFile.h>
#include <IO/ReadBufferFromString.h>
#include <IO/UseSSL.h>
#include <IO/SharedThreadPools.h>
#include <Parsers/ASTInsertQuery.h>
#include <Common/ErrorHandlers.h>
#include <Functions/UserDefined/IUserDefinedSQLObjectsStorage.h>
#include <Functions/registerFunctions.h>
#include <AggregateFunctions/registerAggregateFunctions.h>
#include <TableFunctions/registerTableFunctions.h>
#include <Storages/registerStorages.h>
#include <Dictionaries/registerDictionaries.h>
#include <Disks/registerDisks.h>
#include <Formats/registerFormats.h>
#include <boost/program_options/options_description.hpp>
#include <base/argsToConfig.h>
#include <filesystem>

#include "config.h"

#if USE_AZURE_BLOB_STORAGE
#   include <azure/storage/common/internal/xml_wrapper.hpp>
#endif


namespace fs = std::filesystem;

namespace CurrentMetrics
{
    extern const Metric MemoryTracking;
}

namespace DB
{

namespace Setting
{
    extern const SettingsBool allow_introspection_functions;
    extern const SettingsBool implicit_select;
    extern const SettingsLocalFSReadMethod storage_file_read_method;
}

namespace ServerSetting
{
    extern const ServerSettingsUInt32 allowed_feature_tier;
    extern const ServerSettingsDouble cache_size_to_ram_max_ratio;
    extern const ServerSettingsUInt64 compiled_expression_cache_elements_size;
    extern const ServerSettingsUInt64 compiled_expression_cache_size;
    extern const ServerSettingsUInt64 database_catalog_drop_table_concurrency;
    extern const ServerSettingsString default_database;
    extern const ServerSettingsString index_mark_cache_policy;
    extern const ServerSettingsUInt64 index_mark_cache_size;
    extern const ServerSettingsDouble index_mark_cache_size_ratio;
    extern const ServerSettingsString index_uncompressed_cache_policy;
    extern const ServerSettingsUInt64 index_uncompressed_cache_size;
    extern const ServerSettingsDouble index_uncompressed_cache_size_ratio;
    extern const ServerSettingsString skipping_index_cache_policy;
    extern const ServerSettingsUInt64 skipping_index_cache_size;
    extern const ServerSettingsUInt64 skipping_index_cache_max_entries;
    extern const ServerSettingsDouble skipping_index_cache_size_ratio;
    extern const ServerSettingsUInt64 io_thread_pool_queue_size;
    extern const ServerSettingsString mark_cache_policy;
    extern const ServerSettingsUInt64 mark_cache_size;
    extern const ServerSettingsDouble mark_cache_size_ratio;
    extern const ServerSettingsUInt64 max_active_parts_loading_thread_pool_size;
    extern const ServerSettingsUInt64 max_io_thread_pool_free_size;
    extern const ServerSettingsUInt64 max_io_thread_pool_size;
    extern const ServerSettingsUInt64 max_outdated_parts_loading_thread_pool_size;
    extern const ServerSettingsUInt64 max_parts_cleaning_thread_pool_size;
    extern const ServerSettingsUInt64 max_server_memory_usage;
    extern const ServerSettingsDouble max_server_memory_usage_to_ram_ratio;
    extern const ServerSettingsUInt64 max_thread_pool_free_size;
    extern const ServerSettingsUInt64 max_thread_pool_size;
    extern const ServerSettingsUInt64 max_unexpected_parts_loading_thread_pool_size;
    extern const ServerSettingsUInt64 mmap_cache_size;
    extern const ServerSettingsBool show_addresses_in_stack_traces;
    extern const ServerSettingsUInt64 thread_pool_queue_size;
    extern const ServerSettingsString uncompressed_cache_policy;
    extern const ServerSettingsUInt64 uncompressed_cache_size;
    extern const ServerSettingsDouble uncompressed_cache_size_ratio;
    extern const ServerSettingsString primary_index_cache_policy;
    extern const ServerSettingsUInt64 primary_index_cache_size;
    extern const ServerSettingsDouble primary_index_cache_size_ratio;
    extern const ServerSettingsBool use_legacy_mongodb_integration;
}

namespace ErrorCodes
{
    extern const int BAD_ARGUMENTS;
    extern const int CANNOT_LOAD_CONFIG;
    extern const int FILE_ALREADY_EXISTS;
}

void applySettingsOverridesForLocal(ContextMutablePtr context)
{
    Settings settings = context->getSettingsCopy();

    settings[Setting::allow_introspection_functions] = true;
    settings[Setting::storage_file_read_method] = LocalFSReadMethod::mmap;
    settings[Setting::implicit_select] = true;

    context->setSettings(settings);
}

Poco::Util::LayeredConfiguration & LocalServer::getClientConfiguration()
{
    return config();
}

void LocalServer::processError(const String &) const
{
    if (ignore_error)
        return;

    if (is_interactive)
    {
        String message;
        if (server_exception)
        {
            message = getExceptionMessage(*server_exception, print_stack_trace, true);
        }
        else if (client_exception)
        {
            message = client_exception->message();
        }

        fmt::print(stderr, "Received exception:\n{}\n", message);
        fmt::print(stderr, "\n");
    }
    else
    {
        if (server_exception)
            server_exception->rethrow();
        if (client_exception)
            client_exception->rethrow();
    }
}


void LocalServer::initialize(Poco::Util::Application & self)
{
    Poco::Util::Application::initialize(self);

    const char * home_path_cstr = getenv("HOME"); // NOLINT(concurrency-mt-unsafe)
    if (home_path_cstr)
        home_path = home_path_cstr;

    /// Load config files if exists
    std::string config_path;
    if (getClientConfiguration().has("config-file"))
        config_path = getClientConfiguration().getString("config-file");
    else if (config_path.empty() && fs::exists("config.xml"))
        config_path = "config.xml";
    else if (config_path.empty())
        config_path = getLocalConfigPath(home_path).value_or("");

    if (fs::exists(config_path))
    {
        ConfigProcessor config_processor(config_path);
        ConfigProcessor::setConfigPath(fs::path(config_path).parent_path());
        auto loaded_config = config_processor.loadConfig();
        getClientConfiguration().add(loaded_config.configuration.duplicate(), PRIO_DEFAULT, false);
    }

    server_settings.loadSettingsFromConfig(config());

    GlobalThreadPool::initialize(
        server_settings[ServerSetting::max_thread_pool_size],
        server_settings[ServerSetting::max_thread_pool_free_size],
        server_settings[ServerSetting::thread_pool_queue_size]);

#if USE_AZURE_BLOB_STORAGE
    /// See the explanation near the same line in Server.cpp
    GlobalThreadPool::instance().addOnDestroyCallback([]
    {
        Azure::Storage::_internal::XmlGlobalDeinitialize();
    });
#endif

    getIOThreadPool().initialize(
        server_settings[ServerSetting::max_io_thread_pool_size],
        server_settings[ServerSetting::max_io_thread_pool_free_size],
        server_settings[ServerSetting::io_thread_pool_queue_size]);

    const size_t active_parts_loading_threads = server_settings[ServerSetting::max_active_parts_loading_thread_pool_size];
    getActivePartsLoadingThreadPool().initialize(
        active_parts_loading_threads,
        0, // We don't need any threads one all the parts will be loaded
        active_parts_loading_threads);

    const size_t outdated_parts_loading_threads = server_settings[ServerSetting::max_outdated_parts_loading_thread_pool_size];
    getOutdatedPartsLoadingThreadPool().initialize(
        outdated_parts_loading_threads,
        0, // We don't need any threads one all the parts will be loaded
        outdated_parts_loading_threads);

    getOutdatedPartsLoadingThreadPool().setMaxTurboThreads(active_parts_loading_threads);

    const size_t unexpected_parts_loading_threads = server_settings[ServerSetting::max_unexpected_parts_loading_thread_pool_size];
    getUnexpectedPartsLoadingThreadPool().initialize(
        unexpected_parts_loading_threads,
        0, // We don't need any threads one all the parts will be loaded
        unexpected_parts_loading_threads);

    getUnexpectedPartsLoadingThreadPool().setMaxTurboThreads(active_parts_loading_threads);

    const size_t cleanup_threads = server_settings[ServerSetting::max_parts_cleaning_thread_pool_size];
    getPartsCleaningThreadPool().initialize(
        cleanup_threads,
        0, // We don't need any threads one all the parts will be deleted
        cleanup_threads);

    getDatabaseCatalogDropTablesThreadPool().initialize(
        server_settings[ServerSetting::database_catalog_drop_table_concurrency],
        0, // We don't need any threads if there are no DROP queries.
        server_settings[ServerSetting::database_catalog_drop_table_concurrency]);
}


static DatabasePtr createMemoryDatabaseIfNotExists(ContextPtr context, const String & database_name)
{
    DatabasePtr system_database = DatabaseCatalog::instance().tryGetDatabase(database_name);
    if (!system_database)
    {
        /// TODO: add attachTableDelayed into DatabaseMemory to speedup loading
        system_database = std::make_shared<DatabaseMemory>(database_name, context);
        DatabaseCatalog::instance().attachDatabase(database_name, system_database);
    }
    return system_database;
}

static DatabasePtr createClickHouseLocalDatabaseOverlay(const String & name_, ContextPtr context)
{
    auto overlay = std::make_shared<DatabasesOverlay>(name_, context);
    overlay->registerNextDatabase(std::make_shared<DatabaseAtomic>(name_, fs::weakly_canonical(context->getPath()), UUIDHelpers::generateV4(), context));
    overlay->registerNextDatabase(std::make_shared<DatabaseFilesystem>(name_, "", context));
    return overlay;
}

/// If path is specified and not empty, will try to setup server environment and load existing metadata
void LocalServer::tryInitPath()
{
    std::string path;

    if (getClientConfiguration().has("path"))
    {
        // User-supplied path.
        path = getClientConfiguration().getString("path");
        Poco::trimInPlace(path);

        if (path.empty())
        {
            throw Exception(ErrorCodes::BAD_ARGUMENTS,
                "Cannot work with empty storage path that is explicitly specified"
                " by the --path option. Please check the program options and"
                " correct the --path.");
        }
    }
    else
    {
        // The path is not provided explicitly - use a unique path in the system temporary directory
        // (or in the current dir if a temporary doesn't exist)
        LoggerRawPtr log = &logger();
        std::filesystem::path parent_folder;
        std::filesystem::path default_path;

        try
        {
            // try to guess a tmp folder name, and check if it's a directory (throw exception otherwise)
            parent_folder = std::filesystem::temp_directory_path();

        }
        catch (const fs::filesystem_error & e)
        {
            // The tmp folder doesn't exist? Is it a misconfiguration? Or chroot?
            LOG_DEBUG(log, "Can not get temporary folder: {}", e.what());
            parent_folder = std::filesystem::current_path();

            std::filesystem::is_directory(parent_folder); // that will throw an exception if it's not a directory
            LOG_DEBUG(log, "Will create working directory inside current directory: {}", parent_folder.string());
        }

        /// we can have another clickhouse-local running simultaneously, even with the same PID (for ex. - several dockers mounting the same folder)
        /// or it can be some leftovers from other clickhouse-local runs
        /// as we can't accurately distinguish those situations we don't touch any existent folders
        /// we just try to pick some free name for our working folder

        default_path = parent_folder / fmt::format("clickhouse-local-{}", UUIDHelpers::generateV4());

        if (fs::exists(default_path))
            throw Exception(ErrorCodes::FILE_ALREADY_EXISTS, "Unsuccessful attempt to set up the working directory: {} already exists.", default_path.string());

        /// The directory can be created lazily during the runtime.
        temporary_directory_to_delete = default_path;

        path = default_path.string();
        LOG_DEBUG(log, "Working directory created: {}", path);
    }

    global_context->setPath(fs::path(path) / "");

    global_context->setTemporaryStoragePath(fs::path(path) / "tmp" / "", 0);
    global_context->setFlagsPath(fs::path(path) / "flags" / "");

    global_context->setUserFilesPath(""); /// user's files are everywhere

    std::string user_scripts_path = getClientConfiguration().getString("user_scripts_path", fs::path(path) / "user_scripts" / "");
    global_context->setUserScriptsPath(user_scripts_path);

    /// Set path for filesystem caches
    String filesystem_caches_path(getClientConfiguration().getString("filesystem_caches_path", fs::path(path) / "cache" / ""));
    if (!filesystem_caches_path.empty())
        global_context->setFilesystemCachesPath(filesystem_caches_path);

    /// top_level_domains_lists
    const std::string & top_level_domains_path = getClientConfiguration().getString("top_level_domains_path", fs::path(path) / "top_level_domains/");
    if (!top_level_domains_path.empty())
        TLDListsHolder::getInstance().parseConfig(fs::path(top_level_domains_path) / "", getClientConfiguration());
}


void LocalServer::cleanup()
{
    try
    {
        connection.reset();

        /// Suggestions are loaded async in a separate thread and it can use global context.
        /// We should reset it before resetting global_context.
        if (suggest)
            suggest.reset();

        client_context.reset();

        if (global_context)
        {
            global_context->shutdown();
            global_context.reset();
        }

        /// thread status should be destructed before shared context because it relies on process list.

        status.reset();

        // Delete the temporary directory if needed.
        if (temporary_directory_to_delete)
        {
            LOG_DEBUG(&logger(), "Removing temporary directory: {}", temporary_directory_to_delete->string());
            fs::remove_all(*temporary_directory_to_delete);
            temporary_directory_to_delete.reset();
        }
    }
    catch (...)
    {
        tryLogCurrentException(__PRETTY_FUNCTION__);
    }
}


std::string LocalServer::getInitialCreateTableQuery()
{
    if (!getClientConfiguration().has("table-structure") && !getClientConfiguration().has("table-file") && !getClientConfiguration().has("table-data-format") && (!isRegularFile(STDIN_FILENO) || queries.empty()))
        return {};

    auto table_name = backQuoteIfNeed(getClientConfiguration().getString("table-name", "table"));
    auto table_structure = getClientConfiguration().getString("table-structure", "auto");

    String table_file;
    if (!getClientConfiguration().has("table-file") || getClientConfiguration().getString("table-file") == "-")
    {
        /// Use Unix tools stdin naming convention
        table_file = "stdin";
    }
    else
    {
        /// Use regular file
        auto file_name = getClientConfiguration().getString("table-file");
        table_file = quoteString(file_name);
    }

    String data_format = backQuoteIfNeed(default_input_format);

    if (table_structure == "auto")
        table_structure = "";
    else
        table_structure = "(" + table_structure + ")";

    return fmt::format("CREATE TEMPORARY TABLE {} {} ENGINE = File({}, {});",
                       table_name, table_structure, data_format, table_file);
}


static ConfigurationPtr getConfigurationFromXMLString(const char * xml_data)
{
    std::stringstream ss{std::string{xml_data}};    // STYLE_CHECK_ALLOW_STD_STRING_STREAM
    Poco::XML::InputSource input_source{ss};
    return {new Poco::Util::XMLConfiguration{&input_source}};
}


void LocalServer::setupUsers()
{
    static const char * minimal_default_user_xml =
        "<clickhouse>"
        "    <profiles>"
        "        <default></default>"
        "    </profiles>"
        "    <users>"
        "        <default>"
        "            <password></password>"
        "            <networks>"
        "                <ip>::/0</ip>"
        "            </networks>"
        "            <profile>default</profile>"
        "            <quota>default</quota>"
        "            <named_collection_control>1</named_collection_control>"
        "        </default>"
        "    </users>"
        "    <quotas>"
        "        <default></default>"
        "    </quotas>"
        "</clickhouse>";

    ConfigurationPtr users_config;
    auto & access_control = global_context->getAccessControl();
    access_control.setNoPasswordAllowed(getClientConfiguration().getBool("allow_no_password", true));
    access_control.setPlaintextPasswordAllowed(getClientConfiguration().getBool("allow_plaintext_password", true));
    if (getClientConfiguration().has("config-file") || fs::exists("config.xml"))
    {
        String config_path = getClientConfiguration().getString("config-file", "");
        bool has_user_directories = getClientConfiguration().has("user_directories");
        const auto config_dir = fs::path{config_path}.remove_filename().string();
        String users_config_path = getClientConfiguration().getString("users_config", "");

        if (users_config_path.empty() && has_user_directories)
        {
            users_config_path = getClientConfiguration().getString("user_directories.users_xml.path");
            if (fs::path(users_config_path).is_relative() && fs::exists(fs::path(config_dir) / users_config_path))
                users_config_path = fs::path(config_dir) / users_config_path;
        }

        if (users_config_path.empty())
            users_config = getConfigurationFromXMLString(minimal_default_user_xml);
        else
        {
            ConfigProcessor config_processor(users_config_path);
            const auto loaded_config = config_processor.loadConfig();
            users_config = loaded_config.configuration;
        }
    }
    else
        users_config = getConfigurationFromXMLString(minimal_default_user_xml);
    if (users_config)
        global_context->setUsersConfig(users_config);
    else
        throw Exception(ErrorCodes::CANNOT_LOAD_CONFIG, "Can't load config for users");
}

void LocalServer::connect()
{
    connection_parameters = ConnectionParameters(getClientConfiguration(), "localhost");

    /// This is needed for table function input(...).
    ReadBuffer * in;
    auto table_file = getClientConfiguration().getString("table-file", "-");
    if (table_file == "-" || table_file == "stdin")
    {
        in = &std_in;
    }
    else
    {
        input = std::make_unique<ReadBufferFromFile>(table_file);
        in = input.get();
    }
    connection = LocalConnection::createConnection(
        connection_parameters, client_context, in, need_render_progress, need_render_profile_events, server_display_name);
}


int LocalServer::main(const std::vector<std::string> & /*args*/)
try
{
    UseSSL use_ssl;
    thread_status.emplace();

    StackTrace::setShowAddresses(server_settings[ServerSetting::show_addresses_in_stack_traces]);

    setupSignalHandler();

    std::cout << std::fixed << std::setprecision(3);
    std::cerr << std::fixed << std::setprecision(3);

    /// Try to increase limit on number of open files.
    {
        rlimit rlim;
        if (getrlimit(RLIMIT_NOFILE, &rlim))
            throw Poco::Exception("Cannot getrlimit");

        if (rlim.rlim_cur < rlim.rlim_max)
        {
            rlim.rlim_cur = getClientConfiguration().getUInt("max_open_files", static_cast<unsigned>(rlim.rlim_max));
            int rc = setrlimit(RLIMIT_NOFILE, &rlim);
            if (rc != 0)
                std::cerr << fmt::format("Cannot set max number of file descriptors to {}. Try to specify max_open_files according to your system limits. error: {}", rlim.rlim_cur, errnoToString()) << '\n';
        }
    }

    is_interactive = stdin_is_a_tty
        && (getClientConfiguration().hasOption("interactive")
            || (queries.empty() && !getClientConfiguration().has("table-structure") && queries_files.empty() && !getClientConfiguration().has("table-file")));

    if (!is_interactive)
    {
        /// We will terminate process on error
        static KillingErrorHandler error_handler;
        Poco::ErrorHandler::set(&error_handler);
    }

    registerInterpreters();
    /// Don't initialize DateLUT
    registerFunctions();
    registerAggregateFunctions();
    registerTableFunctions(server_settings[ServerSetting::use_legacy_mongodb_integration]);
    registerDatabases();
    registerStorages(server_settings[ServerSetting::use_legacy_mongodb_integration]);
    registerDictionaries(server_settings[ServerSetting::use_legacy_mongodb_integration]);
    registerDisks(/* global_skip_access_check= */ true);
    registerFormats();

    processConfig();

    SCOPE_EXIT({ cleanup(); });

    initTTYBuffer(toProgressOption(getClientConfiguration().getString("progress", "default")),
        toProgressOption(config().getString("progress-table", "default")));
    initKeystrokeInterceptor();
    ASTAlterCommand::setFormatAlterCommandsWithParentheses(true);

    /// try to load user defined executable functions, throw on error and die
    try
    {
        global_context->loadOrReloadUserDefinedExecutableFunctions(getClientConfiguration());
    }
    catch (...)
    {
        tryLogCurrentException(&logger(), "Caught exception while loading user defined executable functions.");
        throw;
    }

    /// Must be called after we stopped initializing the global context and changing its settings.
    /// After this point the global context must be stayed almost unchanged till shutdown,
    /// and all necessary changes must be made to the client context instead.
    createClientContext();

    if (is_interactive)
    {
        clearTerminal();
        showClientVersion();
        std::cerr << std::endl;
    }

    connect();

    String initial_query = getInitialCreateTableQuery();
    if (!initial_query.empty())
        processQueryText(initial_query);

#if defined(FUZZING_MODE)
    runLibFuzzer();
#else
    if (is_interactive && !delayed_interactive)
    {
        runInteractive();
    }
    else
    {
        runNonInteractive();

        if (delayed_interactive)
            runInteractive();
    }
#endif

    return Application::EXIT_OK;
}
catch (const DB::Exception & e)
{
    bool need_print_stack_trace = getClientConfiguration().getBool("stacktrace", false);
    std::cerr << getExceptionMessage(e, need_print_stack_trace, true) << std::endl;
    auto code = DB::getCurrentExceptionCode();
    return static_cast<UInt8>(code) ? code : 1;
}
catch (...)
{
    std::cerr << DB::getCurrentExceptionMessage(true) << '\n';
    auto code = DB::getCurrentExceptionCode();
    return static_cast<UInt8>(code) ? code : 1;
}

void LocalServer::updateLoggerLevel(const String & logs_level)
{
    getClientConfiguration().setString("logger.level", logs_level);
    updateLevels(getClientConfiguration(), logger());
}

void LocalServer::processConfig()
{
    if (!queries.empty() && getClientConfiguration().has("queries-file"))
        throw Exception(ErrorCodes::BAD_ARGUMENTS, "Options '--query' and '--queries-file' cannot be specified at the same time");

    pager = getClientConfiguration().getString("pager", "");

    delayed_interactive = getClientConfiguration().has("interactive") && (!queries.empty() || getClientConfiguration().has("queries-file"));
    if (!is_interactive || delayed_interactive)
    {
        echo_queries = getClientConfiguration().hasOption("echo") || getClientConfiguration().hasOption("verbose");
        ignore_error = getClientConfiguration().getBool("ignore-error", false);
    }

    print_stack_trace = getClientConfiguration().getBool("stacktrace", false);
    const std::string clickhouse_dialect{"clickhouse"};
    load_suggestions = (is_interactive || delayed_interactive) && !getClientConfiguration().getBool("disable_suggestion", false)
        && getClientConfiguration().getString("dialect", clickhouse_dialect) == clickhouse_dialect;
    wait_for_suggestions_to_load = getClientConfiguration().getBool("wait_for_suggestions_to_load", false);

    auto logging = (getClientConfiguration().has("logger.console")
                    || getClientConfiguration().has("logger.level")
                    || getClientConfiguration().has("log-level")
                    || getClientConfiguration().has("send_logs_level")
                    || getClientConfiguration().has("logger.log"));

    auto level = getClientConfiguration().getString("log-level", "trace");

    if (getClientConfiguration().has("server_logs_file"))
    {
        auto poco_logs_level = Poco::Logger::parseLevel(level);
        Poco::Logger::root().setLevel(poco_logs_level);
        Poco::AutoPtr<OwnPatternFormatter> pf = new OwnPatternFormatter;
        Poco::AutoPtr<OwnFormattingChannel> log = new OwnFormattingChannel(pf, new Poco::SimpleFileChannel(server_logs_file));
        Poco::Logger::root().setChannel(log);
    }
    else
    {
        getClientConfiguration().setString("logger", "logger");
        auto log_level_default = logging ? level : "fatal";
        getClientConfiguration().setString("logger.level", getClientConfiguration().getString("log-level", getClientConfiguration().getString("send_logs_level", log_level_default)));
        buildLoggers(getClientConfiguration(), logger(), "clickhouse-local");
    }

    shared_context = Context::createShared();
    global_context = Context::createGlobal(shared_context.get());

    global_context->makeGlobalContext();
    global_context->setApplicationType(Context::ApplicationType::LOCAL);

    tryInitPath();

    LoggerRawPtr log = &logger();

    /// Maybe useless
    if (getClientConfiguration().has("macros"))
        global_context->setMacros(std::make_unique<Macros>(getClientConfiguration(), "macros", log));

    setDefaultFormatsAndCompressionFromConfiguration();

    /// Sets external authenticators config (LDAP, Kerberos).
    global_context->setExternalAuthenticatorsConfig(getClientConfiguration());

    setupUsers();

    /// Limit on total number of concurrently executing queries.
    /// There is no need for concurrent queries, override max_concurrent_queries.
    global_context->getProcessList().setMaxSize(0);

    const size_t physical_server_memory = getMemoryAmount();

    size_t max_server_memory_usage = server_settings[ServerSetting::max_server_memory_usage];
    double max_server_memory_usage_to_ram_ratio = server_settings[ServerSetting::max_server_memory_usage_to_ram_ratio];

    size_t default_max_server_memory_usage = static_cast<size_t>(physical_server_memory * max_server_memory_usage_to_ram_ratio);

    if (max_server_memory_usage == 0)
    {
        max_server_memory_usage = default_max_server_memory_usage;
        LOG_INFO(log, "Setting max_server_memory_usage was set to {}"
                      " ({} available * {:.2f} max_server_memory_usage_to_ram_ratio)",
                 formatReadableSizeWithBinarySuffix(max_server_memory_usage),
                 formatReadableSizeWithBinarySuffix(physical_server_memory),
                 max_server_memory_usage_to_ram_ratio);
    }
    else if (max_server_memory_usage > default_max_server_memory_usage)
    {
        max_server_memory_usage = default_max_server_memory_usage;
        LOG_INFO(log, "Setting max_server_memory_usage was lowered to {}"
                      " because the system has low amount of memory. The amount was"
                      " calculated as {} available"
                      " * {:.2f} max_server_memory_usage_to_ram_ratio",
                 formatReadableSizeWithBinarySuffix(max_server_memory_usage),
                 formatReadableSizeWithBinarySuffix(physical_server_memory),
                 max_server_memory_usage_to_ram_ratio);
    }

    total_memory_tracker.setHardLimit(max_server_memory_usage);
    total_memory_tracker.setDescription("(total)");
    total_memory_tracker.setMetric(CurrentMetrics::MemoryTracking);

    const double cache_size_to_ram_max_ratio = server_settings[ServerSetting::cache_size_to_ram_max_ratio];
    const size_t max_cache_size = static_cast<size_t>(physical_server_memory * cache_size_to_ram_max_ratio);

    String uncompressed_cache_policy = server_settings[ServerSetting::uncompressed_cache_policy];
    size_t uncompressed_cache_size = server_settings[ServerSetting::uncompressed_cache_size];
    double uncompressed_cache_size_ratio = server_settings[ServerSetting::uncompressed_cache_size_ratio];
    if (uncompressed_cache_size > max_cache_size)
    {
        uncompressed_cache_size = max_cache_size;
        LOG_INFO(log, "Lowered uncompressed cache size to {} because the system has limited RAM", formatReadableSizeWithBinarySuffix(uncompressed_cache_size));
    }
    global_context->setUncompressedCache(uncompressed_cache_policy, uncompressed_cache_size, uncompressed_cache_size_ratio);

    String mark_cache_policy = server_settings[ServerSetting::mark_cache_policy];
    size_t mark_cache_size = server_settings[ServerSetting::mark_cache_size];
    double mark_cache_size_ratio = server_settings[ServerSetting::mark_cache_size_ratio];
    if (!mark_cache_size)
        LOG_ERROR(log, "Too low mark cache size will lead to severe performance degradation.");
    if (mark_cache_size > max_cache_size)
    {
        mark_cache_size = max_cache_size;
        LOG_INFO(log, "Lowered mark cache size to {} because the system has limited RAM", formatReadableSizeWithBinarySuffix(mark_cache_size));
    }
    global_context->setMarkCache(mark_cache_policy, mark_cache_size, mark_cache_size_ratio);

    String index_uncompressed_cache_policy = server_settings[ServerSetting::index_uncompressed_cache_policy];
    size_t index_uncompressed_cache_size = server_settings[ServerSetting::index_uncompressed_cache_size];
    double index_uncompressed_cache_size_ratio = server_settings[ServerSetting::index_uncompressed_cache_size_ratio];
    if (index_uncompressed_cache_size > max_cache_size)
    {
        index_uncompressed_cache_size = max_cache_size;
        LOG_INFO(log, "Lowered index uncompressed cache size to {} because the system has limited RAM", formatReadableSizeWithBinarySuffix(index_uncompressed_cache_size));
    }
    global_context->setIndexUncompressedCache(index_uncompressed_cache_policy, index_uncompressed_cache_size, index_uncompressed_cache_size_ratio);

    String index_mark_cache_policy = server_settings[ServerSetting::index_mark_cache_policy];
    size_t index_mark_cache_size = server_settings[ServerSetting::index_mark_cache_size];
    double index_mark_cache_size_ratio = server_settings[ServerSetting::index_mark_cache_size_ratio];
    if (index_mark_cache_size > max_cache_size)
    {
        index_mark_cache_size = max_cache_size;
        LOG_INFO(log, "Lowered index mark cache size to {} because the system has limited RAM", formatReadableSizeWithBinarySuffix(index_mark_cache_size));
    }
    global_context->setIndexMarkCache(index_mark_cache_policy, index_mark_cache_size, index_mark_cache_size_ratio);

<<<<<<< HEAD
    String skipping_index_cache_policy = server_settings[ServerSetting::skipping_index_cache_policy];
    size_t skipping_index_cache_size = server_settings[ServerSetting::skipping_index_cache_size];
    size_t skipping_index_cache_max_count = server_settings[ServerSetting::skipping_index_cache_max_entries];
    double skipping_index_cache_size_ratio = server_settings[ServerSetting::skipping_index_cache_size_ratio];
    if (skipping_index_cache_size > max_cache_size)
    {
        skipping_index_cache_size = max_cache_size;
        LOG_INFO(log, "Lowered skipping index cache size to {} because the system has limited RAM", formatReadableSizeWithBinarySuffix(skipping_index_cache_size));
    }
    global_context->setSkippingIndexCache(skipping_index_cache_policy, skipping_index_cache_size, skipping_index_cache_max_count, skipping_index_cache_size_ratio);
=======
    String primary_index_cache_policy = server_settings[ServerSetting::primary_index_cache_policy];
    size_t primary_index_cache_size = server_settings[ServerSetting::primary_index_cache_size];
    double primary_index_cache_size_ratio = server_settings[ServerSetting::primary_index_cache_size_ratio];
    if (primary_index_cache_size > max_cache_size)
    {
        primary_index_cache_size = max_cache_size;
        LOG_INFO(log, "Lowered primary index cache size to {} because the system has limited RAM", formatReadableSizeWithBinarySuffix(primary_index_cache_size));
    }
    global_context->setPrimaryIndexCache(primary_index_cache_policy, primary_index_cache_size, primary_index_cache_size_ratio);
>>>>>>> 552d8b96

    size_t mmap_cache_size = server_settings[ServerSetting::mmap_cache_size];
    if (mmap_cache_size > max_cache_size)
    {
        mmap_cache_size = max_cache_size;
        LOG_INFO(log, "Lowered mmap file cache size to {} because the system has limited RAM", formatReadableSizeWithBinarySuffix(mmap_cache_size));
    }
    global_context->setMMappedFileCache(mmap_cache_size);

    /// Initialize a dummy query cache.
    global_context->setQueryCache(0, 0, 0, 0);

    /// Initialize allowed tiers
    global_context->getAccessControl().setAllowTierSettings(server_settings[ServerSetting::allowed_feature_tier]);

#if USE_EMBEDDED_COMPILER
    size_t compiled_expression_cache_max_size_in_bytes = server_settings[ServerSetting::compiled_expression_cache_size];
    size_t compiled_expression_cache_max_elements = server_settings[ServerSetting::compiled_expression_cache_elements_size];
    CompiledExpressionCacheFactory::instance().init(compiled_expression_cache_max_size_in_bytes, compiled_expression_cache_max_elements);
#endif

    /// NOTE: it is important to apply any overrides before
    /// setDefaultProfiles() calls since it will copy current context (i.e.
    /// there is separate context for Buffer tables).
    adjustSettings();
    applySettingsOverridesForLocal(global_context);
    applyCmdOptions(global_context);

    /// Load global settings from default_profile and system_profile.
    global_context->setDefaultProfiles(getClientConfiguration());

    /// Command-line parameters can override settings from the default profile.
    applyCmdSettings(global_context);

    /// We load temporary database first, because projections need it.
    DatabaseCatalog::instance().initializeAndLoadTemporaryDatabase();

    std::string default_database = server_settings[ServerSetting::default_database];
    {
        DatabasePtr database = createClickHouseLocalDatabaseOverlay(default_database, global_context);
        if (UUID uuid = database->getUUID(); uuid != UUIDHelpers::Nil)
            DatabaseCatalog::instance().addUUIDMapping(uuid);
        DatabaseCatalog::instance().attachDatabase(default_database, database);
    }
    global_context->setCurrentDatabase(default_database);

    if (getClientConfiguration().has("path"))
    {
        String path = global_context->getPath();
        fs::create_directories(fs::path(path));

        /// Lock path directory before read
        status.emplace(fs::path(path) / "status", StatusFile::write_full_info);

        LOG_DEBUG(log, "Loading metadata from {}", path);
        auto load_system_metadata_tasks = loadMetadataSystem(global_context);
        attachSystemTablesServer(global_context, *createMemoryDatabaseIfNotExists(global_context, DatabaseCatalog::SYSTEM_DATABASE), false);
        attachInformationSchema(global_context, *createMemoryDatabaseIfNotExists(global_context, DatabaseCatalog::INFORMATION_SCHEMA));
        attachInformationSchema(global_context, *createMemoryDatabaseIfNotExists(global_context, DatabaseCatalog::INFORMATION_SCHEMA_UPPERCASE));
        waitLoad(TablesLoaderForegroundPoolId, load_system_metadata_tasks);

        if (!getClientConfiguration().has("only-system-tables"))
        {
            DatabaseCatalog::instance().createBackgroundTasks();
            waitLoad(loadMetadata(global_context));
            DatabaseCatalog::instance().startupBackgroundTasks();
        }

        /// For ClickHouse local if path is not set the loader will be disabled.
        global_context->getUserDefinedSQLObjectsStorage().loadObjects();

        LOG_DEBUG(log, "Loaded metadata.");
    }
    else if (!getClientConfiguration().has("no-system-tables"))
    {
        attachSystemTablesServer(global_context, *createMemoryDatabaseIfNotExists(global_context, DatabaseCatalog::SYSTEM_DATABASE), false);
        attachInformationSchema(global_context, *createMemoryDatabaseIfNotExists(global_context, DatabaseCatalog::INFORMATION_SCHEMA));
        attachInformationSchema(global_context, *createMemoryDatabaseIfNotExists(global_context, DatabaseCatalog::INFORMATION_SCHEMA_UPPERCASE));
    }

    server_display_name = getClientConfiguration().getString("display_name", "");
    prompt_by_server_display_name = getClientConfiguration().getRawString("prompt_by_server_display_name.default", ":) ");
}


[[ maybe_unused ]] static std::string getHelpHeader()
{
    return
        "usage: clickhouse-local [initial table definition] [--query <query>]\n"

        "clickhouse-local allows to execute SQL queries on your data files via single command line call."
        " To do so, initially you need to define your data source and its format."
        " After you can execute your SQL queries in usual manner.\n"

        "There are two ways to define initial table keeping your data."
        " Either just in first query like this:\n"
        "    CREATE TABLE <table> (<structure>) ENGINE = File(<input-format>, <file>);\n"
        "Either through corresponding command line parameters --table --structure --input-format and --file.";
}


[[ maybe_unused ]] static std::string getHelpFooter()
{
    return
        "Example printing memory used by each Unix user:\n"
        "ps aux | tail -n +2 | awk '{ printf(\"%s\\t%s\\n\", $1, $4) }' | "
        "clickhouse-local -S \"user String, mem Float64\" -q"
            " \"SELECT user, round(sum(mem), 2) as mem_total FROM table GROUP BY user ORDER"
            " BY mem_total DESC FORMAT PrettyCompact\"";
}


void LocalServer::printHelpMessage(const OptionsDescription & options_description, bool verbose)
{
    std::cout << getHelpHeader() << "\n";
    std::cout << options_description.main_description.value() << "\n";
    if (verbose)
        std::cout << "All settings are documented at https://clickhouse.com/docs/en/operations/settings/settings.\n\n";
    std::cout << getHelpFooter() << "\n";
    std::cout << "In addition, --param_name=value can be specified for substitution of parameters for parametrized queries.\n";
    std::cout << "\nSee also: https://clickhouse.com/docs/en/operations/utilities/clickhouse-local/\n";
}


void LocalServer::addOptions(OptionsDescription & options_description)
{
    options_description.main_description->add_options()
        ("table,N", po::value<std::string>(), "name of the initial table")
        ("copy", "shortcut for format conversion, equivalent to: --query 'SELECT * FROM table'")

        /// If structure argument is omitted then initial query is not generated
        ("structure,S", po::value<std::string>(), "structure of the initial table (list of column and type names)")
        ("file,F", po::value<std::string>(), "path to file with data of the initial table (stdin if not specified)")

        ("input-format", po::value<std::string>(), "input format of the initial table data")

        ("logger.console", po::value<bool>()->implicit_value(true), "Log to console")
        ("logger.log", po::value<std::string>(), "Log file name")
        ("logger.level", po::value<std::string>(), "Log level")

        ("no-system-tables", "do not attach system tables (better startup time)")
        ("path", po::value<std::string>(), "Storage path")
        ("only-system-tables", "attach only system tables from specified path")
        ("top_level_domains_path", po::value<std::string>(), "Path to lists with custom TLDs")
        ;
}


void LocalServer::applyCmdSettings(ContextMutablePtr context)
{
    context->applySettingsChanges(cmd_settings.changes());
}


void LocalServer::applyCmdOptions(ContextMutablePtr context)
{
    context->setDefaultFormat(getClientConfiguration().getString("output-format", getClientConfiguration().getString("format", is_interactive ? "PrettyCompact" : "TSV")));
    applyCmdSettings(context);
}


void LocalServer::createClientContext()
{
    /// In case of clickhouse-local it's necessary to use a separate context for client-related purposes.
    /// We can't just change the global context because it is used in background tasks (for example, in merges)
    /// which don't expect that the global context can suddenly change.
    client_context = Context::createCopy(global_context);
    initClientContext();
}


void LocalServer::processOptions(const OptionsDescription &, const CommandLineOptions & options, const std::vector<Arguments> &, const std::vector<Arguments> &)
{
    if (options.count("table"))
        getClientConfiguration().setString("table-name", options["table"].as<std::string>());
    if (options.count("file"))
        getClientConfiguration().setString("table-file", options["file"].as<std::string>());
    if (options.count("structure"))
        getClientConfiguration().setString("table-structure", options["structure"].as<std::string>());
    if (options.count("no-system-tables"))
        getClientConfiguration().setBool("no-system-tables", true);
    if (options.count("only-system-tables"))
        getClientConfiguration().setBool("only-system-tables", true);
    if (options.count("database"))
        getClientConfiguration().setString("default_database", options["database"].as<std::string>());

    if (options.count("input-format"))
        getClientConfiguration().setString("table-data-format", options["input-format"].as<std::string>());
    if (options.count("output-format"))
        getClientConfiguration().setString("output-format", options["output-format"].as<std::string>());

    if (options.count("logger.console"))
        getClientConfiguration().setBool("logger.console", options["logger.console"].as<bool>());
    if (options.count("logger.log"))
        getClientConfiguration().setString("logger.log", options["logger.log"].as<std::string>());
    if (options.count("logger.level"))
        getClientConfiguration().setString("logger.level", options["logger.level"].as<std::string>());
    if (options.count("send_logs_level"))
        getClientConfiguration().setString("send_logs_level", options["send_logs_level"].as<std::string>());
    if (options.count("wait_for_suggestions_to_load"))
        getClientConfiguration().setBool("wait_for_suggestions_to_load", true);
    if (options.count("copy"))
    {
        if (!queries.empty())
            throw Exception(ErrorCodes::BAD_ARGUMENTS, "Options '--copy' and '--query' cannot be specified at the same time");
        queries.emplace_back("SELECT * FROM table");
    }
}

void LocalServer::readArguments(int argc, char ** argv, Arguments & common_arguments, std::vector<Arguments> &, std::vector<Arguments> &)
{
    for (int arg_num = 1; arg_num < argc; ++arg_num)
    {
        std::string_view arg = argv[arg_num];

        /// Parameter arg after underline.
        if (arg.starts_with("--param_"))
        {
            auto param_continuation = arg.substr(strlen("--param_"));
            auto equal_pos = param_continuation.find_first_of('=');

            if (equal_pos == std::string::npos)
            {
                /// param_name value
                ++arg_num;
                if (arg_num >= argc)
                    throw Exception(ErrorCodes::BAD_ARGUMENTS, "Parameter requires value");
                arg = argv[arg_num];
                query_parameters.emplace(String(param_continuation), String(arg));
            }
            else
            {
                if (equal_pos == 0)
                    throw Exception(ErrorCodes::BAD_ARGUMENTS, "Parameter name cannot be empty");

                /// param_name=value
                query_parameters.emplace(param_continuation.substr(0, equal_pos), param_continuation.substr(equal_pos + 1));
            }
        }
        else
        {
            common_arguments.emplace_back(arg);
        }
    }
}

}

#pragma clang diagnostic ignored "-Wunused-function"
#pragma clang diagnostic ignored "-Wmissing-declarations"

int mainEntryClickHouseLocal(int argc, char ** argv)
{
    try
    {
        DB::LocalServer app;
        app.init(argc, argv);
        return app.run();
    }
    catch (const DB::Exception & e)
    {
        std::cerr << DB::getExceptionMessage(e, false) << std::endl;
        auto code = DB::getCurrentExceptionCode();
        return static_cast<UInt8>(code) ? code : 1;
    }
    catch (const boost::program_options::error & e)
    {
        std::cerr << "Bad arguments: " << e.what() << std::endl;
        return DB::ErrorCodes::BAD_ARGUMENTS;
    }
    catch (...)
    {
        std::cerr << DB::getCurrentExceptionMessage(true) << '\n';
        auto code = DB::getCurrentExceptionCode();
        return static_cast<UInt8>(code) ? code : 1;
    }
}<|MERGE_RESOLUTION|>--- conflicted
+++ resolved
@@ -786,7 +786,16 @@
     }
     global_context->setIndexMarkCache(index_mark_cache_policy, index_mark_cache_size, index_mark_cache_size_ratio);
 
-<<<<<<< HEAD
+    String primary_index_cache_policy = server_settings[ServerSetting::primary_index_cache_policy];
+    size_t primary_index_cache_size = server_settings[ServerSetting::primary_index_cache_size];
+    double primary_index_cache_size_ratio = server_settings[ServerSetting::primary_index_cache_size_ratio];
+    if (primary_index_cache_size > max_cache_size)
+    {
+        primary_index_cache_size = max_cache_size;
+        LOG_INFO(log, "Lowered primary index cache size to {} because the system has limited RAM", formatReadableSizeWithBinarySuffix(primary_index_cache_size));
+    }
+    global_context->setPrimaryIndexCache(primary_index_cache_policy, primary_index_cache_size, primary_index_cache_size_ratio);
+
     String skipping_index_cache_policy = server_settings[ServerSetting::skipping_index_cache_policy];
     size_t skipping_index_cache_size = server_settings[ServerSetting::skipping_index_cache_size];
     size_t skipping_index_cache_max_count = server_settings[ServerSetting::skipping_index_cache_max_entries];
@@ -797,17 +806,6 @@
         LOG_INFO(log, "Lowered skipping index cache size to {} because the system has limited RAM", formatReadableSizeWithBinarySuffix(skipping_index_cache_size));
     }
     global_context->setSkippingIndexCache(skipping_index_cache_policy, skipping_index_cache_size, skipping_index_cache_max_count, skipping_index_cache_size_ratio);
-=======
-    String primary_index_cache_policy = server_settings[ServerSetting::primary_index_cache_policy];
-    size_t primary_index_cache_size = server_settings[ServerSetting::primary_index_cache_size];
-    double primary_index_cache_size_ratio = server_settings[ServerSetting::primary_index_cache_size_ratio];
-    if (primary_index_cache_size > max_cache_size)
-    {
-        primary_index_cache_size = max_cache_size;
-        LOG_INFO(log, "Lowered primary index cache size to {} because the system has limited RAM", formatReadableSizeWithBinarySuffix(primary_index_cache_size));
-    }
-    global_context->setPrimaryIndexCache(primary_index_cache_policy, primary_index_cache_size, primary_index_cache_size_ratio);
->>>>>>> 552d8b96
 
     size_t mmap_cache_size = server_settings[ServerSetting::mmap_cache_size];
     if (mmap_cache_size > max_cache_size)
