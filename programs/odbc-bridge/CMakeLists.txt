--- conflicted
+++ resolved
@@ -1,16 +1,3 @@
-<<<<<<< HEAD
-set(CLICKHOUSE_ODBC_BRIDGE_SOURCES
-    ${CMAKE_CURRENT_SOURCE_DIR}/ColumnInfoHandler.cpp
-    ${CMAKE_CURRENT_SOURCE_DIR}/getIdentifierQuote.cpp
-    ${CMAKE_CURRENT_SOURCE_DIR}/HandlerFactory.cpp
-    ${CMAKE_CURRENT_SOURCE_DIR}/IdentifierQuoteHandler.cpp
-    ${CMAKE_CURRENT_SOURCE_DIR}/MainHandler.cpp
-    ${CMAKE_CURRENT_SOURCE_DIR}/ODBCBlockInputStream.cpp
-    ${CMAKE_CURRENT_SOURCE_DIR}/ODBCBlockOutputStream.cpp
-    ${CMAKE_CURRENT_SOURCE_DIR}/ODBCBridge.cpp
-    ${CMAKE_CURRENT_SOURCE_DIR}/PingHandler.cpp
-    ${CMAKE_CURRENT_SOURCE_DIR}/validateODBCConnectionString.cpp
-=======
 set (CLICKHOUSE_ODBC_BRIDGE_SOURCES
     ColumnInfoHandler.cpp
     getIdentifierQuote.cpp
@@ -18,10 +5,10 @@
     IdentifierQuoteHandler.cpp
     MainHandler.cpp
     ODBCBlockInputStream.cpp
+    ODBCBlockOutputStream.cpp
     ODBCBridge.cpp
     PingHandler.cpp
     validateODBCConnectionString.cpp
->>>>>>> ff0ae624
 )
 
 set (CLICKHOUSE_ODBC_BRIDGE_LINK
