--- conflicted
+++ resolved
@@ -48,19 +48,11 @@
 		throw Exception("Method deserializeAndInsertFromArena is not supported for " + getName(), ErrorCodes::NOT_IMPLEMENTED);
 	}
 
-<<<<<<< HEAD
-=======
 	void updateHashWithValue(size_t n, SipHash & hash) const override
 	{
 		throw Exception("Method updateHashWithValue is not supported for " + getName(), ErrorCodes::NOT_IMPLEMENTED);
 	}
 
-	void getExtremes(Field & min, Field & max) const override
-	{
-		throw Exception("Method getExtremes is not supported for " + getName(), ErrorCodes::NOT_IMPLEMENTED);
-	}
-
->>>>>>> 2331a367
 	void insertRangeFrom(const IColumn & src, size_t start, size_t length) override
 	{
 		s += length;
