#pragma once

#include <ext/shared_ptr_helper.h>
#include <atomic>
#include <pcg_random.hpp>
#include <Storages/IStorage.h>
#include <Storages/MergeTree/MergeTreeData.h>
#include <Storages/MergeTree/MergeTreeDataMerger.h>
#include <Storages/MergeTree/MergeTreeDataWriter.h>
#include <Storages/MergeTree/MergeTreeDataSelectExecutor.h>
#include <Storages/MergeTree/ReplicatedMergeTreeLogEntry.h>
#include <Storages/MergeTree/ReplicatedMergeTreeQueue.h>
#include <Storages/MergeTree/ReplicatedMergeTreeCleanupThread.h>
#include <Storages/MergeTree/ReplicatedMergeTreeRestartingThread.h>
#include <Storages/MergeTree/ReplicatedMergeTreePartCheckThread.h>
#include <Storages/MergeTree/ReplicatedMergeTreeAlterThread.h>
#include <Storages/MergeTree/AbandonableLockInZooKeeper.h>
#include <Storages/MergeTree/BackgroundProcessingPool.h>
#include <Storages/MergeTree/DataPartsExchange.h>
#include <Storages/MergeTree/RemoteDiskSpaceMonitor.h>
#include <Storages/MergeTree/ShardedPartitionUploader.h>
#include <Storages/MergeTree/RemoteQueryExecutor.h>
#include <Storages/MergeTree/RemotePartChecker.h>
#include <DataTypes/DataTypesNumber.h>
#include <Common/randomSeed.h>
#include <Common/ZooKeeper/ZooKeeper.h>
#include <Common/ZooKeeper/LeaderElection.h>


namespace DB
{

/** The engine that uses the merge tree (see MergeTreeData) and replicated through ZooKeeper.
  *
  * ZooKeeper is used for the following things:
  * - the structure of the table (/ metadata, /columns)
  * - action log with data (/log/log-...,/replicas/replica_name/queue/queue-...);
  * - a replica list (/replicas), and replica activity tag (/replicas/replica_name/is_active), replica addresses (/replicas/replica_name/host);
  * - select the leader replica (/leader_election) - this is the replica that assigns the merge;
  * - a set of parts of data on each replica (/replicas/replica_name/parts);
  * - list of the last N blocks of data with checksum, for deduplication (/blocks);
  * - the list of incremental block numbers (/block_numbers) that we are about to insert,
  *   or that were unused (/nonincrement_block_numbers)
  *   to ensure the linear order of data insertion and data merge only on the intervals in this sequence;
  * - coordinates writes with quorum (/quorum).
  */

/** The replicated tables have a common log (/log/log-...).
  * Log - a sequence of entries (LogEntry) about what to do.
  * Each entry is one of:
  * - normal data insertion (GET),
  * - merge (MERGE),
  * - delete the partition (DROP).
  *
  * Each replica copies (queueUpdatingThread, pullLogsToQueue) entries from the log to its queue (/replicas/replica_name/queue/queue-...)
  *  and then executes them (queueTask).
  * Despite the name of the "queue", execution can be reordered, if necessary (shouldExecuteLogEntry, executeLogEntry).
  * In addition, the records in the queue can be generated independently (not from the log), in the following cases:
  * - when creating a new replica, actions are put on GET from other replicas (createReplica);
  * - if the part is corrupt (removePartAndEnqueueFetch) or absent during the check (at start - checkParts, while running - searchForMissingPart),
  *   actions are put on GET from other replicas;
  *
  * The replica to which INSERT was made in the queue will also have an entry of the GET of this data.
  * Such an entry is considered to be executed as soon as the queue handler sees it.
  *
  * The log entry has a creation time. This time is generated by the clock of server that created entry
  * - the one on which the corresponding INSERT or ALTER query came.
  *
  * For the entries in the queue that the replica made for itself,
  * as the time will take the time of creation the appropriate part on any of the replicas.
  */

class StorageReplicatedMergeTree : public ext::shared_ptr_helper<StorageReplicatedMergeTree>, public IStorage
{
friend class ext::shared_ptr_helper<StorageReplicatedMergeTree>;

public:
    /** If not 'attach', either creates a new table in ZK, or adds a replica to an existing table.
      */
    static StoragePtr create(
        const String & zookeeper_path_,
        const String & replica_name_,
        bool attach,
        const String & path_, const String & database_name_, const String & name_,
        NamesAndTypesListPtr columns_,
        const NamesAndTypesList & materialized_columns_,
        const NamesAndTypesList & alias_columns_,
        const ColumnDefaults & column_defaults_,
        Context & context_,
        const ASTPtr & primary_expr_ast_,
        const String & date_column_name,
        const ASTPtr & partition_expr_ast_,
        const ASTPtr & sampling_expression_, /// nullptr, if sampling is not supported.
        const MergeTreeData::MergingParams & merging_params_,
        const MergeTreeSettings & settings_,
        bool has_force_restore_data_flag);

    void startup() override;
    void shutdown() override;
    ~StorageReplicatedMergeTree() override;

    std::string getName() const override
    {
        return "Replicated" + data.merging_params.getModeName() + "MergeTree";
    }

    std::string getTableName() const override { return table_name; }
    bool supportsSampling() const override { return data.supportsSampling(); }
    bool supportsFinal() const override { return data.supportsFinal(); }
    bool supportsPrewhere() const override { return data.supportsPrewhere(); }
    bool supportsParallelReplicas() const override { return true; }
    bool supportsReplication() const override { return true; }

    const NamesAndTypesList & getColumnsListImpl() const override { return data.getColumnsListNonMaterialized(); }

    NameAndTypePair getColumn(const String & column_name) const override
    {
        return data.getColumn(column_name);
    }

    bool hasColumn(const String & column_name) const override
    {
        return data.hasColumn(column_name);
    }

    BlockInputStreams read(
        const Names & column_names,
        const SelectQueryInfo & query_info,
        const Context & context,
        QueryProcessingStage::Enum & processed_stage,
        size_t max_block_size,
        unsigned num_streams) override;

    BlockOutputStreamPtr write(const ASTPtr & query, const Settings & settings) override;

    bool optimize(const ASTPtr & query, const ASTPtr & partition, bool final, bool deduplicate, const Context & context) override;

    void alter(const AlterCommands & params, const String & database_name, const String & table_name, const Context & context) override;

    void clearColumnInPartition(const ASTPtr & partition, const Field & column_name, const Context & context) override;
    void dropPartition(const ASTPtr & query, const ASTPtr & partition, bool detach, const Context & context) override;
    void attachPartition(const ASTPtr & partition, bool part, const Context & context) override;
    void fetchPartition(const ASTPtr & partition, const String & from, const Context & context) override;
    void freezePartition(const ASTPtr & partition, const String & with_name, const Context & context) override;

    void reshardPartitions(
        const ASTPtr & query, const String & database_name,
        const ASTPtr & partition,
        const WeightedZooKeeperPaths & weighted_zookeeper_paths,
        const ASTPtr & sharding_key_expr, bool do_copy, const Field & coordinator,
        const Context & context) override;

    /** Removes a replica from ZooKeeper. If there are no other replicas, it deletes the entire table from ZooKeeper.
      */
    void drop() override;

    void rename(const String & new_path_to_db, const String & new_database_name, const String & new_table_name) override;

    bool supportsIndexForIn() const override { return true; }

    bool checkTableCanBeDropped() const override;

    MergeTreeData & getData() { return data; }
    const MergeTreeData & getData() const { return data; }


    /** For the system table replicas. */
    struct Status
    {
        bool is_leader;
        bool is_readonly;
        bool is_session_expired;
        ReplicatedMergeTreeQueue::Status queue;
        UInt32 parts_to_check;
        String zookeeper_path;
        String replica_name;
        String replica_path;
        Int32 columns_version;
        UInt64 log_max_index;
        UInt64 log_pointer;
        UInt64 absolute_delay;
        UInt8 total_replicas;
        UInt8 active_replicas;
    };

    /// Get the status of the table. If with_zk_fields = false - do not fill in the fields that require queries to ZK.
    void getStatus(Status & res, bool with_zk_fields = true);

    using LogEntriesData = std::vector<ReplicatedMergeTreeLogEntryData>;
    void getQueue(LogEntriesData & res, String & replica_name);

    /// Get replica delay relative to current time.
    time_t getAbsoluteDelay() const;

    /// If the absolute delay is greater than min_relative_delay_to_yield_leadership,
    /// will also calculate the difference from the unprocessed time of the best replica.
    /// NOTE: Will communicate to ZooKeeper to calculate relative delay.
    void getReplicaDelays(time_t & out_absolute_delay, time_t & out_relative_delay);

    /// Add a part to the queue of parts whose data you want to check in the background thread.
    void enqueuePartForCheck(const String & part_name, time_t delay_to_check_seconds = 0)
    {
        part_check_thread.enqueuePart(part_name, delay_to_check_seconds);
    }

private:
    /// Delete old chunks from disk and from ZooKeeper.
    void clearOldPartsAndRemoveFromZK();

    friend class ReplicatedMergeTreeBlockOutputStream;
    friend class ReplicatedMergeTreeRestartingThread;
    friend class ReplicatedMergeTreePartCheckThread;
    friend class ReplicatedMergeTreeCleanupThread;
    friend class ReplicatedMergeTreeAlterThread;
    friend class ReplicatedMergeTreeRestartingThread;
    friend struct ReplicatedMergeTreeLogEntry;
    friend class ScopedPartitionMergeLock;

    friend class ReshardingWorker;
    friend class ShardedPartitionUploader::Client;
    friend class ShardedPartitionUploader::Service;

    using LogEntry = ReplicatedMergeTreeLogEntry;
    using LogEntryPtr = LogEntry::Ptr;

    Context & context;

    zkutil::ZooKeeperPtr current_zookeeper;        /// Use only the methods below.
    std::mutex current_zookeeper_mutex;            /// To recreate the session in the background thread.

    zkutil::ZooKeeperPtr tryGetZooKeeper();
    zkutil::ZooKeeperPtr getZooKeeper();
    void setZooKeeper(zkutil::ZooKeeperPtr zookeeper);

    /// If true, the table is offline and can not be written to it.
    std::atomic_bool is_readonly = false;

    String database_name;
    String table_name;
    String full_path;

    String zookeeper_path;
    String replica_name;
    String replica_path;

    /** /replicas/me/is_active.
      */
    zkutil::EphemeralNodeHolderPtr replica_is_active_node;

    /** Version node /columns in ZooKeeper corresponding to the current data.columns.
      * Read and modify along with the data.columns - under TableStructureLock.
      */
    int columns_version = -1;

    /** Is this replica "leading". The leader replica selects the parts to merge.
      */
<<<<<<< HEAD
    std::atomic_bool is_leader_node = false;
=======
    std::atomic_bool is_leader_node {false};
>>>>>>> 9e73e082
    std::mutex leader_node_mutex;

    InterserverIOEndpointHolderPtr data_parts_exchange_endpoint_holder;
    InterserverIOEndpointHolderPtr disk_space_monitor_endpoint_holder;
    InterserverIOEndpointHolderPtr sharded_partition_uploader_endpoint_holder;
    InterserverIOEndpointHolderPtr remote_query_executor_endpoint_holder;
    InterserverIOEndpointHolderPtr remote_part_checker_endpoint_holder;

    MergeTreeData data;
    MergeTreeDataSelectExecutor reader;
    MergeTreeDataWriter writer;
    MergeTreeDataMerger merger;

    /** The queue of what needs to be done on this replica to catch up with everyone. It is taken from ZooKeeper (/replicas/me/queue/).
     * In ZK entries in chronological order. Here it is not necessary.
     */
    ReplicatedMergeTreeQueue queue;
    std::atomic<time_t> last_queue_update_start_time{0};
    std::atomic<time_t> last_queue_update_finish_time{0};


    DataPartsExchange::Fetcher fetcher;
    RemoteDiskSpaceMonitor::Client disk_space_monitor_client;
    ShardedPartitionUploader::Client sharded_partition_uploader_client;
    RemoteQueryExecutor::Client remote_query_executor_client;
    RemotePartChecker::Client remote_part_checker_client;

    zkutil::LeaderElectionPtr leader_election;

    /// Do I need to complete background threads (except restarting_thread)?
    std::atomic<bool> shutdown_called {false};
    Poco::Event shutdown_event;

    /// Limiting parallel fetches per one table
    std::atomic_uint current_table_fetches {0};

    /// Streams

    /// A thread that keeps track of the updates in the logs of all replicas and loads them into the queue.
    std::thread queue_updating_thread;
    zkutil::EventPtr queue_updating_event = std::make_shared<Poco::Event>();

    /// A task that performs actions from the queue.
    BackgroundProcessingPool::TaskHandle queue_task_handle;

    /// A thread that selects parts to merge.
    std::thread merge_selecting_thread;
    Poco::Event merge_selecting_event;
    std::mutex merge_selecting_mutex; /// It is taken for each iteration of the selection of parts to merge.

    /// A thread that removes old parts, log entries, and blocks.
    std::unique_ptr<ReplicatedMergeTreeCleanupThread> cleanup_thread;
    /// Is used to wakeup cleanup_thread
    Poco::Event cleanup_thread_event;

    /// A thread that processes reconnection to ZooKeeper when the session expires.
    std::unique_ptr<ReplicatedMergeTreeRestartingThread> restarting_thread;

    /// A thread monitoring changes to the column list in ZooKeeper and updating the parts in accordance with these changes.
    std::unique_ptr<ReplicatedMergeTreeAlterThread> alter_thread;

    /// A thread that checks the data of the parts, as well as the queue of the parts to be checked.
    ReplicatedMergeTreePartCheckThread part_check_thread;

    /// An event that awakens `alter` method from waiting for the completion of the ALTER query.
    zkutil::EventPtr alter_query_event = std::make_shared<Poco::Event>();

    Logger * log;

    pcg64 rng{randomSeed()};

    StorageReplicatedMergeTree(
        const String & zookeeper_path_,
        const String & replica_name_,
        bool attach,
        const String & path_, const String & database_name_, const String & name_,
        NamesAndTypesListPtr columns_,
        const NamesAndTypesList & materialized_columns_,
        const NamesAndTypesList & alias_columns_,
        const ColumnDefaults & column_defaults_,
        Context & context_,
        const ASTPtr & primary_expr_ast_,
        const String & date_column_name,
        const ASTPtr & partition_expr_ast_,
        const ASTPtr & sampling_expression_,
        const MergeTreeData::MergingParams & merging_params_,
        const MergeTreeSettings & settings_,
        bool has_force_restore_data_flag);

    /// Initialization.

    /** Creates the minimum set of nodes in ZooKeeper.
      */
    void createTableIfNotExists();

    /** Creates a replica in ZooKeeper and adds to the queue all that it takes to catch up with the rest of the replicas.
      */
    void createReplica();

    /** Create nodes in the ZK, which must always be, but which might not exist when older versions of the server are running.
      */
    void createNewZooKeeperNodes();

    /** Verify that the list of columns and table settings match those specified in ZK (/metadata).
      * If not, throw an exception.
      */
    void checkTableStructure(bool skip_sanity_checks, bool allow_alter);

    /** Check that the set of parts corresponds to that in ZK (/replicas/me/parts/).
      * If any parts described in ZK are not locally, throw an exception.
      * If any local parts are not mentioned in ZK, remove them.
      *  But if there are too many, throw an exception just in case - it's probably a configuration error.
      */
    void checkParts(bool skip_sanity_checks);

    /** Check that the part's checksum is the same as the checksum of the same part on some other replica.
      * If no one has such a part, nothing checks.
      * Not very reliable: if two replicas add a part almost at the same time, no checks will occur.
      * Adds actions to `ops` that add data about the part into ZooKeeper.
      * Call under TableStructureLock.
      */
    void checkPartAndAddToZooKeeper(const MergeTreeData::DataPartPtr & part, zkutil::Ops & ops, String name_override = "");

    /// Adds actions to `ops` that remove a part from ZooKeeper.
    void removePartFromZooKeeper(const String & part_name, zkutil::Ops & ops);

    /// Quickly removes big set of parts from ZooKeeper (using async multi queries)
    void removePartsFromZooKeeper(zkutil::ZooKeeperPtr & zookeeper, const Strings & part_names,
                                  NameSet * parts_should_be_retied = nullptr);

    /// Removes a part from ZooKeeper and adds a task to the queue to download it. It is supposed to do this with broken parts.
    void removePartAndEnqueueFetch(const String & part_name);

    /// Running jobs from the queue.

    /** Copies the new entries from the logs of all replicas to the queue of this replica.
      * If next_update_event != nullptr, calls this event when new entries appear in the log.
      */
    void pullLogsToQueue(zkutil::EventPtr next_update_event = nullptr);

    /** Execute the action from the queue. Throws an exception if something is wrong.
      * Returns whether or not it succeeds. If it did not work, write it to the end of the queue.
      */
    bool executeLogEntry(const LogEntry & entry);

    void executeDropRange(const LogEntry & entry);

    void executeClearColumnInPartition(const LogEntry & entry);

    /** Updates the queue.
      */
    void queueUpdatingThread();

    /** Performs actions from the queue.
      */
    bool queueTask();

    /// Select the parts to merge.

    void becomeLeader();

    /** Selects the parts to merge and writes to the log.
      */
    void mergeSelectingThread();

    /** Write the selected parts to merge into the log,
      * Call when merge_selecting_mutex is locked.
      * Returns false if any part is not in ZK.
      */
    bool createLogEntryToMergeParts(
        const MergeTreeData::DataPartsVector & parts,
        const String & merged_name,
        bool deduplicate,
        ReplicatedMergeTreeLogEntryData * out_log_entry = nullptr);

    /// Exchange parts.

    /** Returns an empty string if no one has a part.
      */
    String findReplicaHavingPart(const String & part_name, bool active);

    /** Find replica having specified part or any part that covers it.
      * If active = true, consider only active replicas.
      * If found, returns replica name and set 'entry->actual_new_part_name' to name of found largest covering part.
      * If not found, returns empty string.
      */
    String findReplicaHavingCoveringPart(const LogEntry & entry, bool active);

    /** Download the specified part from the specified replica.
      * If `to_detached`, the part is placed in the `detached` directory.
      * If quorum != 0, then the node for tracking the quorum is updated.
      * Returns false if part is already fetching right now.
      */
    bool fetchPart(const String & part_name, const String & replica_path, bool to_detached, size_t quorum);

    /// Required only to avoid races between executeLogEntry and fetchPartition
    std::unordered_set<String> currently_fetching_parts;
    std::mutex currently_fetching_parts_mutex;

    /// With the quorum being tracked, add a replica to the quorum for the part.
    void updateQuorum(const String & part_name);

    AbandonableLockInZooKeeper allocateBlockNumber(const String & partition_id, zkutil::ZooKeeperPtr & zookeeper);

    /** Wait until all replicas, including this, execute the specified action from the log.
      * If replicas are added at the same time, it can not wait the added replica .
      */
    void waitForAllReplicasToProcessLogEntry(const ReplicatedMergeTreeLogEntryData & entry);

    /** Wait until the specified replica executes the specified action from the log.
      */
    void waitForReplicaToProcessLogEntry(const String & replica_name, const ReplicatedMergeTreeLogEntryData & entry);

    /// Choose leader replica, send requst to it and wait.
    void sendRequestToLeaderReplica(const ASTPtr & query, const Settings & settings);

    /// Throw an exception if the table is readonly.
    void assertNotReadonly() const;

    /// The name of an imaginary part covering all parts in the specified partition (at the call moment).
    /// Returns empty string if partition is empty.
    String getFakePartNameCoveringAllPartsInPartition(const String & partition_id);

    /// Check for a node in ZK. If it is, remember this information, and then immediately answer true.
    std::unordered_set<std::string> existing_nodes_cache;
    std::mutex existing_nodes_cache_mutex;
    bool existsNodeCached(const std::string & path);


    /// Resharding.
    struct ReplicaSpaceInfo
    {
        long double factor = 0.0;
        size_t available_size = 0;
    };

    using ReplicaToSpaceInfo = std::map<std::string, ReplicaSpaceInfo>;

    /** Checks that the structures of the local and replicated tables are the same.
      */
    void enforceShardsConsistency(const WeightedZooKeeperPaths & weighted_zookeeper_paths);

    /** Get information about free space on replicas + additional information
      * for the function checkSpaceForResharding.
      */
    ReplicaToSpaceInfo gatherReplicaSpaceInfo(const WeightedZooKeeperPaths & weighted_zookeeper_paths);

    /** Checks that there is enough free space locally and on all replicas.
      */
    bool checkSpaceForResharding(const ReplicaToSpaceInfo & replica_to_space_info, size_t partition_size) const;
};


extern const int MAX_AGE_OF_LOCAL_PART_THAT_WASNT_ADDED_TO_ZOOKEEPER;

}<|MERGE_RESOLUTION|>--- conflicted
+++ resolved
@@ -254,11 +254,7 @@
 
     /** Is this replica "leading". The leader replica selects the parts to merge.
       */
-<<<<<<< HEAD
-    std::atomic_bool is_leader_node = false;
-=======
     std::atomic_bool is_leader_node {false};
->>>>>>> 9e73e082
     std::mutex leader_node_mutex;
 
     InterserverIOEndpointHolderPtr data_parts_exchange_endpoint_holder;
