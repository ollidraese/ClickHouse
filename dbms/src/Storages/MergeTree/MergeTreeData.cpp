--- conflicted
+++ resolved
@@ -110,12 +110,7 @@
 
 
 MergeTreeData::MergeTreeData(
-<<<<<<< HEAD
     const StorageID & table_id_,
-=======
-    const String & database_,
-    const String & table_,
->>>>>>> f2d98731
     const String & relative_data_path_,
     const ColumnsDescription & columns_,
     const IndicesDescription & indices_,
@@ -138,11 +133,6 @@
     , partition_by_ast(partition_by_ast_)
     , sample_by_ast(sample_by_ast_)
     , require_part_metadata(require_part_metadata_)
-<<<<<<< HEAD
-=======
-    , database_name(database_)
-    , table_name(table_)
->>>>>>> f2d98731
     , relative_data_path(relative_data_path_)
     , broken_part_callback(broken_part_callback_)
     , log_name(table_id_.getNameForLogs())
@@ -1225,56 +1215,28 @@
 }
 
 void MergeTreeData::rename(
-<<<<<<< HEAD
-    const String & new_path_to_table_data, const String & new_database_name,
-=======
     const String & new_table_path, const String & new_database_name,
->>>>>>> f2d98731
     const String & new_table_name, TableStructureWriteLockHolder &)
 {
     auto disks = storage_policy->getDisks();
 
     for (const auto & disk : disks)
     {
-<<<<<<< HEAD
-        auto new_full_path = disk->getPath() + new_path_to_table_data;
-
-        if (Poco::File{new_full_path}.exists())
-            throw Exception{"Target path already exists: " + new_full_path, ErrorCodes::DIRECTORY_ALREADY_EXISTS};
-=======
         if (disk->exists(new_table_path))
             throw Exception{"Target path already exists: " + fullPath(disk, new_table_path), ErrorCodes::DIRECTORY_ALREADY_EXISTS};
->>>>>>> f2d98731
     }
 
     for (const auto & disk : disks)
     {
-<<<<<<< HEAD
-        auto full_path = disk->getPath() + relative_data_path;
-        auto new_full_path = disk->getPath() + new_path_to_table_data;
-
-        Poco::File new_full_path_parent{Poco::Path(new_full_path).makeParent()};
-        if (!new_full_path_parent.exists())
-            new_full_path_parent.createDirectories();
-
-        Poco::File{full_path}.renameTo(new_full_path);
-=======
         auto new_table_path_parent = Poco::Path(new_table_path).makeParent().toString();
         disk->createDirectory(new_table_path_parent);
         disk->moveFile(relative_data_path, new_table_path);
->>>>>>> f2d98731
     }
 
     global_context.dropCaches();
 
-<<<<<<< HEAD
-    relative_data_path = new_path_to_table_data;
+    relative_data_path = new_table_path;
     renameInMemory(new_database_name, new_table_name);
-=======
-    relative_data_path = new_table_path;
-    table_name = new_table_name;
-    database_name = new_database_name;
->>>>>>> f2d98731
 }
 
 void MergeTreeData::dropAllData()
