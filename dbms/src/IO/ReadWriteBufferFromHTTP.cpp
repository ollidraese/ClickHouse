--- conflicted
+++ resolved
@@ -22,14 +22,8 @@
     : ReadBuffer(nullptr, 0),
       uri{uri},
       method{!method_.empty() ? method_ : out_stream_callback ? Poco::Net::HTTPRequest::HTTP_POST : Poco::Net::HTTPRequest::HTTP_GET},
-<<<<<<< HEAD
-      session{getPreparedSession(uri, timeouts)}
-{
-
-=======
       session{makeHTTPSession(uri, timeouts)}
 {
->>>>>>> 6173e4b7
     Poco::Net::HTTPRequest request(method, uri.getPathAndQuery(), Poco::Net::HTTPRequest::HTTP_1_1);
     request.setHost(uri.getHost()); // use original, not resolved host name in header
 
@@ -45,11 +39,7 @@
     if (out_stream_callback)
         out_stream_callback(stream_out);
 
-<<<<<<< HEAD
-    istr = makeRequest(*session, request, response);
-=======
     istr = receiveResponse(*session, request, response);
->>>>>>> 6173e4b7
 
     impl = std::make_unique<ReadBufferFromIStream>(*istr, buffer_size_);
 }
