--- conflicted
+++ resolved
@@ -11,18 +11,11 @@
 
 const int DEFAULT_S3_MAX_FOLLOW_GET_REDIRECT = 2;
 
-<<<<<<< HEAD
-ReadBufferFromS3::ReadBufferFromS3(Poco::URI uri_,
-    const ConnectionTimeouts & timeouts,
-    const Poco::Net::HTTPBasicCredentials & credentials,
-    size_t buffer_size_,
-    const RemoteHostFilter & remote_host_filter_)
-=======
 ReadBufferFromS3::ReadBufferFromS3(const Poco::URI & uri_,
     const String & access_key_id_,
     const String & secret_access_key_,
-    const ConnectionTimeouts & timeouts)
->>>>>>> 8cb54021
+    const ConnectionTimeouts & timeouts,
+    const RemoteHostFilter & remote_host_filter_)
     : ReadBuffer(nullptr, 0)
     , uri {uri_}
     , session {makeHTTPSession(uri_, timeouts)}
