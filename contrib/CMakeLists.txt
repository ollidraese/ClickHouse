# Third-party libraries may have substandard code.

if (CMAKE_CXX_COMPILER_ID STREQUAL "GNU")
    set (CMAKE_C_FLAGS "${CMAKE_C_FLAGS} -Wno-unused-function -Wno-unused-variable -Wno-unused-but-set-variable -Wno-unused-result -Wno-deprecated-declarations -Wno-maybe-uninitialized -Wno-format -Wno-misleading-indentation -Wno-stringop-overflow -Wno-implicit-function-declaration -Wno-return-type -Wno-array-bounds -Wno-bool-compare -Wno-int-conversion -Wno-switch")
    set (CMAKE_CXX_FLAGS "${CMAKE_CXX_FLAGS} -Wno-old-style-cast -Wno-unused-function -Wno-unused-variable -Wno-unused-but-set-variable -Wno-unused-result -Wno-deprecated-declarations -Wno-non-virtual-dtor -Wno-maybe-uninitialized -Wno-format -Wno-misleading-indentation -Wno-implicit-fallthrough -Wno-class-memaccess -Wno-sign-compare -std=c++1z")
elseif (CMAKE_CXX_COMPILER_ID STREQUAL "Clang")
    set (CMAKE_C_FLAGS "${CMAKE_C_FLAGS} -Wno-unused-function -Wno-unused-variable -Wno-unused-result -Wno-deprecated-declarations -Wno-format -Wno-parentheses-equality -Wno-tautological-constant-compare -Wno-tautological-constant-out-of-range-compare -Wno-implicit-function-declaration -Wno-return-type -Wno-pointer-bool-conversion -Wno-enum-conversion -Wno-int-conversion -Wno-switch -Wno-string-plus-int")
    set (CMAKE_CXX_FLAGS "${CMAKE_CXX_FLAGS} -Wno-old-style-cast -Wno-unused-function -Wno-unused-variable -Wno-unused-result -Wno-deprecated-declarations -Wno-non-virtual-dtor -Wno-format -Wno-inconsistent-missing-override -std=c++1z")
endif ()

set_property(DIRECTORY PROPERTY EXCLUDE_FROM_ALL 1)

if (USE_INTERNAL_BOOST_LIBRARY)
    add_subdirectory (boost-cmake)
endif ()

if (USE_INTERNAL_LZ4_LIBRARY)
    add_subdirectory (lz4-cmake)
endif ()

if (USE_INTERNAL_ZSTD_LIBRARY)
    add_subdirectory (zstd-cmake)
endif ()

if (USE_INTERNAL_RE2_LIBRARY)
    set(RE2_BUILD_TESTING 0 CACHE INTERNAL "")
    add_subdirectory (re2)
    add_subdirectory (re2_st)
endif ()

if (USE_INTERNAL_DOUBLE_CONVERSION_LIBRARY)
    set (BUILD_TESTING 0 CACHE INTERNAL "")
    add_subdirectory (double-conversion)
endif ()

if (USE_INTERNAL_CITYHASH_LIBRARY)
    add_subdirectory (cityhash102)
endif ()

if (USE_INTERNAL_FARMHASH_LIBRARY)
    add_subdirectory (libfarmhash)
endif ()

if (USE_INTERNAL_METROHASH_LIBRARY)
    add_subdirectory (libmetrohash)
endif ()

add_subdirectory (murmurhash)
add_subdirectory (croaring)

if (USE_INTERNAL_BTRIE_LIBRARY)
    add_subdirectory (libbtrie)
endif ()

if (USE_INTERNAL_UNWIND_LIBRARY)
    add_subdirectory (libunwind)
endif ()

if (USE_INTERNAL_ZLIB_LIBRARY)
    set (ZLIB_ENABLE_TESTS 0 CACHE INTERNAL "")
    set (SKIP_INSTALL_ALL 1 CACHE INTERNAL "")
    set (ZLIB_COMPAT 1 CACHE INTERNAL "") # also enables WITH_GZFILEOP
    set (WITH_NATIVE_INSTRUCTIONS ${ARCH_NATIVE} CACHE INTERNAL "")
    if (OS_FREEBSD OR ARCH_I386)
        set (WITH_OPTIM 0 CACHE INTERNAL "") # Bug in assembler
    endif ()
    if (ARCH_AARCH64)
        set(WITH_NEON 1 CACHE INTERNAL "")
        set(WITH_ACLE 1 CACHE INTERNAL "")
    endif ()

    add_subdirectory (${INTERNAL_ZLIB_NAME})
    # todo: make pull to Dead2/zlib-ng and remove:
    # We should use same defines when including zlib.h as used when zlib compiled
    target_compile_definitions (zlib PUBLIC ZLIB_COMPAT WITH_GZFILEOP)
    target_compile_definitions (zlibstatic PUBLIC ZLIB_COMPAT WITH_GZFILEOP)
    if(CMAKE_SYSTEM_PROCESSOR MATCHES "x86_64" OR CMAKE_SYSTEM_PROCESSOR MATCHES "AMD64")
       target_compile_definitions (zlib PUBLIC X86_64 UNALIGNED_OK)
       target_compile_definitions (zlibstatic PUBLIC X86_64 UNALIGNED_OK)
    endif ()

    #set_target_properties(example PROPERTIES EXCLUDE_FROM_ALL 1)
    #if (TARGET example64)
    #    set_target_properties(example64 PROPERTIES EXCLUDE_FROM_ALL 1)
    #endif ()

    #set_target_properties(minigzip PROPERTIES EXCLUDE_FROM_ALL 1)
    #if (TARGET minigzip64)
    #    set_target_properties(minigzip64 PROPERTIES EXCLUDE_FROM_ALL 1)
    #endif ()
endif ()

if (USE_INTERNAL_CCTZ_LIBRARY)
    add_subdirectory (cctz-cmake)
endif ()

if (ENABLE_TCMALLOC AND USE_INTERNAL_GPERFTOOLS_LIBRARY)
    add_subdirectory (libtcmalloc)
endif ()

if (ENABLE_JEMALLOC AND USE_INTERNAL_JEMALLOC_LIBRARY)
    add_subdirectory (jemalloc-cmake)
endif ()

if (USE_INTERNAL_CPUID_LIBRARY)
    add_subdirectory (libcpuid)
endif ()

if (USE_INTERNAL_SSL_LIBRARY)
    if (NOT MAKE_STATIC_LIBRARIES)
        set (BUILD_SHARED 1)
    endif ()

    # By default, ${CMAKE_INSTALL_PREFIX}/etc/ssl is selected - that is not what we need.
    # We need to use system wide ssl directory.
    set (OPENSSLDIR "/etc/ssl")

    set (LIBRESSL_SKIP_INSTALL 1 CACHE INTERNAL "")
    add_subdirectory (ssl)
    target_include_directories(${OPENSSL_CRYPTO_LIBRARY} SYSTEM PUBLIC ${OPENSSL_INCLUDE_DIR})
    target_include_directories(${OPENSSL_SSL_LIBRARY} SYSTEM PUBLIC ${OPENSSL_INCLUDE_DIR})
    set (POCO_SKIP_OPENSSL_FIND 1)
endif ()

if (ENABLE_MYSQL AND USE_INTERNAL_MYSQL_LIBRARY)
    add_subdirectory (mariadb-connector-c-cmake)
    target_include_directories(mysqlclient BEFORE PRIVATE ${ZLIB_INCLUDE_DIR})
    if(OPENSSL_INCLUDE_DIR)
        target_include_directories(mysqlclient BEFORE PRIVATE ${OPENSSL_INCLUDE_DIR})
    endif()
endif ()

if (USE_INTERNAL_RDKAFKA_LIBRARY)
    add_subdirectory (librdkafka-cmake)
    target_include_directories(rdkafka BEFORE PRIVATE ${ZLIB_INCLUDE_DIR})
    if(OPENSSL_INCLUDE_DIR)
        target_include_directories(rdkafka BEFORE PRIVATE ${OPENSSL_INCLUDE_DIR})
    endif()
endif ()

if (USE_RDKAFKA)
    add_subdirectory (cppkafka-cmake)
endif()

if (ENABLE_ODBC AND USE_INTERNAL_ODBC_LIBRARY)
    add_subdirectory (unixodbc-cmake)
endif ()

if (USE_INTERNAL_CAPNP_LIBRARY)
    set (BUILD_TESTING 0 CACHE INTERNAL "")
    set (_save ${CMAKE_CXX_EXTENSIONS})
    set (CMAKE_CXX_EXTENSIONS)
    add_subdirectory (capnproto/c++)
    set (CMAKE_CXX_EXTENSIONS ${_save})
    target_include_directories(${CAPNP_LIBRARY} PUBLIC $<BUILD_INTERFACE:${CMAKE_CURRENT_SOURCE_DIR}/capnproto/c++/src>)
endif ()

if (USE_INTERNAL_PARQUET_LIBRARY)
if (USE_INTERNAL_PARQUET_LIBRARY_NATIVE_CMAKE)
    # We dont use arrow's cmakefiles because they uses too many depends and download some libs in compile time
    # But this mode can be used for updating auto-generated parquet files:
    # cmake -DUSE_INTERNAL_PARQUET_LIBRARY_NATIVE_CMAKE=1 -DUSE_STATIC_LIBRARIES=0
    # copy {BUILD_DIR}/contrib/arrow/cpp/src/parquet/*.cpp,*.h -> /contrib/arrow-cmake/cpp/src/parquet/

    # Also useful parquet reader:
    # cd contrib/arrow/cpp/build && mkdir -p build && cmake .. -DPARQUET_BUILD_EXECUTABLES=1 && make -j8
    # contrib/arrow/cpp/build/debug/parquet-reader some_file.parquet

    set (ARROW_COMPUTE ON CACHE INTERNAL "")
    set (ARROW_PARQUET ON CACHE INTERNAL "")
    set (ARROW_VERBOSE_THIRDPARTY_BUILD ON CACHE INTERNAL "")
    set (ARROW_BUILD_SHARED 1 CACHE INTERNAL "")
    set (ARROW_BOOST_HEADER_ONLY ON CACHE INTERNAL "")
    #set (BOOST_INCLUDEDIR Boost_INCLUDE_DIRS)
    set (Boost_FOUND 1 CACHE INTERNAL "")
    #set (ZLIB_HOME ${ZLIB_INCLUDE_DIR})
    #set (ZLIB_FOUND 1)
    if (MAKE_STATIC_LIBRARIES)
        set (PARQUET_ARROW_LINKAGE "static" CACHE INTERNAL "")
        set (ARROW_TEST_LINKAGE "static" CACHE INTERNAL "")
        set (ARROW_BUILD_STATIC ${MAKE_STATIC_LIBRARIES} CACHE INTERNAL "")
    else()
        set (PARQUET_ARROW_LINKAGE "shared" CACHE INTERNAL "")
        set (ARROW_TEST_LINKAGE "shared" CACHE INTERNAL "")
    endif()

    if(CMAKE_BUILD_TYPE STREQUAL "RELWITHDEBINFO")
        set(_save_build_type ${CMAKE_BUILD_TYPE})
        set(CMAKE_BUILD_TYPE RELEASE)
    endif()

    # Because Arrow uses CMAKE_SOURCE_DIR as a project path
    # Hopefully will be fixed in https://github.com/apache/arrow/pull/2676
    set (CMAKE_MODULE_PATH ${CMAKE_MODULE_PATH} "${ClickHouse_SOURCE_DIR}/contrib/arrow/cpp/cmake_modules")
    add_subdirectory (arrow/cpp)

    if(_save_build_type)
        set(CMAKE_BUILD_TYPE ${_save_build_type})
    endif()

else()

    if(USE_INTERNAL_SNAPPY_LIBRARY)
        set(SNAPPY_BUILD_TESTS 0 CACHE INTERNAL "")
        if (NOT MAKE_STATIC_LIBRARIES)
            set(BUILD_SHARED_LIBS 1) # TODO: set at root dir
        endif()
        add_subdirectory(snappy)
        if(SANITIZE STREQUAL "undefined")
            target_compile_options(${SNAPPY_LIBRARY} PRIVATE -fno-sanitize=undefined)
        endif()
    endif()

    add_subdirectory(arrow-cmake)
endif()
endif()

if (USE_INTERNAL_POCO_LIBRARY)
    set (POCO_VERBOSE_MESSAGES 0 CACHE INTERNAL "")
    set (save_CMAKE_CXX_FLAGS ${CMAKE_CXX_FLAGS})
    set (save_CMAKE_C_FLAGS ${CMAKE_C_FLAGS})
    set (_save ${ENABLE_TESTS})
    set (ENABLE_TESTS 0)
    set (POCO_ENABLE_TESTS 0)
    set (CMAKE_DISABLE_FIND_PACKAGE_ZLIB 1)
    if (MSVC)
        set (ENABLE_DATA_ODBC 0 CACHE INTERNAL "") # TODO (build fail)
    endif ()
    add_subdirectory (poco)
    unset (CMAKE_DISABLE_FIND_PACKAGE_ZLIB)
    set (ENABLE_TESTS ${_save})
    set (CMAKE_CXX_FLAGS ${save_CMAKE_CXX_FLAGS})
    set (CMAKE_C_FLAGS ${save_CMAKE_C_FLAGS})

    if (OPENSSL_FOUND AND TARGET Crypto AND (NOT DEFINED ENABLE_POCO_NETSSL OR ENABLE_POCO_NETSSL))
        # Bug in poco https://github.com/pocoproject/poco/pull/2100 found on macos
        target_include_directories(Crypto SYSTEM PUBLIC ${OPENSSL_INCLUDE_DIR})
    endif ()
endif ()

if(USE_INTERNAL_GTEST_LIBRARY)
    # Google Test from sources
    add_subdirectory(${ClickHouse_SOURCE_DIR}/contrib/googletest/googletest ${CMAKE_CURRENT_BINARY_DIR}/googletest)
    # avoid problems with <regexp.h>
    target_compile_definitions (gtest INTERFACE GTEST_HAS_POSIX_RE=0)
    target_include_directories (gtest SYSTEM INTERFACE ${ClickHouse_SOURCE_DIR}/contrib/googletest/include)
elseif(GTEST_SRC_DIR)
    add_subdirectory(${GTEST_SRC_DIR}/googletest ${CMAKE_CURRENT_BINARY_DIR}/googletest)
    target_compile_definitions(gtest INTERFACE GTEST_HAS_POSIX_RE=0)
endif()

if (USE_INTERNAL_LLVM_LIBRARY)
    file(GENERATE OUTPUT ${CMAKE_CURRENT_BINARY_DIR}/empty.cpp CONTENT " ")
    add_library(LLVM0 ${CMAKE_CURRENT_BINARY_DIR}/empty.cpp) # silly cmake bug fix
    add_library(LLVMOFF ${CMAKE_CURRENT_BINARY_DIR}/empty.cpp)
    # ld: unknown option: --color-diagnostics
    if (APPLE)
        set (LINKER_SUPPORTS_COLOR_DIAGNOSTICS 0 CACHE INTERNAL "")
    endif ()
    set (LLVM_ENABLE_EH 1 CACHE INTERNAL "")
    set (LLVM_ENABLE_RTTI 1 CACHE INTERNAL "")
    set (LLVM_INCLUDE_TESTS 0 CACHE INTERNAL "")
    set (LLVM_INCLUDE_EXAMPLES 0 CACHE INTERNAL "")
    set (LLVM_INCLUDE_TOOLS 0 CACHE INTERNAL "")
    set (LLVM_INSTALL_TOOLCHAIN_ONLY 0 CACHE INTERNAL "")
    set (CLANG_BUILT_STANDALONE 0 CACHE INTERNAL "")
    set (LLDB_BUILT_STANDALONE 0 CACHE INTERNAL "")
    set (CLANG_ENABLE_STATIC_ANALYZER 0 CACHE INTERNAL "")
    set (CLANG_ENABLE_ARCMT 0 CACHE INTERNAL "")
    set (CLANG_BUILD_TOOLS 0 CACHE INTERNAL "")
    set (BENCHMARK_ENABLE_GTEST_TESTS 0 CACHE INTERNAL "")
    set (BENCHMARK_ENABLE_ASSEMBLY_TESTS 0 CACHE INTERNAL "")
    set (LLVM_TARGETS_TO_BUILD "X86;AArch64" CACHE INTERNAL "")
    add_subdirectory (llvm/llvm)
endif ()

if (USE_INTERNAL_LIBGSASL_LIBRARY)
  add_subdirectory(libgsasl)
endif()

if (USE_INTERNAL_LIBXML2_LIBRARY)
    add_subdirectory(libxml2-cmake)
endif ()

if (USE_INTERNAL_BROTLI_LIBRARY)
    add_subdirectory(brotli-cmake)
endif ()

if (USE_INTERNAL_PROTOBUF_LIBRARY)
    if (MAKE_STATIC_LIBRARIES)
        set(protobuf_BUILD_SHARED_LIBS OFF CACHE INTERNAL "" FORCE)
    else ()
        set(protobuf_BUILD_SHARED_LIBS ON CACHE INTERNAL "" FORCE)
    endif ()
    set(protobuf_WITH_ZLIB 0 CACHE INTERNAL "" FORCE) # actually will use zlib, but skip find
    set(protobuf_BUILD_TESTS OFF CACHE INTERNAL "" FORCE)
    add_subdirectory(protobuf/cmake)
endif ()

if (USE_INTERNAL_HDFS3_LIBRARY)
    add_subdirectory(libhdfs3-cmake)
endif ()

if (USE_BASE64)
<<<<<<< HEAD
    add_subdirectory(base64-cmake)
endif()

if (USE_CASSANDRA)
    # TODO osfavstov: cassandra/CMakeLists.txt change
    # 5: set(CASS_ROOT_DIR "${CMAKE_SOURCE_DIR}/contrib/cassandra");
    # 10: include(${ClickHouse_SOURCE_DIR}/contrib/cassandra/cmake/modules/CppDriver.cmake)
    add_subdirectory(cassandra)
=======
    add_subdirectory (base64-cmake)
endif()

if (USE_INTERNAL_HYPERSCAN_LIBRARY)
    add_subdirectory (hyperscan)
>>>>>>> 14b8e649
endif()<|MERGE_RESOLUTION|>--- conflicted
+++ resolved
@@ -302,8 +302,11 @@
 endif ()
 
 if (USE_BASE64)
-<<<<<<< HEAD
     add_subdirectory(base64-cmake)
+endif()
+
+if (USE_INTERNAL_HYPERSCAN_LIBRARY)
+    add_subdirectory (hyperscan)
 endif()
 
 if (USE_CASSANDRA)
@@ -311,11 +314,4 @@
     # 5: set(CASS_ROOT_DIR "${CMAKE_SOURCE_DIR}/contrib/cassandra");
     # 10: include(${ClickHouse_SOURCE_DIR}/contrib/cassandra/cmake/modules/CppDriver.cmake)
     add_subdirectory(cassandra)
-=======
-    add_subdirectory (base64-cmake)
-endif()
-
-if (USE_INTERNAL_HYPERSCAN_LIBRARY)
-    add_subdirectory (hyperscan)
->>>>>>> 14b8e649
 endif()