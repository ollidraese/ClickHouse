--- conflicted
+++ resolved
@@ -40,10 +40,7 @@
         *JobConfigs.ast_fuzzer_jobs,
         *JobConfigs.buzz_fuzzer_jobs,
         *JobConfigs.performance_comparison_with_master_head_jobs,
-<<<<<<< HEAD
-=======
         *JobConfigs.clickbench_master_jobs,
->>>>>>> 6f5d0cec
         *JobConfigs.sqlancer_master_jobs,
         JobConfigs.sqltest_master_job,
     ],
